--- conflicted
+++ resolved
@@ -3,7 +3,6 @@
 [Sat Jun 01 02:17:42 2013] [error] [client 192.168.33.1] File does not exist: /srv/http/site/[client 192.168.0.1] user root not found
 
 # should match
-<<<<<<< HEAD
 # from https://github.com/fail2ban/fail2ban/issues/286
 [Thu Jul 11 01:21:41 2013] [error] [client 194.228.20.113] user  not found: /
 [Thu Jul 11 01:21:43 2013] [error] [client 194.228.20.113] user dsfasdf not found: /
@@ -107,11 +106,8 @@
 # failJSON: { "time": "2013-07-29T02:15:26", "match": true , "host": "127.0.0.1" }
 [Mon Jul 29 02:15:26 2013] [error] [client 127.0.0.1] Digest: invalid nonce LWEDr5TiBAA=ceddd011628c30e3646f7acda4f1a0ab6b7c5ae6 received - user attempted time travel
 
-
-
 # failJSON: { "time": "2013-07-29T02:12:55", "match": true , "host": "127.0.0.1" }
 [Mon Jul 29 02:12:55.539813 2013] [auth_digest:error] [pid 9647:tid 139895522670336] [client 127.0.0.1:58474] AH01777: invalid nonce 59QJppTiBAA=b08983fd166ade9840407df1b0f75b9e6e07d88d received - user attempted time travel
-=======
+
 # failJSON: { "time": "2005-06-01T02:17:42", "match": true , "host": "192.168.0.2" }
-[Sat Jun 01 02:17:42 2013] [error] [client 192.168.0.2] user root not found
->>>>>>> 4e5feed7
+[Sat Jun 01 02:17:42 2013] [error] [client 192.168.0.2] user root not found