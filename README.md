                         __      _ _ ___ _               
                        / _|__ _(_) |_  ) |__  __ _ _ _  
                       |  _/ _` | | |/ /| '_ \/ _` | ' \ 
                       |_| \__,_|_|_/___|_.__/\__,_|_||_|
<<<<<<< HEAD
                       v0.9.0a0                2013/??/??
=======
                       v0.8.11-pre1            2013/10/30
>>>>>>> a9fe3d5d

## Fail2Ban: ban hosts that cause multiple authentication errors

Fail2Ban scans log files like /var/log/pwdfail and bans IP that makes too many
password failures. It updates firewall rules to reject the IP address. These
rules can be defined by the user. Fail2Ban can read multiple log files such as
sshd or Apache web server ones.

This README is a quick introduction to Fail2ban. More documentation, FAQ, HOWTOs
are available in fail2ban(1) manpage and on the website http://www.fail2ban.org

Installation:
-------------

**It is possible that Fail2ban is already packaged for your distribution.  In
this case, you should use it instead.**

Required:
- [Python2 >= 2.4 or Python3 >= 3.2](http://www.python.org)

Optional:
- [pyinotify >= 0.8.3](https://github.com/seb-m/pyinotify)
  - Linux >= 2.6.13
- [gamin >= 0.0.21](http://www.gnome.org/~veillard/gamin)
- [systemd >= 204](http://www.freedesktop.org/wiki/Software/systemd)

To install, just do:

    tar xvfj fail2ban-0.8.11.tar.bz2
    cd fail2ban-0.8.11
    python setup.py install

This will install Fail2Ban into /usr/share/fail2ban. The executable scripts are
placed into /usr/bin, and configuration under /etc/fail2ban.

Fail2Ban should be correctly installed now. Just type:

    fail2ban-client -h

to see if everything is alright. You should always use fail2ban-client and
never call fail2ban-server directly.

Configuration:
--------------

You can configure Fail2Ban using the files in /etc/fail2ban. It is possible to
configure the server using commands sent to it by fail2ban-client. The
available commands are described in the fail2ban-client(1) manpage.  Also see
fail2ban(1) manpage for further references and find even more documentation on
the website: http://www.fail2ban.org

Code status:
------------

* [![tests status](https://secure.travis-ci.org/fail2ban/fail2ban.png?branch=master)](https://travis-ci.org/fail2ban/fail2ban) travis-ci.org (master branch)

* [![Coverage Status](https://coveralls.io/repos/fail2ban/fail2ban/badge.png?branch=master)](https://coveralls.io/r/fail2ban/fail2ban)

Contact:
--------

### You found a severe security vulnerability in Fail2Ban?
email details to fail2ban-vulnerabilities at lists dot sourceforge dot net .

### You need some new features, you found bugs?
visit [Issues](https://github.com/fail2ban/fail2ban/issues)
and if your issue is not yet known -- file a bug report. See
[Fail2Ban wiki](http://www.fail2ban.org/wiki/index.php/HOWTO_Seek_Help)
on further instructions.

### You would like to troubleshoot or discuss?
join the [mailing list](https://lists.sourceforge.net/lists/listinfo/fail2ban-users)

### You would like to contribute (new filters/actions/code/documentation)?
send a pull request

### You just appreciate this program:
send kudos to the original author ([Cyril Jaquier](mailto: Cyril Jaquier <cyril.jaquier@fail2ban.org>)
or better to the [mailing list](https://lists.sourceforge.net/lists/listinfo/fail2ban-users)
since Fail2Ban is "community-driven" for years now.

Thanks:
-------

See [THANKS](https://github.com/fail2ban/fail2ban/blob/master/THANKS) file.

License:
--------

Fail2Ban is free software; you can redistribute it and/or modify it under the
terms of the GNU General Public License as published by the Free Software
Foundation; either version 2 of the License, or (at your option) any later
version.

Fail2Ban is distributed in the hope that it will be useful, but WITHOUT ANY
WARRANTY; without even the implied warranty of MERCHANTABILITY or FITNESS FOR A
PARTICULAR PURPOSE. See the GNU General Public License for more details.

You should have received a copy of the GNU General Public License along with
Fail2Ban; if not, write to the Free Software Foundation, Inc., 51 Franklin
Street, Fifth Floor, Boston, MA 02110, USA<|MERGE_RESOLUTION|>--- conflicted
+++ resolved
@@ -2,11 +2,7 @@
                         / _|__ _(_) |_  ) |__  __ _ _ _  
                        |  _/ _` | | |/ /| '_ \/ _` | ' \ 
                        |_| \__,_|_|_/___|_.__/\__,_|_||_|
-<<<<<<< HEAD
                        v0.9.0a0                2013/??/??
-=======
-                       v0.8.11-pre1            2013/10/30
->>>>>>> a9fe3d5d
 
 ## Fail2Ban: ban hosts that cause multiple authentication errors
 
