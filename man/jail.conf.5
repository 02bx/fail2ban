.TH JAIL.CONF "10" "October 2013" "Fail2Ban" "Fail2Ban Configuration"
.SH NAME
jail.conf \- configuration for the fail2ban server
.SH SYNOPSIS

.I fail2ban.conf fail2ban.d/*.conf fail2ban.d/*.local

.I jail.conf / jail.local

.I action.d/*.conf action.d/*.local

.I filter.d/*.conf filter.d/*.local
.SH DESCRIPTION
Fail2ban has three configuration file types. Action files are the commands for banning and unbanning of IP address,
Filter files tell fail2ban how to detect authentication failures, and Jail configurations combine filters with actions into jails.

There are *.conf files that are distributed by fail2ban and *.local file that contain user customizations.
All configuration files should be UTF-8 encoded for python3.
It is recommended that *.conf files should remain unchanged.  If needed, customizations should be provided in *.local files.
For instance, if you would like to customize the [ssh-iptables-ipset] jail, create a jail.local to extend jail.conf
(the configuration for the fail2ban server).  The jail.local file will be the following if you only need to enable
it:

.TP
\fIjail.local\fR
[ssh-iptables-ipset]

enabled = true

.PP
Override only the settings you need to change and the rest of the configuration will come from the corresponding
*.conf file.

\fI*.d/\fR
.RS
In addition to .local, for any .conf file there can be a corresponding
\fI.d/\fR directory to contain additional .conf files that will be read after the
appropriate .local file.  Last parsed file will take precidence over
identical entries, parsed alphabetically, e.g.

.RS
\fIjail.d/01_enable.conf\fR - to enable a specific jail
.RE
.RS
\fIjail.d/02_custom_port.conf\fR - containing specific configuration entry to change the port of the jail specified in the configuration
.RE
.RS
\fIfail2ban.d/01_custom_log.conf\fR - containing specific configuration entry to use a different log path.
.RE
.RE

The order \fIjail\fR configuration is parsed is:

jail.conf ,
jail.d/*.conf (in alphabetical order), 
jail.local, followed by
jail.d/*.local (in alphabetical order).

Likewise for fail2ban configuration.

Comments: use '#' for comment lines and ';' (following a space) for inline comments


.SH DEFAULT
The following options are applicable to all jails. Their meaning is described in the default \fIjail.conf\fR file.
.TP
\fBfilter\fR 
.TP
\fBlogpath\fR 
.TP
\fBaction\fR 
.TP
\fBignoreip\fR 
A space separated list of IPs not to ban.
.TP
\fBignorecommand\fR
A command that is executed to determine if the current ban's actionban is to be executed. This command will return true if the current ban should be ignored. A false return value will result in the ban's actionban executed.
Like ACTION FILES, tags like <ip> are can be included in the ignore command value and will be substitued before execution. Currently only <ip> is supported however more will be added later.
.TP
\fBbantime\fR
.TP
\fBfindtime\fR
.TP
\fBmaxretry\fR
.TP
\fBbackend\fR
.TP
\fBusedns\fR
<<<<<<< HEAD
.PP
.SS Backends
\fBbackend\fR specifies the backend used to get files modification. This option can be overridden in each jail as well.
Available options are listed below.
.TP
\fIpyinotify\fR
requires pyinotify (a file alteration monitor) to be installed. If pyinotify is not installed, Fail2ban will use auto.
.TP
\fIgamin\fR
requires Gamin (a file alteration monitor) to be installed. If Gamin is not installed, Fail2ban will use auto.
.TP
\fIpolling\fR
uses a polling algorithm which does not require external libraries.
.TP
\fIsystemd\fR
uses systemd python library to access the systemd journal. Specifying \fBlogpath\fR is not valid for this backend and instead utilises \fBjournalmatch\fR from the jails associated filter config.
.TP
\fIauto\fR
will try to use the following backends, in order: pyinotify, gamin, polling
.PP
.SS Actions
Each jail can be configured with only a single filter, but may have multiple actions. By default, the name of a action is the action filename. In the case where multiple of the same action are to be used, the \fBactname\fR option can be assigned to the action to avoid duplicatione.g.:
.PP
.nf
[ssh-iptables-ipset]
enabled = true
action = sendmail[name=ssh, dest=john@example.com, actname=mail-john]
         sendmail[name=ssh, dest=paul@example.com, actname=mail-paul]
.fi
=======
.TP
\fBfailregex\fR
.TP
\fBignoreregex\fR

>>>>>>> 71869dd6

.SH "ACTION FILES"
Action files specify which commands are executed to ban and unban an IP address. They are located under \fI/etc/fail2ban/action.d\fR.

Like with jail.conf files, if you desire local changes create an \fI[actionname].local\fR file in the \fI/etc/fail2ban/action.d\fR directory
and override the required settings.

Action files are ini files that have two sections, \fBDefinition\fR and \fBInit\fR . 

The [Init] section allows for action-specific settings. In \fIjail.conf/jail.local\fR these can be overwritten for a particular jail as options to the jail.

The following commands can be present in the [Definition] section.
.TP
\fBactionstart\fR
command(s) executed when the jail starts.
.TP
\fBactionstop\fR
command(s) executed when the jail stops.
.TP
\fBactioncheck\fR
the command ran before any other action. It aims to verify if the environment is still ok.
.TP
\fBactionban\fR
command(s) that bans the IP address after \fBmaxretry\fR log lines matches within last \fBfindtime\fR seconds.
.TP
\fBactionunban\fR
command(s) that unbans the IP address after \fBbantime\fR.

Commands specified in the [Definition] section are executed through a system shell so shell redirection and process control is allowed. The commands should
return 0, otherwise error would be logged.  Moreover if \fBactioncheck\fR exits with non-0 status, it is taken as indication that firewall status has changed and fail2ban needs to reinitialize itself (i.e. issue \fBactionstop\fR and \fBactionstart\fR commands).

Tags are enclosed in <>.  All the elements of [Init] are tags that are replaced in all action commands.  Tags can be added by the
\fBfail2ban-client\fR using the setctag command. \fB<br>\fR is a tag that is always a new line (\\n).

More than a single command is allowed to be specified. Each command needs to be on a separate line and indented with whitespaces without blank lines. The following example defines
two commands to be executed.

 actionban = iptables -I fail2ban-<name> --source <ip> -j DROP
             echo ip=<ip>, match=<match>, time=<time> >> /var/log/fail2ban.log

.SS "Action Tags"
The following tags are substituted in the actionban, actionunban and actioncheck (when called before actionban/actionunban) commands.
.TP
\fBip\fR
An IPv4 ip address to be banned. e.g. 192.168.0.2
.TP
\fBfailures\fR
The number of times the failure occurred in the log file. e.g. 3
.TP
\fBtime\fR
The unix time of the ban. e.g. 1357508484
.TP
\fBmatches\fR
The concatenated string of the log file lines of the matches that generated the ban. Many characters interpreted by shell get escaped.

.SH FILTER FILES

Filter definitions are those in \fI/etc/fail2ban/filter.d/*.conf\fR and \fIfilter.d/*.local\fR.

These are used to identify failed authentication attempts in logs and to extract the host IP address (or hostname if \fBusedns\fR is \fBtrue\fR).

Like action files, filter files are ini files. The main section is the [Definition] section.

There are two filter definitions used in the [Definition] section:

.TP
\fBfailregex\fR
is the regex (\fBreg\fRular \fBex\fRpression) that will match failed attempts. The tag \fI<HOST>\fR is used as part of the regex and is itself a regex
for IPv4 addresses and hostnames. fail2ban will work out which one of these it actually is.
For multiline regexs the tag \fI<SKIPLINES>\fR should be used to separate lines. This allows lines between the matched lines to continue to be searched for other failures. The tag can be used multiple times.

.TP
\fBignoreregex\fR
is the regex to identify log entries that should be ignored by fail2ban, even if they match failregex.


Using Python "string interpolation" mechanisms, other definitions are allowed and can later be used within other definitions as %(defnname)s. For example.

 baduseragents = IE|wget
 failregex = useragent=%(baduseragents)s

.PP
Similar to actions, filters have an [Init] section which can be overridden in \fIjail.conf/jail.local\fR. The filter [Init] section is limited to the following options:
.TP
\fBmaxlines\fR
specifies the maximum number of lines to buffer to match multi-line regexs. For some log formats this will not required to be changed. Other logs may require to increase this value if a particular log file is frequently written to.
.TP
\fBdatepattern\fR
specifies a custom date pattern as an alternative to the default date detectors e.g. %Y-%m-%d %H:%M
.br
The following are acceptable format fields (see strptime(3) for descriptions):
.nf
%% %a %A %b %B %d %H %I %j %m %M %p %S %U %w %W %y %Y
.fi
.br

Also, special values of \fIEpoch\fR (UNIX Timestamp), \fITAI64N\fR and \fIISO8601\fR can be used.
.TP
\fBjournalmatch\fR
specifies the systemd journal match used to filter the journal entries. See \fBjournalctl(1)\fR and \fBsystemd.journal-fields(7)\fR for matches syntax and more details on special journal fields. This option is only valid for the \fIsystemd\fR backend.
.PP
Filters can also have a section called [INCLUDES]. This is used to read other configuration files.

.TP
\fBbefore\fR
indicates that this file is read before the [Definition] section.

.TP
\fBafter\fR
indicates that this file is read after the [Definition] section.

.SH AUTHOR
Fail2ban was originally written by Cyril Jaquier <cyril.jaquier@fail2ban.org>.
At the moment it is maintained and further developed by Yaroslav O. Halchenko <debian@onerussian.com> and a number of contributors.  See \fBTHANKS\fR file shipped with Fail2Ban for a full list.
.
Manual page written by Daniel Black and Yaroslav Halchenko.
.SH "REPORTING BUGS"
Report bugs to https://github.com/fail2ban/fail2ban/issues
.SH COPYRIGHT
Copyright \(co 2013 Daniel Black
.br
Copyright of modifications held by their respective authors.
Licensed under the GNU General Public License v2 (GPL).
.SH "SEE ALSO"
.br
fail2ban-server(1)<|MERGE_RESOLUTION|>--- conflicted
+++ resolved
@@ -67,6 +67,7 @@
 \fBfilter\fR 
 .TP
 \fBlogpath\fR 
+Specify one or more log files for monitoring for failures, separated by new lines. Optional space separated option 'tail' can be added to the end of the path to cause the log file to be read from the end, else default 'head' option reads file from the beginning
 .TP
 \fBaction\fR 
 .TP
@@ -86,7 +87,11 @@
 \fBbackend\fR
 .TP
 \fBusedns\fR
-<<<<<<< HEAD
+.TP
+\fBfailregex\fR
+.TP
+\fBignoreregex\fR
+
 .PP
 .SS Backends
 \fBbackend\fR specifies the backend used to get files modification. This option can be overridden in each jail as well.
@@ -116,13 +121,6 @@
 action = sendmail[name=ssh, dest=john@example.com, actname=mail-john]
          sendmail[name=ssh, dest=paul@example.com, actname=mail-paul]
 .fi
-=======
-.TP
-\fBfailregex\fR
-.TP
-\fBignoreregex\fR
-
->>>>>>> 71869dd6
 
 .SH "ACTION FILES"
 Action files specify which commands are executed to ban and unban an IP address. They are located under \fI/etc/fail2ban/action.d\fR.
@@ -169,14 +167,26 @@
 \fBip\fR
 An IPv4 ip address to be banned. e.g. 192.168.0.2
 .TP
+\fBtime\fR
+The unix time of the ban. e.g. 1357508484
+.TP
 \fBfailures\fR
 The number of times the failure occurred in the log file. e.g. 3
 .TP
-\fBtime\fR
-The unix time of the ban. e.g. 1357508484
+\fBipfailures\fR
+As per \fBfailures\fR, but total of all failures for that ip address across all jails from the fail2ban persistent database. Therefore the database must be set for this tag to function.
+.TP
+\fBipjailfailures\fR
+As per \fBipfailures\fR, but total based on the IPs failures for the current jail.
 .TP
 \fBmatches\fR
-The concatenated string of the log file lines of the matches that generated the ban. Many characters interpreted by shell get escaped.
+The string of the log file lines of the matches that generated the ban. Many characters interpreted by shell get escaped. New lines are maintained, so actions should be careful to enclose the tag in quotes.
+.TP
+\fBipmatches\fR
+As per \fBmatches\fR, but includes all lines for the IP which are contained with the fail2ban persistent database. Therefore the database must be set for this tag to function.
+.TP
+\fBipjailmatches\fR
+As per \fBipmatches\fR, but matches are limited for the IP and for the current jail.
 
 .SH FILTER FILES
 
