.TH JAIL.CONF "10" "October 2013" "Fail2Ban" "Fail2Ban Configuration"
.SH NAME
jail.conf \- configuration for the fail2ban server
.SH SYNOPSIS

.I fail2ban.conf fail2ban.d/*.conf fail2ban.local fail2ban.d/*.local

.I jail.conf jail.d/*.conf jail.local jail.d/*.local

.I action.d/*.conf action.d/*.local action.d/*.py

.I filter.d/*.conf filter.d/*.local

.SH DESCRIPTION
Fail2ban has four configuration file types. Failban configuration files that contain global configuration items, Action configuration files are the commands for banning and unbanning of IP address, Filter configuration files tell fail2ban how to detect authentication failures, and Jail configuration files combine filters with actions into jails.

.SH "CONFIGUATION FILES"

There are *.conf files that are distributed by fail2ban and *.local file that contain user customizations.
All configuration files should be UTF-8 encoded for python3.
It is recommended that *.conf files should remain unchanged.  If needed, customizations should be provided in *.local files.
For instance, if you would like to customize the [ssh-iptables-ipset] jail, create a jail.local to extend jail.conf
(the configuration for the fail2ban server).  The jail.local file will be the following if you only need to enable
it as follows:

.TP
\fIjail.local\fR
[ssh-iptables-ipset]

enabled = true

.PP
Override only the settings you need to change and the rest of the configuration will come from the corresponding
*.conf file.

\fIfilter.d/\fR and \fIaction.d/\fR
These directories contains \fI*.conf\fR and \fI*.local\fR files that contain filter and action configurations.
\fI.local\fR files are read first and only need to set the directives that are different from the \fI.conf\fR file.
Directives not overwritten are read from the \fI.conf\fR file.
.RS
\fIjail.d/\fR and \fIfail2ban.d/\fR
.RS
In addition to .local, for any jail.conf or fail2ban.conf file there can be a corresponding
\fI.d/\fR directory to contain additional .conf files that will be read after the
appropriate .local file.  Last parsed file will take precidence over
identical entries, parsed alphabetically, e.g.

.RS
\fIjail.d/01_enable.conf\fR - to enable a specific jail
.RE
.RS
\fIjail.d/02_custom_port.conf\fR - containing specific configuration entry to change the port of the jail specified in the configuration
.RE
.RS
\fIfail2ban.d/01_custom_log.conf\fR - containing specific configuration entry to use a different log path.
.RE
.RE

The order \fIjail\fR configuration is parsed is:

jail.conf ,
jail.d/*.conf (in alphabetical order), 
jail.local, followed by
jail.d/*.local (in alphabetical order).

Likewise for fail2ban configuration except the filenames/directories begin with "fail2ban" and not "jail".

Configuration files have sections, those specified with [section name], and name = value pairs. For those name items that can accept multiple values, specify the values separated by spaces, or new lines between the values which also requires space at the beginning of the line before the second value..

Comments: use '#' for comment lines and ';' (following a space) for inline comments. When using Python2.X ';' can only be used on the first line due to an Python library bug.

.SH "FAIL2BAN CONFIGURATION FILES"

These files have one section, [Definition].

The items that can be set are:
.TP
\fBloglevel\fR
Set the log level output. , 1 = ERROR, 2 = WARN, 3 = INFO, 4 = DEBUG. Default: 1
.TP
\fBlogtarget\fR
Set the log target. This could be a file, SYSLOG, STDERR or STDOUT. Only one log target can be specified.
If you change logtarget from the default value and you are using logrotate -- also adjust or disable rotation in the
corresponding configuration file (e.g. /etc/logrotate.d/fail2ban on Debian systems). Values can be [ STDOUT | STDERR | SYSLOG | FILE ]  Default: STDERR.
.TP
\fBsocket\fR
Set the socket file. This is used to communicate with the fail2ban server daemon. Do not remove this file when Fail2ban runs. It will not be possible to communicate with the server afterwards. Default: /var/run/fail2ban/fail2ban.sock
.TP
\fBpidfile\fR
Set the PID file. This is used to store the process ID of the fail2ban server.
# Values: [ FILE ]  Default: /var/run/fail2ban/fail2ban.pid

.SH "JAIL CONFIGURATION FILES"
The following options are applicable to all jails. They appear in a section specifing the jail name or in the \fI[DEFAULT]\fR section which is used if individual sections don't have a value specified.
.TP
\fBfilter\fR 
The filename of the filter in /etc/fail2ban/filter.d/ without the .conf/.local extension. Only one filter can be specified.
.TP
\fBlogpath\fR 
<<<<<<< HEAD
Specify one or more log files for monitoring for failures, separated by new lines. Optional space separated option 'tail' can be added to the end of the path to cause the log file to be read from the end, else default 'head' option reads file from the beginning
=======
This is the log filename(s). Globs, like paths containing * and ? or [0-9], can be used however only the files that exist at startup matching this glob pattern will be read.
>>>>>>> 5bd8ba0c
.TP
\fBaction\fR 
action(s) from \fI/etc/fail2ban/action.d/\fR without the \fI.conf\fR/\fI.local\fR extension. Arguements can be passed to actions to override the default values from the [Init] section. Arguements are specified by [name=value,name2=value]. Values can also be quoted. More that one action can be specified.
.TP
\fBignoreip\fR 
A list of IPs not to ban. These can include a CIDR mask too.
.TP
\fBignorecommand\fR
A command that is executed to determine if the current ban's actionban is to be executed. This command will return true if the current ban should be ignored. A false return value will result in the ban's actionban executed.
Like ACTION FILES, tags like <ip> are can be included in the ignore command value and will be substitued before execution. Currently only <ip> is supported however more will be added later.
.TP
\fBbantime\fR
effective ban duration (measured in seconds).
.TP
\fBfindtime\fR
time interval (in seconds) before the current time where failures will count towards a ban.
.TP
\fBmaxretry\fR
number of failures that can occur in the last \fBfindtime\fR seconds before a ban of that IP will result.
.TP
\fBbackend\fR
This is the backend used to detect changes in the logpath. It defaults to "auto" which will try "pyinotify", "gamin" before "polling". Any of these can be specified. "pyinotify" is only valid on Linux systems with the "pyinotify" Python libraries. "gamin" requires the "gamin" libraries.
.TP
\fBusedns\fR
This tells fail2ban to use DNS to resolve HOST names that appear in the logs. By default it is "warn" which will preform the resolving hostnames to IPs however it will also log a warning. If you are using DNS here you could be blocking the wrong IPs due to the asymetric nature of reverse DNS (that the application used to write the domain name to log) compared to forward DNS that fail2ban uses to resolve this back to an IP (but not necessarly the same one). Idealy configure your applications to log a real IP. This can be set to "yes" to prevent warnings in the log or "no" to disable DNS resolution.
.TP
\fBfailregex\fR
Here a failregex can be added which is effectively added to the filter's failregexes. If this is useful for others using your application please tell the fail2ban developers by reporting an issue (REPORTING BUGS below). 
.TP
\fBignoreregex\fR
Here you can specify a Python regex that when applied to a log file line will be ignored. This will be ignored even if it matches a failregex of the jail or any of its filters.

<<<<<<< HEAD
.PP
.SS Backends
\fBbackend\fR specifies the backend used to get files modification. This option can be overridden in each jail as well.
Available options are listed below.
.TP
\fIpyinotify\fR
requires pyinotify (a file alteration monitor) to be installed. If pyinotify is not installed, Fail2ban will use auto.
.TP
\fIgamin\fR
requires Gamin (a file alteration monitor) to be installed. If Gamin is not installed, Fail2ban will use auto.
.TP
\fIpolling\fR
uses a polling algorithm which does not require external libraries.
.TP
\fIsystemd\fR
uses systemd python library to access the systemd journal. Specifying \fBlogpath\fR is not valid for this backend and instead utilises \fBjournalmatch\fR from the jails associated filter config.
.TP
\fIauto\fR
will try to use the following backends, in order: pyinotify, gamin, polling
.PP
.SS Actions
Each jail can be configured with only a single filter, but may have multiple actions. By default, the name of a action is the action filename, and in the case of Python actions, the ".py" file extension is stripped. Where multiple of the same action are to be used, the \fBactname\fR option can be assigned to the action to avoid duplication e.g.:
.PP
.nf
[ssh-iptables-ipset]
enabled = true
action = sendmail[name=ssh, dest=john@example.com, actname=mail-john]
         sendmail[name=ssh, dest=paul@example.com, actname=mail-paul]
         smtp.py[dest=chris@example.com, actname=smtp-chris]
         smtp.py[dest=sally@example.com, actname=smtp-sally]
.fi

.SH "ACTION FILES"
=======
.SH "ACTION CONFIGURATION FILES"
>>>>>>> 5bd8ba0c
Action files specify which commands are executed to ban and unban an IP address. They are located under \fI/etc/fail2ban/action.d\fR.

Like with jail.conf files, if you desire local changes create an \fI[actionname].local\fR file in the \fI/etc/fail2ban/action.d\fR directory
and override the required settings.

Action files are ini files that have two sections, \fBDefinition\fR and \fBInit\fR . 

The following commands can be present in the [Definition] section.
.TP
\fBactionstart\fR
command(s) executed when the jail starts.
.TP
\fBactionstop\fR
command(s) executed when the jail stops.
.TP
\fBactioncheck\fR
the command ran before any other action. It aims to verify if the environment is still ok.
.TP
\fBactionban\fR
command(s) that bans the IP address after \fBmaxretry\fR log lines matches within last \fBfindtime\fR seconds.
.TP
\fBactionunban\fR
command(s) that unbans the IP address after \fBbantime\fR.
.PP
The [Init] section allows for action-specific settings. In \fIjail.conf/jail.local\fR these can be overwritten for a particular jail as options to the jail. The following are special tags which can be set in the [Init] section:
.TP
\fBtimeout\fR
The maximum period of time in seconds that a command can executed, before being killed.
.PP
Commands specified in the [Definition] section are executed through a system shell so shell redirection and process control is allowed. The commands should
return 0, otherwise error would be logged.  Moreover if \fBactioncheck\fR exits with non-0 status, it is taken as indication that firewall status has changed and fail2ban needs to reinitialize itself (i.e. issue \fBactionstop\fR and \fBactionstart\fR commands).  
Tags are enclosed in <>.  All the elements of [Init] are tags that are replaced in all action commands.  Tags can be added by the
\fBfail2ban-client\fR using the "set <JAIL> action <ACT>" command. \fB<br>\fR is a tag that is always a new line (\\n).

More than a single command is allowed to be specified. Each command needs to be on a separate line and indented with whitespaces without blank lines. The following example defines
two commands to be executed.

 actionban = iptables -I fail2ban-<name> --source <ip> -j DROP
             echo ip=<ip>, match=<match>, time=<time> >> /var/log/fail2ban.log

.SS "Action Tags"
The following tags are substituted in the actionban, actionunban and actioncheck (when called before actionban/actionunban) commands.
.TP
\fBip\fR
An IPv4 ip address to be banned. e.g. 192.168.0.2
.TP
\fBtime\fR
The unix time of the ban. e.g. 1357508484
.TP
\fBfailures\fR
The number of times the failure occurred in the log file. e.g. 3
.TP
<<<<<<< HEAD
\fBipfailures\fR
As per \fBfailures\fR, but total of all failures for that ip address across all jails from the fail2ban persistent database. Therefore the database must be set for this tag to function.
.TP
\fBipjailfailures\fR
As per \fBipfailures\fR, but total based on the IPs failures for the current jail.
=======
\fBtime\fR
The unix (epoch) time of the ban. e.g. 1357508484
>>>>>>> 5bd8ba0c
.TP
\fBmatches\fR
The string of the log file lines of the matches that generated the ban. Many characters interpreted by shell get escaped. New lines are maintained, so actions should be careful to enclose the tag in quotes.
.TP
\fBipmatches\fR
As per \fBmatches\fR, but includes all lines for the IP which are contained with the fail2ban persistent database. Therefore the database must be set for this tag to function.
.TP
\fBipjailmatches\fR
As per \fBipmatches\fR, but matches are limited for the IP and for the current jail.

.SH "PYTHON ACTION FILES"
Python based actions can also be used, where the file name must be \fI[actionname].py\fR. The Python file must contain a variable \fIAction\fR which points to Python class. This class must implement a minimum interface as described by \fIfail2ban.server.action.ActionBase\fR, which can be inherited from to ease implementation.
.SH FILTER FILES

Filter definitions are those in \fI/etc/fail2ban/filter.d/*.conf\fR and \fIfilter.d/*.local\fR.

These are used to identify failed authentication attempts in logs and to extract the host IP address (or hostname if \fBusedns\fR is \fBtrue\fR).

Like action files, filter files are ini files. The main section is the [Definition] section.

There are two filter definitions used in the [Definition] section:

.TP
\fBfailregex\fR
is the regex (\fBreg\fRular \fBex\fRpression) that will match failed attempts. The tag \fI<HOST>\fR is used as part of the regex and is itself a regex
for IPv4 addresses and hostnames. fail2ban will work out which one of these it actually is.
For multiline regexs the tag \fI<SKIPLINES>\fR should be used to separate lines. This allows lines between the matched lines to continue to be searched for other failures. The tag can be used multiple times.

.TP
\fBignoreregex\fR
is the regex to identify log entries that should be ignored by fail2ban, even if they match failregex.


Using Python "string interpolation" mechanisms, other definitions are allowed and can later be used within other definitions as %(defnname)s. For example.

 baduseragents = IE|wget
 failregex = useragent=%(baduseragents)s

.PP
Similar to actions, filters have an [Init] section which can be overridden in \fIjail.conf/jail.local\fR. The filter [Init] section is limited to the following options:
.TP
\fBmaxlines\fR
specifies the maximum number of lines to buffer to match multi-line regexs. For some log formats this will not required to be changed. Other logs may require to increase this value if a particular log file is frequently written to.
.TP
\fBdatepattern\fR
specifies a custom date pattern as an alternative to the default date detectors e.g. %Y-%m-%d %H:%M
.br
The following are acceptable format fields (see strptime(3) for descriptions):
.nf
%% %a %A %b %B %d %H %I %j %m %M %p %S %U %w %W %y %Y
.fi
.br

Also, special values of \fIEpoch\fR (UNIX Timestamp), \fITAI64N\fR and \fIISO8601\fR can be used.
.TP
\fBjournalmatch\fR
specifies the systemd journal match used to filter the journal entries. See \fBjournalctl(1)\fR and \fBsystemd.journal-fields(7)\fR for matches syntax and more details on special journal fields. This option is only valid for the \fIsystemd\fR backend.
.PP
Filters can also have a section called [INCLUDES]. This is used to read other configuration files.

.TP
\fBbefore\fR
indicates that this file is read before the [Definition] section.

.TP
\fBafter\fR
indicates that this file is read after the [Definition] section.

.SH AUTHOR
Fail2ban was originally written by Cyril Jaquier <cyril.jaquier@fail2ban.org>.
At the moment it is maintained and further developed by Yaroslav O. Halchenko <debian@onerussian.com>, Daniel Black <daniel.subs@internode.on.net> and Steven Hiscocks <steven-fail2ban@hiscocks.me.uk> along with a number of contributors.  See \fBTHANKS\fR file shipped with Fail2Ban for a full list.
.
Manual page written by Daniel Black and Yaroslav Halchenko.
.SH "REPORTING BUGS"
Report bugs to https://github.com/fail2ban/fail2ban/issues
.SH COPYRIGHT
Copyright \(co 2013 Daniel Black
.br
Copyright of modifications held by their respective authors.
Licensed under the GNU General Public License v2 (GPL).
.SH "SEE ALSO"
.br
fail2ban-server(1)<|MERGE_RESOLUTION|>--- conflicted
+++ resolved
@@ -33,10 +33,13 @@
 Override only the settings you need to change and the rest of the configuration will come from the corresponding
 *.conf file.
 
+.RS
 \fIfilter.d/\fR and \fIaction.d/\fR
 These directories contains \fI*.conf\fR and \fI*.local\fR files that contain filter and action configurations.
 \fI.local\fR files are read first and only need to set the directives that are different from the \fI.conf\fR file.
 Directives not overwritten are read from the \fI.conf\fR file.
+.RE
+
 .RS
 \fIjail.d/\fR and \fIfail2ban.d/\fR
 .RS
@@ -44,6 +47,7 @@
 \fI.d/\fR directory to contain additional .conf files that will be read after the
 appropriate .local file.  Last parsed file will take precidence over
 identical entries, parsed alphabetically, e.g.
+.RE
 
 .RS
 \fIjail.d/01_enable.conf\fR - to enable a specific jail
@@ -53,6 +57,7 @@
 .RE
 .RS
 \fIfail2ban.d/01_custom_log.conf\fR - containing specific configuration entry to use a different log path.
+.RE
 .RE
 .RE
 
@@ -97,11 +102,7 @@
 The filename of the filter in /etc/fail2ban/filter.d/ without the .conf/.local extension. Only one filter can be specified.
 .TP
 \fBlogpath\fR 
-<<<<<<< HEAD
-Specify one or more log files for monitoring for failures, separated by new lines. Optional space separated option 'tail' can be added to the end of the path to cause the log file to be read from the end, else default 'head' option reads file from the beginning
-=======
-This is the log filename(s). Globs, like paths containing * and ? or [0-9], can be used however only the files that exist at startup matching this glob pattern will be read.
->>>>>>> 5bd8ba0c
+the log filename(s)separated by new lines. Globs, like paths containing * and ? or [0-9], can be used however only the files that exist at startup matching this glob pattern will be read. Optional space separated option 'tail' can be added to the end of the path to cause the log file to be read from the end, else default 'head' option reads file from the beginning
 .TP
 \fBaction\fR 
 action(s) from \fI/etc/fail2ban/action.d/\fR without the \fI.conf\fR/\fI.local\fR extension. Arguements can be passed to actions to override the default values from the [Init] section. Arguements are specified by [name=value,name2=value]. Values can also be quoted. More that one action can be specified.
@@ -134,7 +135,6 @@
 \fBignoreregex\fR
 Here you can specify a Python regex that when applied to a log file line will be ignored. This will be ignored even if it matches a failregex of the jail or any of its filters.
 
-<<<<<<< HEAD
 .PP
 .SS Backends
 \fBbackend\fR specifies the backend used to get files modification. This option can be overridden in each jail as well.
@@ -161,16 +161,11 @@
 .nf
 [ssh-iptables-ipset]
 enabled = true
-action = sendmail[name=ssh, dest=john@example.com, actname=mail-john]
-         sendmail[name=ssh, dest=paul@example.com, actname=mail-paul]
-         smtp.py[dest=chris@example.com, actname=smtp-chris]
+action = smtp.py[dest=chris@example.com, actname=smtp-chris]
          smtp.py[dest=sally@example.com, actname=smtp-sally]
 .fi
 
-.SH "ACTION FILES"
-=======
 .SH "ACTION CONFIGURATION FILES"
->>>>>>> 5bd8ba0c
 Action files specify which commands are executed to ban and unban an IP address. They are located under \fI/etc/fail2ban/action.d\fR.
 
 Like with jail.conf files, if you desire local changes create an \fI[actionname].local\fR file in the \fI/etc/fail2ban/action.d\fR directory
@@ -223,16 +218,11 @@
 \fBfailures\fR
 The number of times the failure occurred in the log file. e.g. 3
 .TP
-<<<<<<< HEAD
 \fBipfailures\fR
 As per \fBfailures\fR, but total of all failures for that ip address across all jails from the fail2ban persistent database. Therefore the database must be set for this tag to function.
 .TP
 \fBipjailfailures\fR
 As per \fBipfailures\fR, but total based on the IPs failures for the current jail.
-=======
-\fBtime\fR
-The unix (epoch) time of the ban. e.g. 1357508484
->>>>>>> 5bd8ba0c
 .TP
 \fBmatches\fR
 The string of the log file lines of the matches that generated the ban. Many characters interpreted by shell get escaped. New lines are maintained, so actions should be careful to enclose the tag in quotes.
