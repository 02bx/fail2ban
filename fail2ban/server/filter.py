--- conflicted
+++ resolved
@@ -465,9 +465,8 @@
 	def processLineAndAdd(self, line, date=None):
 		"""Processes the line for failures and populates failManager
 		"""
-<<<<<<< HEAD
 		try:
-			for element in self.processLine(line, date)[1]:
+			for element in self.processLine(line, date, checkFindTime=True)[1]:
 				ip = element[1]
 				unixTime = element[2]
 				lines = element[3]
@@ -501,23 +500,6 @@
 				logSys.error("Too many errors at once (%s), going idle", self.__errors)
 				self.__errors //= 2
 				self.idle = True
-=======
-		for element in self.processLine(line, date, checkFindTime=True)[1]:
-			ip = element[1]
-			unixTime = element[2]
-			lines = element[3]
-			logSys.debug("Processing line with time:%s and ip:%s"
-						 % (unixTime, ip))
-			if unixTime < MyTime.time() - self.getFindTime():
-				logSys.debug("Ignore line since time %s < %s - %s"
-							 % (unixTime, MyTime.time(), self.getFindTime()))
-				break
-			if self.inIgnoreIPList(ip, log_ignore=True):
-				continue
-			logSys.info("[%s] Found %s" % (self.jail.name, ip))
-			## print "D: Adding a ticket for %s" % ((ip, unixTime, [line]),)
-			self.failManager.addFailure(FailTicket(ip, unixTime, lines))
->>>>>>> 51fd9a10
 
 	##
 	# Returns true if the line should be ignored.
