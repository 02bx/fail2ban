# emacs: -*- mode: python; py-indent-offset: 4; indent-tabs-mode: t -*-
# vi: set ft=python sts=4 ts=4 sw=4 noet :

# This file is part of Fail2Ban.
#
# Fail2Ban is free software; you can redistribute it and/or modify
# it under the terms of the GNU General Public License as published by
# the Free Software Foundation; either version 2 of the License, or
# (at your option) any later version.
#
# Fail2Ban is distributed in the hope that it will be useful,
# but WITHOUT ANY WARRANTY; without even the implied warranty of
# MERCHANTABILITY or FITNESS FOR A PARTICULAR PURPOSE.  See the
# GNU General Public License for more details.
#
# You should have received a copy of the GNU General Public License
# along with Fail2Ban; if not, write to the Free Software
# Foundation, Inc., 51 Franklin Street, Fifth Floor, Boston, MA  02110-1301, USA.

# Author: Cyril Jaquier
# 

__author__ = "Cyril Jaquier"
__copyright__ = "Copyright (c) 2004 Cyril Jaquier"
__license__ = "GPL"

from ..helpers import getLogger
from .ipdns import IPAddr
from .mytime import MyTime

# Gets the instance of the logger.
logSys = getLogger(__name__)


class Ticket(object):

	MAX_TIME = 0X7FFFFFFFFFFF ;# 4461763-th year
	
	RESTORED = 0x01
<<<<<<< HEAD
	BANNED   = 0x08
=======
>>>>>>> 18ebd9ac

	def __init__(self, ip=None, time=None, matches=None, data={}, ticket=None):
		"""Ticket constructor

		@param ip the IP address
		@param time the ban time
		@param matches (log) lines caused the ticket
		"""

		self.setIP(ip)
		self._flags = 0;
		self._banCount = 0;
		self._banTime = None;
		self._time = time if time is not None else MyTime.time()
		self._data = {'matches': matches or [], 'failures': 0}
		if data is not None:
			self._data.update(data)
		if ticket:
			# ticket available - copy whole information from ticket:
			self.__dict__.update(i for i in ticket.__dict__.iteritems() if i[0] in self.__dict__)

	def __str__(self):
		return "%s: ip=%s time=%s bantime=%s bancount=%s #attempts=%d matches=%r" % \
			   (self.__class__.__name__.split('.')[-1], self.__ip, self._time,
			   	self._banTime, self._banCount,
			   	self._data['failures'], self._data.get('matches', []))

	def __repr__(self):
		return str(self)

	def __eq__(self, other):
		try:
			return self.__ip == other.__ip and \
				round(self._time, 2) == round(other._time, 2) and \
				self._data == other._data
		except AttributeError:
			return False

	def setIP(self, value):
		# guarantee using IPAddr instead of unicode, str for the IP
		if isinstance(value, basestring):
			value = IPAddr(value)
		self.__ip = value
	
	def getID(self):
		return self._data.get('fid', self.__ip)
	
	def getIP(self):
		return self.__ip
	
	def setTime(self, value):
		self._time = value
	
	def getTime(self):
		return self._time

	def setBanTime(self, value):
		self._banTime = value;

	def getBanTime(self, defaultBT=None):
<<<<<<< HEAD
		return (self._banTime if self._banTime is not None else defaultBT)
=======
		return (self._banTime if not self._banTime is None else defaultBT);
>>>>>>> 18ebd9ac

	def setBanCount(self, value):
		self._banCount = value;

	def incrBanCount(self, value = 1):
		self._banCount += value;

	def getBanCount(self):
		return self._banCount;

<<<<<<< HEAD
	def getEndOfBanTime(self, defaultBT=None):
		bantime = (self._banTime if self._banTime is not None else defaultBT)
		# permanent
		if bantime == -1:
			return Ticket.MAX_TIME
		# unban time (end of ban):
		return self._time + bantime

	def isTimedOut(self, time, defaultBT=None):
		bantime = (self._banTime if self._banTime is not None else defaultBT)
=======
	def isTimedOut(self, time, defaultBT=None):
		bantime = (self._banTime if not self._banTime is None else defaultBT);
>>>>>>> 18ebd9ac
		# permanent
		if bantime == -1:
			return False
		# timed out
		return (time > self._time + bantime)

	def setAttempt(self, value):
		self._data['failures'] = value
	
	def getAttempt(self):
		return self._data['failures']

	def setMatches(self, matches):
		self._data['matches'] = matches or []

	def getMatches(self):
		return self._data.get('matches', [])

<<<<<<< HEAD
	@property
	def restored(self):
		return self._flags & Ticket.RESTORED
	@restored.setter
	def restored(self, value):
		if value:
			self._flags |= Ticket.RESTORED
		else:
			self._flags &= ~(Ticket.RESTORED)
	
	@property
	def banned(self):
		return self._flags & Ticket.BANNED
	@banned.setter
	def banned(self, value):
		if value:
			self._flags |= Ticket.BANNED
		else:
			self._flags &= ~(Ticket.BANNED)
=======
	def setRestored(self, value):
		if value:
			self._flags = Ticket.RESTORED
		else:
			self._flags &= ~(Ticket.RESTORED)
	
	def getRestored(self):
		return self._flags & Ticket.RESTORED
>>>>>>> 18ebd9ac

	def setData(self, *args, **argv):
		# if overwrite - set data and filter None values:
		if len(args) == 1:
			# todo: if support >= 2.7 only:
			# self._data = {k:v for k,v in args[0].iteritems() if v is not None}
			self._data = dict([(k,v) for k,v in args[0].iteritems() if v is not None])
		# add k,v list or dict (merge):
		elif len(args) == 2:
			self._data.update((args,))
		elif len(args) > 2:
			self._data.update((k,v) for k,v in zip(*[iter(args)]*2))
		if len(argv):
			self._data.update(argv)
		# filter (delete) None values:
		# todo: if support >= 2.7 only:
		# self._data = {k:v for k,v in self._data.iteritems() if v is not None}
		self._data = dict([(k,v) for k,v in self._data.iteritems() if v is not None])
	
	def getData(self, key=None, default=None):
		# return whole data dict:
		if key is None:
			return self._data
		# return default if not exists:
		if not self._data:
			return default
		if not isinstance(key,(str,unicode,type(None),int,float,bool,complex)):
			# return filtered by lambda/function:
			if callable(key):
				# todo: if support >= 2.7 only:
				# return {k:v for k,v in self._data.iteritems() if key(k)}
				return dict([(k,v) for k,v in self._data.iteritems() if key(k)])
			# return filtered by keys:
			if hasattr(key, '__iter__'):
				# todo: if support >= 2.7 only:
				# return {k:v for k,v in self._data.iteritems() if k in key}
				return dict([(k,v) for k,v in self._data.iteritems() if k in key])
		# return single value of data:
		return self._data.get(key, default)


class FailTicket(Ticket):

	def __init__(self, ip=None, time=None, matches=None, data={}, ticket=None):
		# this class variables:
		self.__retry = 0
		self.__lastReset = None
		# create/copy using default ticket constructor:
		Ticket.__init__(self, ip, time, matches, data, ticket)
		# init:
		if ticket is None:
			self.__lastReset = time if time is not None else self.getTime()
		if not self.__retry:
			self.__retry = self._data['failures'];

	def setRetry(self, value):
		""" Set artificial retry count, normally equal failures / attempt,
		used in incremental features (BanTimeIncr) to increase retry count for bad IPs
		"""
		self.__retry = value
		if not self._data['failures']:
			self._data['failures'] = 1
		if not value:
			self._data['failures'] = 0
			self._data['matches'] = []

	def getRetry(self):
		""" Returns failures / attempt count or
		artificial retry count increased for bad IPs
		"""
		return max(self.__retry, self._data['failures'])

	def inc(self, matches=None, attempt=1, count=1):
		self.__retry += count
		self._data['failures'] += attempt
		if matches:
			self._data['matches'] += matches

	def setLastTime(self, value):
		if value > self._time:
			self._time = value
	
	def getLastTime(self):
		return self._time

	def getLastReset(self):
		return self.__lastReset

	def setLastReset(self, value):
		self.__lastReset = value

##
# Ban Ticket.
#
# This class extends the Ticket class. It is mainly used by the BanManager.

class BanTicket(Ticket):
	pass<|MERGE_RESOLUTION|>--- conflicted
+++ resolved
@@ -37,10 +37,7 @@
 	MAX_TIME = 0X7FFFFFFFFFFF ;# 4461763-th year
 	
 	RESTORED = 0x01
-<<<<<<< HEAD
 	BANNED   = 0x08
-=======
->>>>>>> 18ebd9ac
 
 	def __init__(self, ip=None, time=None, matches=None, data={}, ticket=None):
 		"""Ticket constructor
@@ -101,11 +98,7 @@
 		self._banTime = value;
 
 	def getBanTime(self, defaultBT=None):
-<<<<<<< HEAD
 		return (self._banTime if self._banTime is not None else defaultBT)
-=======
-		return (self._banTime if not self._banTime is None else defaultBT);
->>>>>>> 18ebd9ac
 
 	def setBanCount(self, value):
 		self._banCount = value;
@@ -116,7 +109,6 @@
 	def getBanCount(self):
 		return self._banCount;
 
-<<<<<<< HEAD
 	def getEndOfBanTime(self, defaultBT=None):
 		bantime = (self._banTime if self._banTime is not None else defaultBT)
 		# permanent
@@ -127,10 +119,6 @@
 
 	def isTimedOut(self, time, defaultBT=None):
 		bantime = (self._banTime if self._banTime is not None else defaultBT)
-=======
-	def isTimedOut(self, time, defaultBT=None):
-		bantime = (self._banTime if not self._banTime is None else defaultBT);
->>>>>>> 18ebd9ac
 		# permanent
 		if bantime == -1:
 			return False
@@ -149,7 +137,6 @@
 	def getMatches(self):
 		return self._data.get('matches', [])
 
-<<<<<<< HEAD
 	@property
 	def restored(self):
 		return self._flags & Ticket.RESTORED
@@ -169,16 +156,6 @@
 			self._flags |= Ticket.BANNED
 		else:
 			self._flags &= ~(Ticket.BANNED)
-=======
-	def setRestored(self, value):
-		if value:
-			self._flags = Ticket.RESTORED
-		else:
-			self._flags &= ~(Ticket.RESTORED)
-	
-	def getRestored(self):
-		return self._flags & Ticket.RESTORED
->>>>>>> 18ebd9ac
 
 	def setData(self, *args, **argv):
 		# if overwrite - set data and filter None values:
