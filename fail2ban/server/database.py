# emacs: -*- mode: python; py-indent-offset: 4; indent-tabs-mode: t -*-
# vi: set ft=python sts=4 ts=4 sw=4 noet :

# This file is part of Fail2Ban.
#
# Fail2Ban is free software; you can redistribute it and/or modify
# it under the terms of the GNU General Public License as published by
# the Free Software Foundation; either version 2 of the License, or
# (at your option) any later version.
#
# Fail2Ban is distributed in the hope that it will be useful,
# but WITHOUT ANY WARRANTY; without even the implied warranty of
# MERCHANTABILITY or FITNESS FOR A PARTICULAR PURPOSE.  See the
# GNU General Public License for more details.
#
# You should have received a copy of the GNU General Public License
# along with Fail2Ban; if not, write to the Free Software
# Foundation, Inc., 51 Franklin Street, Fifth Floor, Boston, MA  02110-1301, USA.

__author__ = "Steven Hiscocks"
__copyright__ = "Copyright (c) 2013 Steven Hiscocks"
__license__ = "GPL"

import json
import os
import shutil
import sqlite3
import sys
import time
from functools import wraps
from threading import RLock

from .mytime import MyTime
from .ticket import FailTicket
from .utils import Utils
from ..helpers import getLogger, uni_string, PREFER_ENC

# Gets the instance of the logger.
logSys = getLogger(__name__)


def _json_default(x):
	"""Avoid errors on types unknown in json-adapters."""
	if isinstance(x, set):
		x = list(x)
	return uni_string(x)

if sys.version_info >= (3,): # pragma: 2.x no cover
	def _json_dumps_safe(x):
		try:
			x = json.dumps(x, ensure_ascii=False, default=_json_default).encode(
				PREFER_ENC, 'replace')
		except Exception as e:
			# adapter handler should be exception-safe
			logSys.error('json dumps failed: %r', e, exc_info=logSys.getEffectiveLevel() <= 4)
			x = '{}'
		return x

	def _json_loads_safe(x):
		try:
			x = json.loads(x.decode(PREFER_ENC, 'replace'))
		except Exception as e:
			# converter handler should be exception-safe
			logSys.error('json loads failed: %r', e, exc_info=logSys.getEffectiveLevel() <= 4)
			x = {}
		return x
else: # pragma: 3.x no cover
	def _normalize(x):
		if isinstance(x, dict):
			return dict((_normalize(k), _normalize(v)) for k, v in x.iteritems())
		elif isinstance(x, (list, set)):
			return [_normalize(element) for element in x]
		elif isinstance(x, unicode):
			# in 2.x default text_factory is unicode - so return proper unicode here:
			return x.encode(PREFER_ENC, 'replace').decode(PREFER_ENC)
		elif isinstance(x, basestring):
			return x.decode(PREFER_ENC, 'replace')
		return x

	def _json_dumps_safe(x):
		try:
			x = json.dumps(_normalize(x), ensure_ascii=False, default=_json_default)
		except Exception as e:
			# adapter handler should be exception-safe
			logSys.error('json dumps failed: %r', e, exc_info=logSys.getEffectiveLevel() <= 4)
			x = '{}'
		return x

	def _json_loads_safe(x):
		try:
			x = json.loads(x.decode(PREFER_ENC, 'replace'))
		except Exception as e:
			# converter handler should be exception-safe
			logSys.error('json loads failed: %r', e, exc_info=logSys.getEffectiveLevel() <= 4)
			x = {}
		return x

sqlite3.register_adapter(dict, _json_dumps_safe)
sqlite3.register_converter("JSON", _json_loads_safe)


def commitandrollback(f):
	@wraps(f)
	def wrapper(self, *args, **kwargs):
		with self._lock: # Threading lock
			with self._db: # Auto commit and rollback on exception
				return f(self, self._db.cursor(), *args, **kwargs)
	return wrapper


class Fail2BanDb(object):
	"""Fail2Ban database for storing persistent data.

	This allows after Fail2Ban is restarted to reinstated bans and
	to continue monitoring logs from the same point.

	This will either create a new Fail2Ban database, connect to an
	existing, and if applicable upgrade the schema in the process.

	Parameters
	----------
	filename : str
		File name for SQLite3 database, which will be created if
		doesn't already exist.
	purgeAge : int
		Purge age in seconds, used to remove old bans from
		database during purge.

	Raises
	------
	sqlite3.OperationalError
		Error connecting/creating a SQLite3 database.
	RuntimeError
		If exisiting database fails to update to new schema.

	Attributes
	----------
	filename
	purgeage
	"""
	__version__ = 4
	# Note all SCRIPTS strings must end in ';' for py26 compatibility
	_CREATE_SCRIPTS = (
		 ('fail2banDb', "CREATE TABLE IF NOT EXISTS fail2banDb(version INTEGER);")
		,('jails', "CREATE TABLE IF NOT EXISTS jails(" \
			"name TEXT NOT NULL UNIQUE, " \
			"enabled INTEGER NOT NULL DEFAULT 1" \
			");" \
			"CREATE INDEX IF NOT EXISTS jails_name ON jails(name);")
		,('logs', "CREATE TABLE IF NOT EXISTS logs(" \
			"jail TEXT NOT NULL, " \
			"path TEXT, " \
			"firstlinemd5 TEXT, " \
			"lastfilepos INTEGER DEFAULT 0, " \
			"FOREIGN KEY(jail) REFERENCES jails(name) ON DELETE CASCADE, " \
			"UNIQUE(jail, path)," \
			"UNIQUE(jail, path, firstlinemd5)" \
			");" \
			"CREATE INDEX IF NOT EXISTS logs_path ON logs(path);" \
			"CREATE INDEX IF NOT EXISTS logs_jail_path ON logs(jail, path);")
			#TODO: systemd journal features \
			#"journalmatch TEXT, " \
			#"journlcursor TEXT, " \
			#"lastfiletime INTEGER DEFAULT 0, " # is this easily available
		,('bans', "CREATE TABLE IF NOT EXISTS bans(" \
			"jail TEXT NOT NULL, " \
			"ip TEXT, " \
			"timeofban INTEGER NOT NULL, " \
			"bantime INTEGER NOT NULL, " \
			"bancount INTEGER NOT NULL default 1, " \
			"data JSON, " \
			"FOREIGN KEY(jail) REFERENCES jails(name) " \
			");" \
			"CREATE INDEX IF NOT EXISTS bans_jail_timeofban_ip ON bans(jail, timeofban);" \
			"CREATE INDEX IF NOT EXISTS bans_jail_ip ON bans(jail, ip);" \
			"CREATE INDEX IF NOT EXISTS bans_ip ON bans(ip);")
		,('bips', "CREATE TABLE IF NOT EXISTS bips(" \
			"ip TEXT NOT NULL, " \
			"jail TEXT NOT NULL, " \
			"timeofban INTEGER NOT NULL, " \
			"bantime INTEGER NOT NULL, " \
			"bancount INTEGER NOT NULL default 1, " \
			"data JSON, " \
			"PRIMARY KEY(ip, jail), " \
			"FOREIGN KEY(jail) REFERENCES jails(name) " \
			");" \
			"CREATE INDEX IF NOT EXISTS bips_timeofban ON bips(timeofban);" \
			"CREATE INDEX IF NOT EXISTS bips_ip ON bips(ip);")
	)
	_CREATE_TABS = dict(_CREATE_SCRIPTS)


<<<<<<< HEAD
	def __init__(self, filename, purgeAge=24*60*60, outDatedFactor=3):
		self.maxEntries = 50
=======
	def __init__(self, filename, purgeAge=24*60*60):
		self.maxMatches = 10
>>>>>>> d67e42ef
		self._lock = RLock()
		self._dbFilename = filename
		self._purgeAge = purgeAge
		self._outDatedFactor = outDatedFactor;
		self._connectDB()

	def _connectDB(self, checkIntegrity=False):
		filename = self._dbFilename
		try:
			self._db = sqlite3.connect(
				filename, check_same_thread=False,
				detect_types=sqlite3.PARSE_DECLTYPES)
			# # to allow use multi-byte utf-8
			# self._db.text_factory = str

			self._bansMergedCache = {}

			logSys.info(
				"Connected to fail2ban persistent database '%s'", filename)
		except sqlite3.OperationalError as e:
			logSys.error(
				"Error connecting to fail2ban persistent database '%s': %s",
				filename, e.args[0])
			raise

		# differentiate pypy: switch journal mode later (save it during the upgrade), 
		# to prevent errors like "database table is locked":
		try:
			import __pypy__
			pypy = True
		except ImportError:
			pypy = False

		cur = self._db.cursor()
		try:
			cur.execute("PRAGMA foreign_keys = ON")
			# speedup: write data through OS without syncing (no wait):
			cur.execute("PRAGMA synchronous = OFF")
			# speedup: transaction log in memory, alternate using OFF (disable, rollback will be impossible):
			if not pypy:
				cur.execute("PRAGMA journal_mode = MEMORY")
			# speedup: temporary tables and indices are kept in memory:
			cur.execute("PRAGMA temp_store = MEMORY")

			cur.execute("SELECT version FROM fail2banDb LIMIT 1")
		except sqlite3.OperationalError:
			logSys.warning("New database created. Version '%r'",
				self.createDb())
		except sqlite3.Error as e:
			logSys.error(
				"Error opening fail2ban persistent database '%s': %s",
				filename, e.args[0])
			# if not a file - raise an error:
			if not os.path.isfile(filename):
				raise
			# try to repair it:
			cur.close()
			cur = None
			self.repairDB()
		else:
			version = cur.fetchone()[0]
			if version < Fail2BanDb.__version__:
				newversion = self.updateDb(version)
				if newversion == Fail2BanDb.__version__:
					logSys.warning( "Database updated from '%r' to '%r'",
						version, newversion)
				else: # pragma: no cover
					logSys.error( "Database update failed to achieve version '%r'"
						": updated from '%r' to '%r'",
						Fail2BanDb.__version__, version, newversion)
					raise RuntimeError('Failed to fully update')
		finally:
			if checkIntegrity:
				logSys.debug("  Create missing tables/indices ...")
				self._createDb(cur, incremental=True)
				logSys.debug("  -> ok")
				logSys.debug("  Check integrity ...")
				cur.execute("PRAGMA integrity_check")
				for s in cur.fetchall():
					logSys.debug("  -> %s", ' '.join(s))
				self._db.commit()
			if cur:
				# pypy: set journal mode after possible upgrade db:
				if pypy:
					cur.execute("PRAGMA journal_mode = MEMORY")
				cur.close()

	def close(self):
		logSys.debug("Close connection to database ...")
		self._db.close()
		logSys.info("Connection to database closed.")

	@property
	def _dbBackupFilename(self):
		try:
			return self.__dbBackupFilename
		except AttributeError:
			self.__dbBackupFilename = self._dbFilename + '.' + time.strftime('%Y%m%d-%H%M%S', MyTime.gmtime())
			return self.__dbBackupFilename
	
	def repairDB(self):
		class RepairException(Exception):
			pass
		# avoid endless recursion if reconnect failed again for some reasons:
		_repairDB = self.repairDB
		self.repairDB = None
		try:
			# backup
			logSys.info("Trying to repair database %s", self._dbFilename)
			shutil.move(self._dbFilename, self._dbBackupFilename)
			logSys.info("  Database backup created: %s", self._dbBackupFilename)

			# first try to repair using dump/restore in order 
			Utils.executeCmd((r"""f2b_db=$0; f2b_dbbk=$1; sqlite3 "$f2b_dbbk" ".dump" | sqlite3 "$f2b_db" """,
				self._dbFilename, self._dbBackupFilename))
			dbFileSize = os.stat(self._dbFilename).st_size
			if dbFileSize:
				logSys.info("  Repair seems to be successful, restored %d byte(s).", dbFileSize)
				# succeeded - try to reconnect:
				self._connectDB(checkIntegrity=True)
			else:
				logSys.info("  Repair seems to be failed, restored %d byte(s).", dbFileSize)
				raise RepairException('Recreate ...')
		except Exception as e:
			# if still failed, just recreate database as fallback:
			logSys.error("  Error repairing of fail2ban database '%s': %s",
				self._dbFilename, e.args[0], 
				exc_info=(not isinstance(e, RepairException) and logSys.getEffectiveLevel() <= 10))
			os.remove(self._dbFilename)
			self._connectDB(checkIntegrity=True)
		finally:
			self.repairDB = _repairDB

	@property
	def filename(self):
		"""File name of SQLite3 database file.
		"""
		return self._dbFilename

	@property
	def purgeage(self):
		"""Purge age in seconds.
		"""
		return self._purgeAge

	@purgeage.setter
	def purgeage(self, value):
		self._purgeAge = MyTime.str2seconds(value)

	def _createDb(self, cur, incremental=False):
		"""Creates a new database, called during initialisation.
		"""
		# create all (if not exists):
		for (n, s) in Fail2BanDb._CREATE_SCRIPTS:
			cur.executescript(s)
		# save current database version (if not already set):			
		cur.execute("INSERT INTO fail2banDb(version)"
			" SELECT ? WHERE NOT EXISTS (SELECT 1 FROM fail2banDb LIMIT 1)",
			(Fail2BanDb.__version__, ))
		cur.execute("SELECT version FROM fail2banDb LIMIT 1")
		return cur.fetchone()[0]

	@commitandrollback
	def createDb(self, cur, incremental=False):
		return self._createDb(cur, incremental);

	def _tableExists(self, cur, table):
		cur.execute("select 1 where exists ("
			"select 1 from sqlite_master WHERE type='table' AND name=?)", (table,))
		res = cur.fetchone()
		return res is not None and res[0]

	@commitandrollback
	def updateDb(self, cur, version):
		"""Update an existing database, called during initialisation.

		A timestamped backup is also created prior to attempting the update.
		"""
		if version > Fail2BanDb.__version__:
			raise NotImplementedError(
						"Attempt to travel to future version of database ...how did you get here??")
		try:
			logSys.info("Upgrade database: %s from version '%r'", self._dbBackupFilename, version)
			if not os.path.isfile(self._dbBackupFilename):
				shutil.copyfile(self.filename, self._dbBackupFilename)
				logSys.info("  Database backup created: %s", self._dbBackupFilename)

			if version < 2 and self._tableExists(cur, "logs"):
				cur.executescript("BEGIN TRANSACTION;"
							"CREATE TEMPORARY TABLE logs_temp AS SELECT * FROM logs;"
							"DROP TABLE logs;"
							"%s;"
							"INSERT INTO logs SELECT * from logs_temp;"
							"DROP TABLE logs_temp;"
							"UPDATE fail2banDb SET version = 2;"
							"COMMIT;" % Fail2BanDb._CREATE_TABS['logs'])

			if version < 3 and self._tableExists(cur, "bans"):
				# set ban-time to -2 (note it means rather unknown, as persistent, will be fixed by restore):
				cur.executescript("BEGIN TRANSACTION;"
							"CREATE TEMPORARY TABLE bans_temp AS SELECT jail, ip, timeofban, -2 as bantime, 1 as bancount, data FROM bans;"
							"DROP TABLE bans;"
							"%s;\n"
							"INSERT INTO bans SELECT * from bans_temp;"
							"DROP TABLE bans_temp;"
							"COMMIT;" % Fail2BanDb._CREATE_TABS['bans'])
			if version < 4 and not self._tableExists(cur, "bips"):
				cur.executescript("BEGIN TRANSACTION;"
							"%s;\n"
							"UPDATE fail2banDb SET version = 4;"
							"COMMIT;" % Fail2BanDb._CREATE_TABS['bips'])
				if self._tableExists(cur, "bans"):
					cur.execute(
							"INSERT OR REPLACE INTO bips(ip, jail, timeofban, bantime, bancount, data)"
							"  SELECT ip, jail, timeofban, bantime, bancount, data FROM bans order by timeofban")

			cur.execute("SELECT version FROM fail2banDb LIMIT 1")
			return cur.fetchone()[0]
		except Exception as e:
			# if still failed, just recreate database as fallback:
			logSys.error("Failed to upgrade database '%s': %s",
				self._dbFilename, e.args[0], 
				exc_info=logSys.getEffectiveLevel() <= 10)
			raise

	@commitandrollback
	def addJail(self, cur, jail):
		"""Adds a jail to the database.

		Parameters
		----------
		jail : Jail
			Jail to be added to the database.
		"""
		cur.execute(
			"INSERT OR IGNORE INTO jails(name, enabled) VALUES(?, 1)",
			(jail.name,))
		if cur.rowcount <= 0:
			cur.execute(
				"UPDATE jails SET enabled = 1 WHERE name = ? AND enabled != 1",
				(jail.name,))

	@commitandrollback
	def delJail(self, cur, jail):
		"""Deletes a jail from the database.

		Parameters
		----------
		jail : Jail
			Jail to be removed from the database.
		"""
		# Will be deleted by purge as appropriate
		cur.execute(
			"UPDATE jails SET enabled=0 WHERE name=?", (jail.name, ))

	@commitandrollback
	def delAllJails(self, cur):
		"""Deletes all jails from the database.
		"""
		# Will be deleted by purge as appropriate
		cur.execute("UPDATE jails SET enabled=0")

	@commitandrollback
	def getJailNames(self, cur, enabled=None):
		"""Get name of jails in database.

		Currently only used for testing purposes.

		Returns
		-------
		set
			Set of jail names.
		"""
		if enabled is None:
			cur.execute("SELECT name FROM jails")
		else:
			cur.execute("SELECT name FROM jails WHERE enabled=%s" %
				(int(enabled),))
		return set(row[0] for row in cur.fetchmany())

	@commitandrollback
	def addLog(self, cur, jail, container):
		"""Adds a log to the database.

		Parameters
		----------
		jail : Jail
			Jail that log is being monitored by.
		container : FileContainer
			File container of the log file being added.

		Returns
		-------
		int
			If log was already present in database, value of last position
			in the log file; else `None`
		"""
		lastLinePos = None
		cur.execute(
			"SELECT firstlinemd5, lastfilepos FROM logs "
				"WHERE jail=? AND path=?",
			(jail.name, container.getFileName()))
		try:
			firstLineMD5, lastLinePos = cur.fetchone()
		except TypeError:
			firstLineMD5 = False

		cur.execute(
				"INSERT OR REPLACE INTO logs(jail, path, firstlinemd5, lastfilepos) "
					"VALUES(?, ?, ?, ?)",
				(jail.name, container.getFileName(),
					container.getHash(), container.getPos()))
		if container.getHash() != firstLineMD5:
			lastLinePos = None
		return lastLinePos

	@commitandrollback
	def getLogPaths(self, cur, jail=None):
		"""Gets all the log paths from the database.

		Currently only for testing purposes.

		Parameters
		----------
		jail : Jail
			If specified, will only reutrn logs belonging to the jail.

		Returns
		-------
		set
			Set of log paths.
		"""
		query = "SELECT path FROM logs"
		queryArgs = []
		if jail is not None:
			query += " WHERE jail=?"
			queryArgs.append(jail.name)
		cur.execute(query, queryArgs)
		return set(row[0] for row in cur.fetchmany())

	@commitandrollback
	def updateLog(self, cur, *args, **kwargs):
		"""Updates hash and last position in log file.

		Parameters
		----------
		jail : Jail
			Jail of which the log file belongs to.
		container : FileContainer
			File container of the log file being updated.
		"""
		self._updateLog(cur, *args, **kwargs)

	def _updateLog(self, cur, jail, container):
		cur.execute(
			"UPDATE logs SET firstlinemd5=?, lastfilepos=? "
				"WHERE jail=? AND path=?",
			(container.getHash(), container.getPos(),
				jail.name, container.getFileName()))

	@commitandrollback
	def addBan(self, cur, jail, ticket):
		"""Add a ban to the database.

		Parameters
		----------
		jail : Jail
			Jail in which the ban has occurred.
		ticket : BanTicket
			Ticket of the ban to be added.
		"""
		ip = str(ticket.getIP())
		try:
			del self._bansMergedCache[(ip, jail)]
		except KeyError:
			pass
		try:
			del self._bansMergedCache[(ip, None)]
		except KeyError:
			pass
		#TODO: Implement data parts once arbitrary match keys completed
		data = ticket.getData()
		matches = data.get('matches')
		if self.maxMatches:
			if matches and len(matches) > self.maxMatches:
				data = data.copy()
				data['matches'] = matches[-self.maxMatches:]
		elif matches:
			data = data.copy()
			del data['matches']
		cur.execute(
			"INSERT INTO bans(jail, ip, timeofban, bantime, bancount, data) VALUES(?, ?, ?, ?, ?, ?)",
			(jail.name, ip, int(round(ticket.getTime())), ticket.getBanTime(jail.actions.getBanTime()), ticket.getBanCount(),
				data))
		cur.execute(
			"INSERT OR REPLACE INTO bips(ip, jail, timeofban, bantime, bancount, data) VALUES(?, ?, ?, ?, ?, ?)",
			(ip, jail.name, int(round(ticket.getTime())), ticket.getBanTime(jail.actions.getBanTime()), ticket.getBanCount(),
				data))

	@commitandrollback
	def delBan(self, cur, jail, *args):
		"""Delete a single or multiple tickets from the database.

		Parameters
		----------
		jail : Jail
			Jail in which the ticket(s) should be removed.
		args : list of IP
			IPs to be removed, if not given all tickets of jail will be removed.
		"""
		query1 = "DELETE FROM bips WHERE jail = ?"
		query2 = "DELETE FROM bans WHERE jail = ?"
		queryArgs = [jail.name];
		if not len(args):
			cur.execute(query1, queryArgs);
			cur.execute(query2, queryArgs);
			return
		query1 += " AND ip = ?"
		query2 += " AND ip = ?"
		queryArgs.append('');
		for ip in args:
			queryArgs[1] = str(ip);
			cur.execute(query1, queryArgs);
			cur.execute(query2, queryArgs);

	@commitandrollback
	def _getBans(self, cur, jail=None, bantime=None, ip=None):
		query = "SELECT ip, timeofban, data FROM bans WHERE 1"
		queryArgs = []

		if jail is not None:
			query += " AND jail=?"
			queryArgs.append(jail.name)
		if bantime is not None and bantime >= 0:
			query += " AND timeofban > ?"
			queryArgs.append(MyTime.time() - bantime)
		if ip is not None:
			query += " AND ip=?"
			queryArgs.append(str(ip))
		query += " ORDER BY ip, timeofban desc"

		# repack iterator as long as in lock:
		return list(cur.execute(query, queryArgs))

	def getBans(self, **kwargs):
		"""Get bans from the database.

		Parameters
		----------
		jail : Jail
			Jail that the ban belongs to. Default `None`; all jails.
		bantime : int
			Ban time in seconds, such that bans returned would still be
			valid now.  Negative values are equivalent to `None`.
			Default `None`; no limit.
		ip : str
			IP Address to filter bans by. Default `None`; all IPs.

		Returns
		-------
		list
			List of `Ticket`s for bans stored in database.
		"""
		tickets = []
		for ip, timeofban, data in self._getBans(**kwargs):
			#TODO: Implement data parts once arbitrary match keys completed
			tickets.append(FailTicket(ip, timeofban))
			tickets[-1].setData(data)
		return tickets

	def getBansMerged(self, ip=None, jail=None, bantime=None):
		"""Get bans from the database, merged into single ticket.

		This is the same as `getBans`, but bans merged into single
		ticket.

		Parameters
		----------
		jail : Jail
			Jail that the ban belongs to. Default `None`; all jails.
		bantime : int
			Ban time in seconds, such that bans returned would still be
			valid now. Negative values are equivalent to `None`.
			Default `None`; no limit.
		ip : str
			IP Address to filter bans by. Default `None`; all IPs.

		Returns
		-------
		list or Ticket
			Single ticket representing bans stored in database per IP
			in a list. When `ip` argument passed, a single `Ticket` is
			returned.
		"""
		with self._lock:
			cacheKey = None
			if bantime is None or bantime < 0:
				cacheKey = (ip, jail)
				if cacheKey in self._bansMergedCache:
					return self._bansMergedCache[cacheKey]

			tickets = []
			ticket = None

			results = list(self._getBans(ip=ip, jail=jail, bantime=bantime))
			if results:
				prev_banip = results[0][0]
				matches = []
				failures = 0
				tickdata = {}
				for banip, timeofban, data in results:
					#TODO: Implement data parts once arbitrary match keys completed
					if banip != prev_banip:
						ticket = FailTicket(prev_banip, prev_timeofban, matches)
						ticket.setAttempt(failures)
						tickets.append(ticket)
						# Reset variables
						prev_banip = banip
						matches = []
						failures = 0
						tickdata = {}
					m = data.get('matches', [])
					# pre-insert "maxadd" enries (because tickets are ordered desc by time)
					maxadd = self.maxMatches - len(matches)
					if maxadd > 0:
						if len(m) <= maxadd:
							matches = m + matches
						else:
							matches = m[-maxadd:] + matches
					failures += data.get('failures', 1)
					data['failures'] = failures
					data['matches'] = matches
					tickdata.update(data)
					prev_timeofban = timeofban
				ticket = FailTicket(banip, prev_timeofban, data=tickdata)
				tickets.append(ticket)

			if cacheKey:
				self._bansMergedCache[cacheKey] = tickets if ip is None else ticket
			return tickets if ip is None else ticket

	@commitandrollback
	def getBan(self, cur, ip, jail=None, forbantime=None, overalljails=None, fromtime=None):
		ip = str(ip)
		if not overalljails:
			query = "SELECT bancount, timeofban, bantime FROM bips"
		else:
			query = "SELECT sum(bancount), max(timeofban), sum(bantime) FROM bips"
		query += " WHERE ip = ?"
		queryArgs = [ip]
		if not overalljails and jail is not None:
			query += " AND jail=?"
			queryArgs.append(jail.name)
		if forbantime is not None:
			query += " AND timeofban > ?"
			queryArgs.append(MyTime.time() - forbantime)
		if fromtime is not None:
			query += " AND timeofban > ?"
			queryArgs.append(fromtime)
		if overalljails or jail is None:
			query += " GROUP BY ip ORDER BY timeofban DESC LIMIT 1"
		cur = self._db.cursor()
		return cur.execute(query, queryArgs)

	def _getCurrentBans(self, cur, jail = None, ip = None, forbantime=None, fromtime=None):
		queryArgs = []
		if jail is not None:
			query = "SELECT ip, timeofban, bantime, bancount, data FROM bips WHERE jail=?"
			queryArgs.append(jail.name)
		else:
			query = "SELECT ip, max(timeofban), bantime, bancount, data FROM bips WHERE 1"
		if ip is not None:
			query += " AND ip=?"
			queryArgs.append(ip)
		query += " AND (timeofban + bantime > ? OR bantime <= -1)"
		queryArgs.append(fromtime)
		if forbantime not in (None, -1): # not specified or persistent (all)
			query += " AND timeofban > ?"
			queryArgs.append(fromtime - forbantime)
		if ip is None:
			query += " GROUP BY ip ORDER BY ip, timeofban DESC"
		else:
			query += " ORDER BY timeofban DESC LIMIT 1"
		cur = self._db.cursor()
		return cur.execute(query, queryArgs)

<<<<<<< HEAD
	@commitandrollback
	def getCurrentBans(self, cur, jail=None, ip=None, forbantime=None, fromtime=None,
		correctBanTime=True
	):
		"""Reads tickets (with merged info) currently affected from ban from the database.
		
		There are all the tickets corresponding parameters jail/ip, forbantime,
		fromtime (normally now).
		
		If correctBanTime specified (default True) it will fix the restored ban-time 
		(and therefore endOfBan) of the ticket (normally it is ban-time of jail as maximum)
		for all tickets with ban-time greater (or persistent).
		"""
		if fromtime is None:
			fromtime = MyTime.time()
		tickets = []
		ticket = None
		if correctBanTime is True:
			correctBanTime = jail.getMaxBanTime() if jail is not None else None
			# don't change if persistent allowed:
			if correctBanTime == -1: correctBanTime = None

		for ticket in self._getCurrentBans(cur, jail=jail, ip=ip, 
			forbantime=forbantime, fromtime=fromtime
		):
			# can produce unpack error (database may return sporadical wrong-empty row):
			try:
				banip, timeofban, bantime, bancount, data = ticket
				# additionally check for empty values:
				if banip is None or banip == "": # pragma: no cover
					raise ValueError('unexpected value %r' % (banip,))
				# if bantime unknown (after upgrade-db from earlier version), just use min known ban-time:
				if bantime == -2: # todo: remove it in future version
					bantime = jail.actions.getBanTime() if jail is not None else (
						correctBanTime if correctBanTime else 600)
				elif correctBanTime and correctBanTime >= 0:
					# if persistent ban (or greater as max), use current max-bantime of the jail:
					if bantime == -1 or bantime > correctBanTime:
						bantime = correctBanTime
				# after correction check the end of ban again:
				if bantime != -1 and timeofban + bantime <= fromtime:
					# not persistent and too old - ignore it:
					logSys.debug("ignore ticket (with new max ban-time %r): too old %r <= %r, ticket: %r",
						bantime, timeofban + bantime, fromtime, ticket)
					continue
			except ValueError as e: # pragma: no cover
				logSys.debug("get current bans: ignore row %r - %s", ticket, e)
				continue
			# logSys.debug('restore ticket   %r, %r, %r', banip, timeofban, data)
			ticket = FailTicket(banip, timeofban, data=data)
			# logSys.debug('restored ticket: %r', ticket)
			ticket.setBanTime(bantime)
			ticket.setBanCount(bancount)
			tickets.append(ticket)
=======
	def getCurrentBans(self, jail = None, ip = None, forbantime=None, fromtime=None, maxmatches=None):
		tickets = []
		ticket = None

		with self._lock:
			results = list(self._getCurrentBans(self._db.cursor(), 
				jail=jail, ip=ip, forbantime=forbantime, fromtime=fromtime))

		if results:
			for banip, timeofban, data in results:
				# logSys.debug('restore ticket   %r, %r, %r', banip, timeofban, data)
				ticket = FailTicket(banip, timeofban, data=data)
				# filter matches if expected (current count > as maxmatches specified):
				if maxmatches is None:
					maxmatches = self.maxMatches
				if maxmatches:
					matches = ticket.getMatches()
					if matches and len(matches) > maxmatches:
						ticket.setMatches(matches[-maxmatches:])
				else:
					ticket.setMatches(None)
				# logSys.debug('restored ticket: %r', ticket)
				if ip is not None: return ticket
				tickets.append(ticket)
>>>>>>> d67e42ef

		return tickets

	def _cleanjails(self, cur):
		"""Remove empty jails jails and log files from database.
		"""
		cur.execute(
			"DELETE FROM jails WHERE enabled = 0 "
				"AND NOT EXISTS(SELECT * FROM bans WHERE jail = jails.name) "
				"AND NOT EXISTS(SELECT * FROM bips WHERE jail = jails.name)")

	def _purge_bips(self, cur):
		"""Purge old bad ips (jails and log files from database).
		Currently it is timed out IP, whose time since last ban is several times out-dated (outDatedFactor is default 3).
		Permanent banned ips will be never removed.
		"""
		cur.execute(
			"DELETE FROM bips WHERE timeofban < ? and bantime != -1 and (timeofban + (bantime * ?)) < ?",
			(int(MyTime.time()) - self._purgeAge, self._outDatedFactor, int(MyTime.time()) - self._purgeAge))

	@commitandrollback
	def purge(self, cur):
		"""Purge old bans, jails and log files from database.
		"""
		self._bansMergedCache = {}
		cur.execute(
			"DELETE FROM bans WHERE timeofban < ?",
			(MyTime.time() - self._purgeAge, ))
		self._purge_bips(cur)
		self._cleanjails(cur)
<|MERGE_RESOLUTION|>--- conflicted
+++ resolved
@@ -190,13 +190,8 @@
 	_CREATE_TABS = dict(_CREATE_SCRIPTS)
 
 
-<<<<<<< HEAD
 	def __init__(self, filename, purgeAge=24*60*60, outDatedFactor=3):
-		self.maxEntries = 50
-=======
-	def __init__(self, filename, purgeAge=24*60*60):
 		self.maxMatches = 10
->>>>>>> d67e42ef
 		self._lock = RLock()
 		self._dbFilename = filename
 		self._purgeAge = purgeAge
@@ -783,10 +778,9 @@
 		cur = self._db.cursor()
 		return cur.execute(query, queryArgs)
 
-<<<<<<< HEAD
 	@commitandrollback
 	def getCurrentBans(self, cur, jail=None, ip=None, forbantime=None, fromtime=None,
-		correctBanTime=True
+		correctBanTime=True, maxmatches=None
 	):
 		"""Reads tickets (with merged info) currently affected from ban from the database.
 		
@@ -834,36 +828,20 @@
 				continue
 			# logSys.debug('restore ticket   %r, %r, %r', banip, timeofban, data)
 			ticket = FailTicket(banip, timeofban, data=data)
+			# filter matches if expected (current count > as maxmatches specified):
+			if maxmatches is None:
+				maxmatches = self.maxMatches
+			if maxmatches:
+				matches = ticket.getMatches()
+				if matches and len(matches) > maxmatches:
+					ticket.setMatches(matches[-maxmatches:])
+			else:
+				ticket.setMatches(None)
 			# logSys.debug('restored ticket: %r', ticket)
 			ticket.setBanTime(bantime)
 			ticket.setBanCount(bancount)
+			if ip is not None: return ticket
 			tickets.append(ticket)
-=======
-	def getCurrentBans(self, jail = None, ip = None, forbantime=None, fromtime=None, maxmatches=None):
-		tickets = []
-		ticket = None
-
-		with self._lock:
-			results = list(self._getCurrentBans(self._db.cursor(), 
-				jail=jail, ip=ip, forbantime=forbantime, fromtime=fromtime))
-
-		if results:
-			for banip, timeofban, data in results:
-				# logSys.debug('restore ticket   %r, %r, %r', banip, timeofban, data)
-				ticket = FailTicket(banip, timeofban, data=data)
-				# filter matches if expected (current count > as maxmatches specified):
-				if maxmatches is None:
-					maxmatches = self.maxMatches
-				if maxmatches:
-					matches = ticket.getMatches()
-					if matches and len(matches) > maxmatches:
-						ticket.setMatches(matches[-maxmatches:])
-				else:
-					ticket.setMatches(None)
-				# logSys.debug('restored ticket: %r', ticket)
-				if ip is not None: return ticket
-				tickets.append(ticket)
->>>>>>> d67e42ef
 
 		return tickets
 
