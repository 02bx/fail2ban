--- conflicted
+++ resolved
@@ -399,23 +399,18 @@
 			pass
 		#TODO: Implement data parts once arbitrary match keys completed
 		cur.execute(
-<<<<<<< HEAD
 			"INSERT INTO bans(jail, ip, timeofban, bantime, bancount, data) VALUES(?, ?, ?, ?, ?, ?)",
-			(jail.name, ticket.getIP(), ticket.getTime(), ticket.getBanTime(jail.actions.getBanTime()), ticket.getBanCount(),
+			(jail.name, ticket.getIP(), int(round(ticket.getTime())), ticket.getBanTime(jail.actions.getBanTime()), ticket.getBanCount(),
 				{"matches": ticket.getMatches(),
 					"failures": ticket.getAttempt()}))
 		cur.execute(
 			"INSERT OR REPLACE INTO bips(ip, jail, timeofban, bantime, bancount, data) VALUES(?, ?, ?, ?, ?, ?)",
-			(ticket.getIP(), jail.name, ticket.getTime(), ticket.getBanTime(jail.actions.getBanTime()), ticket.getBanCount(),
-=======
-			"INSERT INTO bans(jail, ip, timeofban, data) VALUES(?, ?, ?, ?)",
-			(jail.name, ticket.getIP(), int(round(ticket.getTime())),
->>>>>>> f756278f
+			(ticket.getIP(), jail.name, int(round(ticket.getTime())), ticket.getBanTime(jail.actions.getBanTime()), ticket.getBanCount(),
 				{"matches": ticket.getMatches(),
 					"failures": ticket.getAttempt()}))
 
 	@commitandrollback
-	def delBan(self, cur, jail, ticket):
+	def delBan(self, cur, jail, ip):
 		"""Delete a ban from the database.
 
 		Parameters
@@ -425,9 +420,13 @@
 		ticket : BanTicket
 			Ticket of the ban to be removed.
 		"""
-		cur.execute(
-			"DELETE FROM bans WHERE jail = ? AND ip = ? AND timeofban = ?",
-			(jail.name, ticket.getIP(), int(round(ticket.getTime()))))
+		queryArgs = (jail.name, ip);
+		cur.execute(
+			"DELETE FROM bips WHERE jail = ? AND ip = ?", 
+			queryArgs)
+		cur.execute(
+			"DELETE FROM bans WHERE jail = ? AND ip = ?", 
+			queryArgs);
 
 	@commitandrollback
 	def _getBans(self, cur, jail=None, bantime=None, ip=None):
