# emacs: -*- mode: python; py-indent-offset: 4; indent-tabs-mode: t -*-
# vi: set ft=python sts=4 ts=4 sw=4 noet :

# This file is part of Fail2Ban.
#
# Fail2Ban is free software; you can redistribute it and/or modify
# it under the terms of the GNU General Public License as published by
# the Free Software Foundation; either version 2 of the License, or
# (at your option) any later version.
#
# Fail2Ban is distributed in the hope that it will be useful,
# but WITHOUT ANY WARRANTY; without even the implied warranty of
# MERCHANTABILITY or FITNESS FOR A PARTICULAR PURPOSE.  See the
# GNU General Public License for more details.
#
# You should have received a copy of the GNU General Public License
# along with Fail2Ban; if not, write to the Free Software
# Foundation, Inc., 51 Franklin Street, Fifth Floor, Boston, MA  02110-1301, USA.

__author__ = "Steven Hiscocks"
__copyright__ = "Copyright (c) 2013 Steven Hiscocks"
__license__ = "GPL"

import json
import os
import shutil
import sqlite3
import sys
import time
from functools import wraps
from threading import RLock

from .mytime import MyTime
from .ticket import FailTicket
from .utils import Utils
from ..helpers import getLogger, PREFER_ENC

# Gets the instance of the logger.
logSys = getLogger(__name__)

if sys.version_info >= (3,):
	def _json_dumps_safe(x):
		try:
			x = json.dumps(x, ensure_ascii=False).encode(
				PREFER_ENC, 'replace')
		except Exception as e: # pragma: no cover
			logSys.error('json dumps failed: %s', e)
			x = '{}'
		return x

	def _json_loads_safe(x):
		try:
			x = json.loads(x.decode(
				PREFER_ENC, 'replace'))
		except Exception as e: # pragma: no cover
			logSys.error('json loads failed: %s', e)
			x = {}
		return x
else:
	def _normalize(x):
		if isinstance(x, dict):
			return dict((_normalize(k), _normalize(v)) for k, v in x.iteritems())
		elif isinstance(x, list):
			return [_normalize(element) for element in x]
		elif isinstance(x, unicode):
			return x.encode(PREFER_ENC)
		else:
			return x

	def _json_dumps_safe(x):
		try:
			x = json.dumps(_normalize(x), ensure_ascii=False).decode(
				PREFER_ENC, 'replace')
		except Exception as e: # pragma: no cover
			logSys.error('json dumps failed: %s', e)
			x = '{}'
		return x

	def _json_loads_safe(x):
		try:
			x = _normalize(json.loads(x.decode(
				PREFER_ENC, 'replace')))
		except Exception as e: # pragma: no cover
			logSys.error('json loads failed: %s', e)
			x = {}
		return x

sqlite3.register_adapter(dict, _json_dumps_safe)
sqlite3.register_converter("JSON", _json_loads_safe)


def commitandrollback(f):
	@wraps(f)
	def wrapper(self, *args, **kwargs):
		with self._lock: # Threading lock
			with self._db: # Auto commit and rollback on exception
				return f(self, self._db.cursor(), *args, **kwargs)
	return wrapper


class Fail2BanDb(object):
	"""Fail2Ban database for storing persistent data.

	This allows after Fail2Ban is restarted to reinstated bans and
	to continue monitoring logs from the same point.

	This will either create a new Fail2Ban database, connect to an
	existing, and if applicable upgrade the schema in the process.

	Parameters
	----------
	filename : str
		File name for SQLite3 database, which will be created if
		doesn't already exist.
	purgeAge : int
		Purge age in seconds, used to remove old bans from
		database during purge.

	Raises
	------
	sqlite3.OperationalError
		Error connecting/creating a SQLite3 database.
	RuntimeError
		If exisiting database fails to update to new schema.

	Attributes
	----------
	filename
	purgeage
	"""
<<<<<<< HEAD
	__version__ = 4
	# Note all _TABLE_* strings must end in ';' for py26 compatibility
	_TABLE_fail2banDb = "CREATE TABLE fail2banDb(version INTEGER);"
	_TABLE_jails = "CREATE TABLE jails(" \
=======
	__version__ = 2
	# Note all SCRIPTS strings must end in ';' for py26 compatibility
	_CREATE_SCRIPTS = (
		 ('fail2banDb', "CREATE TABLE IF NOT EXISTS fail2banDb(version INTEGER);")
		,('jails', "CREATE TABLE IF NOT EXISTS jails(" \
>>>>>>> 277edd5f
			"name TEXT NOT NULL UNIQUE, " \
			"enabled INTEGER NOT NULL DEFAULT 1" \
			");" \
			"CREATE INDEX IF NOT EXISTS jails_name ON jails(name);")
		,('logs', "CREATE TABLE IF NOT EXISTS logs(" \
			"jail TEXT NOT NULL, " \
			"path TEXT, " \
			"firstlinemd5 TEXT, " \
			"lastfilepos INTEGER DEFAULT 0, " \
			"FOREIGN KEY(jail) REFERENCES jails(name) ON DELETE CASCADE, " \
			"UNIQUE(jail, path)," \
			"UNIQUE(jail, path, firstlinemd5)" \
			");" \
			"CREATE INDEX IF NOT EXISTS logs_path ON logs(path);" \
			"CREATE INDEX IF NOT EXISTS logs_jail_path ON logs(jail, path);")
			#TODO: systemd journal features \
			#"journalmatch TEXT, " \
			#"journlcursor TEXT, " \
			#"lastfiletime INTEGER DEFAULT 0, " # is this easily available
		,('bans', "CREATE TABLE IF NOT EXISTS bans(" \
			"jail TEXT NOT NULL, " \
			"ip TEXT, " \
			"timeofban INTEGER NOT NULL, " \
			"bantime INTEGER NOT NULL, " \
			"bancount INTEGER NOT NULL default 1, " \
			"data JSON, " \
			"FOREIGN KEY(jail) REFERENCES jails(name) " \
			");" \
			"CREATE INDEX IF NOT EXISTS bans_jail_timeofban_ip ON bans(jail, timeofban);" \
			"CREATE INDEX IF NOT EXISTS bans_jail_ip ON bans(jail, ip);" \
			"CREATE INDEX IF NOT EXISTS bans_ip ON bans(ip);")
	)
	_CREATE_TABS = dict(_CREATE_SCRIPTS)

	_TABLE_bips = "CREATE TABLE bips(" \
			"ip TEXT NOT NULL, " \
			"jail TEXT NOT NULL, " \
			"timeofban INTEGER NOT NULL, " \
			"bantime INTEGER NOT NULL, " \
			"bancount INTEGER NOT NULL default 1, " \
			"data JSON, " \
			"PRIMARY KEY(ip, jail), " \
			"FOREIGN KEY(jail) REFERENCES jails(name) " \
			");" \
			"CREATE INDEX bips_timeofban ON bips(timeofban);" \
			"CREATE INDEX bips_ip ON bips(ip);" \


	def __init__(self, filename, purgeAge=24*60*60, outDatedFactor=3):
		self.maxEntries = 50
		self._lock = RLock()
		self._dbFilename = filename
		self._purgeAge = purgeAge
		self._connectDB()

	def _connectDB(self, checkIntegrity=False):
		filename = self._dbFilename
		try:
			self._db = sqlite3.connect(
				filename, check_same_thread=False,
				detect_types=sqlite3.PARSE_DECLTYPES)
<<<<<<< HEAD
			self._dbFilename = filename
			self._purgeAge = purgeAge
			self._outDatedFactor = outDatedFactor;
=======
>>>>>>> 277edd5f

			self._bansMergedCache = {}

			logSys.info(
				"Connected to fail2ban persistent database '%s'", filename)
		except sqlite3.OperationalError as e:
			logSys.error(
				"Error connecting to fail2ban persistent database '%s': %s",
				filename, e.args[0])
			raise

		# differentiate pypy: switch journal mode later (save it during the upgrade), 
		# to prevent errors like "database table is locked":
		try:
			import __pypy__
			pypy = True
		except ImportError:
			pypy = False

		cur = self._db.cursor()
		try:
			cur.execute("PRAGMA foreign_keys = ON")
			# speedup: write data through OS without syncing (no wait):
			cur.execute("PRAGMA synchronous = OFF")
			# speedup: transaction log in memory, alternate using OFF (disable, rollback will be impossible):
			if not pypy:
				cur.execute("PRAGMA journal_mode = MEMORY")
			# speedup: temporary tables and indices are kept in memory:
			cur.execute("PRAGMA temp_store = MEMORY")

			cur.execute("SELECT version FROM fail2banDb LIMIT 1")
		except sqlite3.OperationalError:
			logSys.warning("New database created. Version '%r'",
				self.createDb())
		except sqlite3.Error as e:
			logSys.error(
				"Error opening fail2ban persistent database '%s': %s",
				filename, e.args[0])
			# if not a file - raise an error:
			if not os.path.isfile(filename):
				raise
			# try to repair it:
			cur.close()
			cur = None
			self.repairDB()
		else:
			version = cur.fetchone()[0]
			if version < Fail2BanDb.__version__:
				newversion = self.updateDb(version)
				if newversion == Fail2BanDb.__version__:
					logSys.warning( "Database updated from '%r' to '%r'",
						version, newversion)
				else: # pragma: no cover
					logSys.error( "Database update failed to achieve version '%r'"
						": updated from '%r' to '%r'",
						Fail2BanDb.__version__, version, newversion)
					raise RuntimeError('Failed to fully update')
		finally:
			if checkIntegrity:
				logSys.debug("  Create missing tables/indices ...")
				self._createDb(cur, incremental=True)
				logSys.debug("  -> ok")
				logSys.debug("  Check integrity ...")
				cur.execute("PRAGMA integrity_check")
				for s in cur.fetchall():
					logSys.debug("  -> %s", ' '.join(s))
				self._db.commit()
			if cur:
				# pypy: set journal mode after possible upgrade db:
				if pypy:
					cur.execute("PRAGMA journal_mode = MEMORY")
				cur.close()

	def close(self):
		logSys.debug("Close connection to database ...")
		self._db.close()
		logSys.info("Connection to database closed.")

	@property
	def _dbBackupFilename(self):
		try:
			return self.__dbBackupFilename
		except AttributeError:
			self.__dbBackupFilename = self._dbFilename + '.' + time.strftime('%Y%m%d-%H%M%S', MyTime.gmtime())
			return self.__dbBackupFilename
	
	def repairDB(self):
		class RepairException(Exception):
			pass
		# avoid endless recursion if reconnect failed again for some reasons:
		_repairDB = self.repairDB
		self.repairDB = None
		try:
			# backup
			logSys.info("Trying to repair database %s", self._dbFilename)
			shutil.move(self._dbFilename, self._dbBackupFilename)
			logSys.info("  Database backup created: %s", self._dbBackupFilename)

			# first try to repair using dump/restore in order 
			Utils.executeCmd((r"""f2b_db=$0; f2b_dbbk=$1; sqlite3 "$f2b_dbbk" ".dump" | sqlite3 "$f2b_db" """,
				self._dbFilename, self._dbBackupFilename))
			dbFileSize = os.stat(self._dbFilename).st_size
			if dbFileSize:
				logSys.info("  Repair seems to be successful, restored %d byte(s).", dbFileSize)
				# succeeded - try to reconnect:
				self._connectDB(checkIntegrity=True)
			else:
				logSys.info("  Repair seems to be failed, restored %d byte(s).", dbFileSize)
				raise RepairException('Recreate ...')
		except Exception as e:
			# if still failed, just recreate database as fallback:
			logSys.error("  Error repairing of fail2ban database '%s': %s",
				self._dbFilename, e.args[0], 
				exc_info=(not isinstance(e, RepairException) and logSys.getEffectiveLevel() <= 10))
			os.remove(self._dbFilename)
			self._connectDB(checkIntegrity=True)
		finally:
			self.repairDB = _repairDB

	@property
	def filename(self):
		"""File name of SQLite3 database file.
		"""
		return self._dbFilename

	@property
	def purgeage(self):
		"""Purge age in seconds.
		"""
		return self._purgeAge

	@purgeage.setter
	def purgeage(self, value):
		self._purgeAge = MyTime.str2seconds(value)

	def _createDb(self, cur, incremental=False):
		"""Creates a new database, called during initialisation.
		"""
		# create all (if not exists):
		for (n, s) in Fail2BanDb._CREATE_SCRIPTS:
			cur.executescript(s)
		# save current database version (if not already set):			
		cur.execute("INSERT INTO fail2banDb(version)"
			" SELECT ? WHERE NOT EXISTS (SELECT 1 FROM fail2banDb LIMIT 1)",
			(Fail2BanDb.__version__, ))
<<<<<<< HEAD
		# Jails
		cur.executescript(Fail2BanDb._TABLE_jails)
		# Logs
		cur.executescript(Fail2BanDb._TABLE_logs)
		# Bans
		cur.executescript(Fail2BanDb._TABLE_bans)
		# BIPs (bad ips)
		cur.executescript(Fail2BanDb._TABLE_bips)

=======
>>>>>>> 277edd5f
		cur.execute("SELECT version FROM fail2banDb LIMIT 1")
		return cur.fetchone()[0]

	@commitandrollback
	def createDb(self, cur, incremental=False):
		return self._createDb(cur, incremental);

	@commitandrollback
	def updateDb(self, cur, version):
		"""Update an existing database, called during initialisation.

		A timestamped backup is also created prior to attempting the update.
		"""
		if version > Fail2BanDb.__version__:
			raise NotImplementedError(
						"Attempt to travel to future version of database ...how did you get here??")

		logSys.info("Uprade database: %s", self._dbBackupFilename)
		if not os.path.isfile(self._dbBackupFilename):
			shutil.copyfile(self.filename, self._dbBackupFilename)
			logSys.info("  Database backup created: %s", self._dbBackupFilename)

		if version < 2:
			cur.executescript("BEGIN TRANSACTION;"
						"CREATE TEMPORARY TABLE logs_temp AS SELECT * FROM logs;"
						"DROP TABLE logs;"
						"%s;"
						"INSERT INTO logs SELECT * from logs_temp;"
						"DROP TABLE logs_temp;"
						"UPDATE fail2banDb SET version = 2;"
						"COMMIT;" % Fail2BanDb._CREATE_TABS['logs'])

		if version < 3:
			cur.executescript("BEGIN TRANSACTION;"
						"CREATE TEMPORARY TABLE bans_temp AS SELECT jail, ip, timeofban, 600 as bantime, 1 as bancount, data FROM bans;"
						"DROP TABLE bans;"
						"%s;"
						"INSERT INTO bans SELECT * from bans_temp;"
						"DROP TABLE bans_temp;"
						"COMMIT;" % Fail2BanDb._TABLE_bans)
		if version < 4:
			cur.executescript("BEGIN TRANSACTION;"
						"%s;"
						"UPDATE fail2banDb SET version = 4;"
						"COMMIT;" % Fail2BanDb._TABLE_bips)

		cur.execute("SELECT version FROM fail2banDb LIMIT 1")
		return cur.fetchone()[0]

	@commitandrollback
	def addJail(self, cur, jail):
		"""Adds a jail to the database.

		Parameters
		----------
		jail : Jail
			Jail to be added to the database.
		"""
		cur.execute(
			"INSERT OR IGNORE INTO jails(name, enabled) VALUES(?, 1)",
			(jail.name,))
		if cur.rowcount <= 0:
			cur.execute(
				"UPDATE jails SET enabled = 1 WHERE name = ? AND enabled != 1",
				(jail.name,))

	@commitandrollback
	def delJail(self, cur, jail):
		"""Deletes a jail from the database.

		Parameters
		----------
		jail : Jail
			Jail to be removed from the database.
		"""
		# Will be deleted by purge as appropriate
		cur.execute(
			"UPDATE jails SET enabled=0 WHERE name=?", (jail.name, ))

	@commitandrollback
	def delAllJails(self, cur):
		"""Deletes all jails from the database.
		"""
		# Will be deleted by purge as appropriate
		cur.execute("UPDATE jails SET enabled=0")

	@commitandrollback
	def getJailNames(self, cur, enabled=None):
		"""Get name of jails in database.

		Currently only used for testing purposes.

		Returns
		-------
		set
			Set of jail names.
		"""
		if enabled is None:
			cur.execute("SELECT name FROM jails")
		else:
			cur.execute("SELECT name FROM jails WHERE enabled=%s" %
				(int(enabled),))
		return set(row[0] for row in cur.fetchmany())

	@commitandrollback
	def addLog(self, cur, jail, container):
		"""Adds a log to the database.

		Parameters
		----------
		jail : Jail
			Jail that log is being monitored by.
		container : FileContainer
			File container of the log file being added.

		Returns
		-------
		int
			If log was already present in database, value of last position
			in the log file; else `None`
		"""
		lastLinePos = None
		cur.execute(
			"SELECT firstlinemd5, lastfilepos FROM logs "
				"WHERE jail=? AND path=?",
			(jail.name, container.getFileName()))
		try:
			firstLineMD5, lastLinePos = cur.fetchone()
		except TypeError:
			firstLineMD5 = False

		cur.execute(
				"INSERT OR REPLACE INTO logs(jail, path, firstlinemd5, lastfilepos) "
					"VALUES(?, ?, ?, ?)",
				(jail.name, container.getFileName(),
					container.getHash(), container.getPos()))
		if container.getHash() != firstLineMD5:
			lastLinePos = None
		return lastLinePos

	@commitandrollback
	def getLogPaths(self, cur, jail=None):
		"""Gets all the log paths from the database.

		Currently only for testing purposes.

		Parameters
		----------
		jail : Jail
			If specified, will only reutrn logs belonging to the jail.

		Returns
		-------
		set
			Set of log paths.
		"""
		query = "SELECT path FROM logs"
		queryArgs = []
		if jail is not None:
			query += " WHERE jail=?"
			queryArgs.append(jail.name)
		cur.execute(query, queryArgs)
		return set(row[0] for row in cur.fetchmany())

	@commitandrollback
	def updateLog(self, cur, *args, **kwargs):
		"""Updates hash and last position in log file.

		Parameters
		----------
		jail : Jail
			Jail of which the log file belongs to.
		container : FileContainer
			File container of the log file being updated.
		"""
		self._updateLog(cur, *args, **kwargs)

	def _updateLog(self, cur, jail, container):
		cur.execute(
			"UPDATE logs SET firstlinemd5=?, lastfilepos=? "
				"WHERE jail=? AND path=?",
			(container.getHash(), container.getPos(),
				jail.name, container.getFileName()))

	@commitandrollback
	def addBan(self, cur, jail, ticket):
		"""Add a ban to the database.

		Parameters
		----------
		jail : Jail
			Jail in which the ban has occurred.
		ticket : BanTicket
			Ticket of the ban to be added.
		"""
		ip = str(ticket.getIP())
		try:
			del self._bansMergedCache[(ip, jail)]
		except KeyError:
			pass
		try:
			del self._bansMergedCache[(ip, None)]
		except KeyError:
			pass
		#TODO: Implement data parts once arbitrary match keys completed
		cur.execute(
			"INSERT INTO bans(jail, ip, timeofban, bantime, bancount, data) VALUES(?, ?, ?, ?, ?, ?)",
			(jail.name, ip, int(round(ticket.getTime())), ticket.getBanTime(jail.actions.getBanTime()), ticket.getBanCount(),
				ticket.getData()))
		cur.execute(
			"INSERT OR REPLACE INTO bips(ip, jail, timeofban, bantime, bancount, data) VALUES(?, ?, ?, ?, ?, ?)",
			(ip, jail.name, int(round(ticket.getTime())), ticket.getBanTime(jail.actions.getBanTime()), ticket.getBanCount(),
				ticket.getData()))

	@commitandrollback
	def delBan(self, cur, jail, ip):
		"""Delete a ban from the database.

		Parameters
		----------
		jail : Jail
			Jail in which the ban has occurred.
		ip : str
			IP to be removed.
		"""
		queryArgs = (jail.name, str(ip));
		cur.execute(
			"DELETE FROM bips WHERE jail = ? AND ip = ?", 
			queryArgs)
		cur.execute(
			"DELETE FROM bans WHERE jail = ? AND ip = ?", 
			queryArgs);

	@commitandrollback
	def _getBans(self, cur, jail=None, bantime=None, ip=None):
		query = "SELECT ip, timeofban, data FROM bans WHERE 1"
		queryArgs = []

		if jail is not None:
			query += " AND jail=?"
			queryArgs.append(jail.name)
		if bantime is not None and bantime >= 0:
			query += " AND timeofban > ?"
			queryArgs.append(MyTime.time() - bantime)
		if ip is not None:
			query += " AND ip=?"
			queryArgs.append(str(ip))
		query += " ORDER BY ip, timeofban desc"

		# repack iterator as long as in lock:
		return list(cur.execute(query, queryArgs))

	def getBans(self, **kwargs):
		"""Get bans from the database.

		Parameters
		----------
		jail : Jail
			Jail that the ban belongs to. Default `None`; all jails.
		bantime : int
			Ban time in seconds, such that bans returned would still be
			valid now.  Negative values are equivalent to `None`.
			Default `None`; no limit.
		ip : str
			IP Address to filter bans by. Default `None`; all IPs.

		Returns
		-------
		list
			List of `Ticket`s for bans stored in database.
		"""
		tickets = []
		for ip, timeofban, data in self._getBans(**kwargs):
			#TODO: Implement data parts once arbitrary match keys completed
			tickets.append(FailTicket(ip, timeofban))
			tickets[-1].setData(data)
		return tickets

	def getBansMerged(self, ip=None, jail=None, bantime=None):
		"""Get bans from the database, merged into single ticket.

		This is the same as `getBans`, but bans merged into single
		ticket.

		Parameters
		----------
		jail : Jail
			Jail that the ban belongs to. Default `None`; all jails.
		bantime : int
			Ban time in seconds, such that bans returned would still be
			valid now. Negative values are equivalent to `None`.
			Default `None`; no limit.
		ip : str
			IP Address to filter bans by. Default `None`; all IPs.

		Returns
		-------
		list or Ticket
			Single ticket representing bans stored in database per IP
			in a list. When `ip` argument passed, a single `Ticket` is
			returned.
		"""
		with self._lock:
			cacheKey = None
			if bantime is None or bantime < 0:
				cacheKey = (ip, jail)
				if cacheKey in self._bansMergedCache:
					return self._bansMergedCache[cacheKey]

			tickets = []
			ticket = None

			results = list(self._getBans(ip=ip, jail=jail, bantime=bantime))
			if results:
				prev_banip = results[0][0]
				matches = []
				failures = 0
				tickdata = {}
				for banip, timeofban, data in results:
					#TODO: Implement data parts once arbitrary match keys completed
					if banip != prev_banip:
						ticket = FailTicket(prev_banip, prev_timeofban, matches)
						ticket.setAttempt(failures)
						tickets.append(ticket)
						# Reset variables
						prev_banip = banip
						matches = []
						failures = 0
						tickdata = {}
					m = data.get('matches', [])
					# pre-insert "maxadd" enries (because tickets are ordered desc by time)
					maxadd = self.maxEntries - len(matches)
					if maxadd > 0:
						if len(m) <= maxadd:
							matches = m + matches
						else:
							matches = m[-maxadd:] + matches
					failures += data.get('failures', 1)
					tickdata.update(data.get('data', {}))
					prev_timeofban = timeofban
				ticket = FailTicket(banip, prev_timeofban, matches)
				ticket.setAttempt(failures)
				ticket.setData(**tickdata)
				tickets.append(ticket)

			if cacheKey:
				self._bansMergedCache[cacheKey] = tickets if ip is None else ticket
			return tickets if ip is None else ticket

	@commitandrollback
	def getBan(self, cur, ip, jail=None, forbantime=None, overalljails=None, fromtime=None):
		ip = str(ip)
		if not overalljails:
			query = "SELECT bancount, timeofban, bantime FROM bips"
		else:
			query = "SELECT sum(bancount), max(timeofban), sum(bantime) FROM bips"
		query += " WHERE ip = ?"
		queryArgs = [ip]
		if not overalljails and jail is not None:
			query += " AND jail=?"
			queryArgs.append(jail.name)
		if forbantime is not None:
			query += " AND timeofban > ?"
			queryArgs.append(MyTime.time() - forbantime)
		if fromtime is not None:
			query += " AND timeofban > ?"
			queryArgs.append(fromtime)
		if overalljails or jail is None:
			query += " GROUP BY ip ORDER BY timeofban DESC LIMIT 1"
		cur = self._db.cursor()
		return cur.execute(query, queryArgs)

	def _getCurrentBans(self, cur, jail = None, ip = None, forbantime=None, fromtime=None):
		if fromtime is None:
			fromtime = MyTime.time()
		queryArgs = []
		if jail is not None:
			query = "SELECT ip, timeofban, bantime, bancount, data FROM bips WHERE jail=?"
			queryArgs.append(jail.name)
		else:
			query = "SELECT ip, max(timeofban), bantime, bancount, data FROM bips WHERE 1"
		if ip is not None:
			query += " AND ip=?"
			queryArgs.append(ip)
		query += " AND (timeofban + bantime > ? OR bantime = -1)"
		queryArgs.append(fromtime)
		if forbantime not in (None, -1): # not specified or persistent (all)
			query += " AND timeofban > ?"
			queryArgs.append(fromtime - forbantime)
		if ip is None:
			query += " GROUP BY ip ORDER BY ip, timeofban DESC"
		cur = self._db.cursor()
		return cur.execute(query, queryArgs)

	@commitandrollback
	def getCurrentBans(self, cur, jail = None, ip = None, forbantime=None, fromtime=None):
		tickets = []
		ticket = None

		for ticket in self._getCurrentBans(cur, jail=jail, ip=ip, 
			forbantime=forbantime, fromtime=fromtime
		):
			# can produce unpack error (database may return sporadical wrong-empty row):
			try:
				banip, timeofban, bantime, bancount, data = ticket
				# additionally check for empty values:
				if banip is None or banip == "": # pragma: no cover
					raise ValueError('unexpected value %r' % (banip,))
			except ValueError as e: # pragma: no cover
				logSys.debug("get current bans: ignore row %r - %s", ticket, e)
				continue
			# logSys.debug('restore ticket   %r, %r, %r', banip, timeofban, data)
			ticket = FailTicket(banip, timeofban, data=data)
			# logSys.debug('restored ticket: %r', ticket)
			ticket.setBanTime(bantime)
			ticket.setBanCount(bancount)
			tickets.append(ticket)

		return tickets if ip is None else ticket

	def _cleanjails(self, cur):
		"""Remove empty jails jails and log files from database.
		"""
		cur.execute(
			"DELETE FROM jails WHERE enabled = 0 "
				"AND NOT EXISTS(SELECT * FROM bans WHERE jail = jails.name) "
				"AND NOT EXISTS(SELECT * FROM bips WHERE jail = jails.name)")

	def _purge_bips(self, cur):
		"""Purge old bad ips (jails and log files from database).
		Currently it is timed out IP, whose time since last ban is several times out-dated (outDatedFactor is default 3).
		Permanent banned ips will be never removed.
		"""
		cur.execute(
			"DELETE FROM bips WHERE timeofban < ? and bantime != -1 and (timeofban + (bantime * ?)) < ?",
			(int(MyTime.time()) - self._purgeAge, self._outDatedFactor, int(MyTime.time()) - self._purgeAge))

	@commitandrollback
	def purge(self, cur):
		"""Purge old bans, jails and log files from database.
		"""
		self._bansMergedCache = {}
		cur.execute(
			"DELETE FROM bans WHERE timeofban < ?",
			(MyTime.time() - self._purgeAge, ))
		self._purge_bips(cur)
		self._cleanjails(cur)
<|MERGE_RESOLUTION|>--- conflicted
+++ resolved
@@ -128,18 +128,11 @@
 	filename
 	purgeage
 	"""
-<<<<<<< HEAD
 	__version__ = 4
-	# Note all _TABLE_* strings must end in ';' for py26 compatibility
-	_TABLE_fail2banDb = "CREATE TABLE fail2banDb(version INTEGER);"
-	_TABLE_jails = "CREATE TABLE jails(" \
-=======
-	__version__ = 2
 	# Note all SCRIPTS strings must end in ';' for py26 compatibility
 	_CREATE_SCRIPTS = (
 		 ('fail2banDb', "CREATE TABLE IF NOT EXISTS fail2banDb(version INTEGER);")
 		,('jails', "CREATE TABLE IF NOT EXISTS jails(" \
->>>>>>> 277edd5f
 			"name TEXT NOT NULL UNIQUE, " \
 			"enabled INTEGER NOT NULL DEFAULT 1" \
 			");" \
@@ -171,10 +164,7 @@
 			"CREATE INDEX IF NOT EXISTS bans_jail_timeofban_ip ON bans(jail, timeofban);" \
 			"CREATE INDEX IF NOT EXISTS bans_jail_ip ON bans(jail, ip);" \
 			"CREATE INDEX IF NOT EXISTS bans_ip ON bans(ip);")
-	)
-	_CREATE_TABS = dict(_CREATE_SCRIPTS)
-
-	_TABLE_bips = "CREATE TABLE bips(" \
+		,('bips', "CREATE TABLE IF NOT EXISTS bips(" \
 			"ip TEXT NOT NULL, " \
 			"jail TEXT NOT NULL, " \
 			"timeofban INTEGER NOT NULL, " \
@@ -184,8 +174,10 @@
 			"PRIMARY KEY(ip, jail), " \
 			"FOREIGN KEY(jail) REFERENCES jails(name) " \
 			");" \
-			"CREATE INDEX bips_timeofban ON bips(timeofban);" \
-			"CREATE INDEX bips_ip ON bips(ip);" \
+			"CREATE INDEX IF NOT EXISTS bips_timeofban ON bips(timeofban);" \
+			"CREATE INDEX IF NOT EXISTS bips_ip ON bips(ip);")
+	)
+	_CREATE_TABS = dict(_CREATE_SCRIPTS)
 
 
 	def __init__(self, filename, purgeAge=24*60*60, outDatedFactor=3):
@@ -193,6 +185,7 @@
 		self._lock = RLock()
 		self._dbFilename = filename
 		self._purgeAge = purgeAge
+		self._outDatedFactor = outDatedFactor;
 		self._connectDB()
 
 	def _connectDB(self, checkIntegrity=False):
@@ -201,12 +194,6 @@
 			self._db = sqlite3.connect(
 				filename, check_same_thread=False,
 				detect_types=sqlite3.PARSE_DECLTYPES)
-<<<<<<< HEAD
-			self._dbFilename = filename
-			self._purgeAge = purgeAge
-			self._outDatedFactor = outDatedFactor;
-=======
->>>>>>> 277edd5f
 
 			self._bansMergedCache = {}
 
@@ -352,24 +339,18 @@
 		cur.execute("INSERT INTO fail2banDb(version)"
 			" SELECT ? WHERE NOT EXISTS (SELECT 1 FROM fail2banDb LIMIT 1)",
 			(Fail2BanDb.__version__, ))
-<<<<<<< HEAD
-		# Jails
-		cur.executescript(Fail2BanDb._TABLE_jails)
-		# Logs
-		cur.executescript(Fail2BanDb._TABLE_logs)
-		# Bans
-		cur.executescript(Fail2BanDb._TABLE_bans)
-		# BIPs (bad ips)
-		cur.executescript(Fail2BanDb._TABLE_bips)
-
-=======
->>>>>>> 277edd5f
 		cur.execute("SELECT version FROM fail2banDb LIMIT 1")
 		return cur.fetchone()[0]
 
 	@commitandrollback
 	def createDb(self, cur, incremental=False):
 		return self._createDb(cur, incremental);
+
+	def _tableExists(self, cur, table):
+		cur.execute("select 1 where exists ("
+			"select 1 from sqlite_master WHERE type='table' AND name=?)", (table,))
+		res = cur.fetchone()
+		return res is not None and res[0]
 
 	@commitandrollback
 	def updateDb(self, cur, version):
@@ -380,38 +361,44 @@
 		if version > Fail2BanDb.__version__:
 			raise NotImplementedError(
 						"Attempt to travel to future version of database ...how did you get here??")
-
-		logSys.info("Uprade database: %s", self._dbBackupFilename)
-		if not os.path.isfile(self._dbBackupFilename):
-			shutil.copyfile(self.filename, self._dbBackupFilename)
-			logSys.info("  Database backup created: %s", self._dbBackupFilename)
-
-		if version < 2:
-			cur.executescript("BEGIN TRANSACTION;"
-						"CREATE TEMPORARY TABLE logs_temp AS SELECT * FROM logs;"
-						"DROP TABLE logs;"
-						"%s;"
-						"INSERT INTO logs SELECT * from logs_temp;"
-						"DROP TABLE logs_temp;"
-						"UPDATE fail2banDb SET version = 2;"
-						"COMMIT;" % Fail2BanDb._CREATE_TABS['logs'])
-
-		if version < 3:
-			cur.executescript("BEGIN TRANSACTION;"
-						"CREATE TEMPORARY TABLE bans_temp AS SELECT jail, ip, timeofban, 600 as bantime, 1 as bancount, data FROM bans;"
-						"DROP TABLE bans;"
-						"%s;"
-						"INSERT INTO bans SELECT * from bans_temp;"
-						"DROP TABLE bans_temp;"
-						"COMMIT;" % Fail2BanDb._TABLE_bans)
-		if version < 4:
-			cur.executescript("BEGIN TRANSACTION;"
-						"%s;"
-						"UPDATE fail2banDb SET version = 4;"
-						"COMMIT;" % Fail2BanDb._TABLE_bips)
-
-		cur.execute("SELECT version FROM fail2banDb LIMIT 1")
-		return cur.fetchone()[0]
+		try:
+			logSys.info("Upgrade database: %s from version '%r'", self._dbBackupFilename, version)
+			if not os.path.isfile(self._dbBackupFilename):
+				shutil.copyfile(self.filename, self._dbBackupFilename)
+				logSys.info("  Database backup created: %s", self._dbBackupFilename)
+
+			if version < 2 and self._tableExists(cur, "logs"):
+				cur.executescript("BEGIN TRANSACTION;"
+							"CREATE TEMPORARY TABLE logs_temp AS SELECT * FROM logs;"
+							"DROP TABLE logs;"
+							"%s;"
+							"INSERT INTO logs SELECT * from logs_temp;"
+							"DROP TABLE logs_temp;"
+							"UPDATE fail2banDb SET version = 2;"
+							"COMMIT;" % Fail2BanDb._CREATE_TABS['logs'])
+
+			if version < 3 and self._tableExists(cur, "bans"):
+				cur.executescript("BEGIN TRANSACTION;"
+							"CREATE TEMPORARY TABLE bans_temp AS SELECT jail, ip, timeofban, 600 as bantime, 1 as bancount, data FROM bans;"
+							"DROP TABLE bans;"
+							"%s;"
+							"INSERT INTO bans SELECT * from bans_temp;"
+							"DROP TABLE bans_temp;"
+							"COMMIT;" % Fail2BanDb._CREATE_TABS['bans'])
+			if version < 4:
+				cur.executescript("BEGIN TRANSACTION;"
+							"%s;"
+							"UPDATE fail2banDb SET version = 4;"
+							"COMMIT;" % Fail2BanDb._CREATE_TABS['bips'])
+
+			cur.execute("SELECT version FROM fail2banDb LIMIT 1")
+			return cur.fetchone()[0]
+		except Exception as e:
+			# if still failed, just recreate database as fallback:
+			logSys.error("Failed to upgrade database '%s': %s",
+				self._dbFilename, e.args[0], 
+				exc_info=logSys.getEffectiveLevel() <= 10)
+			raise
 
 	@commitandrollback
 	def addJail(self, cur, jail):
