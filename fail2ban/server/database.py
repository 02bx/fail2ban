# emacs: -*- mode: python; py-indent-offset: 4; indent-tabs-mode: t -*-
# vi: set ft=python sts=4 ts=4 sw=4 noet :

# This file is part of Fail2Ban.
#
# Fail2Ban is free software; you can redistribute it and/or modify
# it under the terms of the GNU General Public License as published by
# the Free Software Foundation; either version 2 of the License, or
# (at your option) any later version.
#
# Fail2Ban is distributed in the hope that it will be useful,
# but WITHOUT ANY WARRANTY; without even the implied warranty of
# MERCHANTABILITY or FITNESS FOR A PARTICULAR PURPOSE.  See the
# GNU General Public License for more details.
#
# You should have received a copy of the GNU General Public License
# along with Fail2Ban; if not, write to the Free Software
# Foundation, Inc., 51 Franklin Street, Fifth Floor, Boston, MA  02110-1301, USA.

__author__ = "Steven Hiscocks"
__copyright__ = "Copyright (c) 2013 Steven Hiscocks"
__license__ = "GPL"

import json
import locale
import shutil
import sqlite3
import sys
import time
from functools import wraps
from threading import RLock

from .mytime import MyTime
from .ticket import FailTicket
from ..helpers import getLogger

# Gets the instance of the logger.
logSys = getLogger(__name__)

if sys.version_info >= (3,):
	def _json_dumps_safe(x):
		try:
			x = json.dumps(x, ensure_ascii=False).encode(
				locale.getpreferredencoding(), 'replace')
		except Exception, e: # pragma: no cover
			logSys.error('json dumps failed: %s', e)
			x = '{}'
		return x

	def _json_loads_safe(x):
		try:
			x = json.loads(x.decode(
				locale.getpreferredencoding(), 'replace'))
		except Exception, e: # pragma: no cover
			logSys.error('json loads failed: %s', e)
			x = {}
		return x
else:
	def _normalize(x):
		if isinstance(x, dict):
			return dict((_normalize(k), _normalize(v)) for k, v in x.iteritems())
		elif isinstance(x, list):
			return [_normalize(element) for element in x]
		elif isinstance(x, unicode):
			return x.encode(locale.getpreferredencoding())
		else:
			return x

	def _json_dumps_safe(x):
		try:
			x = json.dumps(_normalize(x), ensure_ascii=False).decode(
				locale.getpreferredencoding(), 'replace')
		except Exception, e: # pragma: no cover
			logSys.error('json dumps failed: %s', e)
			x = '{}'
		return x

	def _json_loads_safe(x):
		try:
			x = _normalize(json.loads(x.decode(
				locale.getpreferredencoding(), 'replace')))
		except Exception, e: # pragma: no cover
			logSys.error('json loads failed: %s', e)
			x = {}
		return x

sqlite3.register_adapter(dict, _json_dumps_safe)
sqlite3.register_converter("JSON", _json_loads_safe)


def commitandrollback(f):
	@wraps(f)
	def wrapper(self, *args, **kwargs):
		with self._lock: # Threading lock
			with self._db: # Auto commit and rollback on exception
				return f(self, self._db.cursor(), *args, **kwargs)
	return wrapper


class Fail2BanDb(object):
	"""Fail2Ban database for storing persistent data.

	This allows after Fail2Ban is restarted to reinstated bans and
	to continue monitoring logs from the same point.

	This will either create a new Fail2Ban database, connect to an
	existing, and if applicable upgrade the schema in the process.

	Parameters
	----------
	filename : str
		File name for SQLite3 database, which will be created if
		doesn't already exist.
	purgeAge : int
		Purge age in seconds, used to remove old bans from
		database during purge.

	Raises
	------
	sqlite3.OperationalError
		Error connecting/creating a SQLite3 database.
	RuntimeError
		If exisiting database fails to update to new schema.

	Attributes
	----------
	filename
	purgeage
	"""
	__version__ = 4
	# Note all _TABLE_* strings must end in ';' for py26 compatibility
	_TABLE_fail2banDb = "CREATE TABLE fail2banDb(version INTEGER);"
	_TABLE_jails = "CREATE TABLE jails(" \
			"name TEXT NOT NULL UNIQUE, " \
			"enabled INTEGER NOT NULL DEFAULT 1" \
			");" \
			"CREATE INDEX jails_name ON jails(name);"
	_TABLE_logs = "CREATE TABLE logs(" \
			"jail TEXT NOT NULL, " \
			"path TEXT, " \
			"firstlinemd5 TEXT, " \
			"lastfilepos INTEGER DEFAULT 0, " \
			"FOREIGN KEY(jail) REFERENCES jails(name) ON DELETE CASCADE, " \
			"UNIQUE(jail, path)," \
			"UNIQUE(jail, path, firstlinemd5)" \
			");" \
			"CREATE INDEX logs_path ON logs(path);" \
			"CREATE INDEX logs_jail_path ON logs(jail, path);"
			#TODO: systemd journal features \
			#"journalmatch TEXT, " \
			#"journlcursor TEXT, " \
			#"lastfiletime INTEGER DEFAULT 0, " # is this easily available \
	_TABLE_bans = "CREATE TABLE bans(" \
			"jail TEXT NOT NULL, " \
			"ip TEXT, " \
			"timeofban INTEGER NOT NULL, " \
			"bantime INTEGER NOT NULL, " \
			"bancount INTEGER NOT NULL default 1, " \
			"data JSON, " \
			"FOREIGN KEY(jail) REFERENCES jails(name) " \
			");" \
			"CREATE INDEX bans_jail_timeofban_ip ON bans(jail, timeofban);" \
			"CREATE INDEX bans_jail_ip ON bans(jail, ip);" \
			"CREATE INDEX bans_ip ON bans(ip);" \

	_TABLE_bips = "CREATE TABLE bips(" \
			"ip TEXT NOT NULL, " \
			"jail TEXT NOT NULL, " \
			"timeofban INTEGER NOT NULL, " \
			"bantime INTEGER NOT NULL, " \
			"bancount INTEGER NOT NULL default 1, " \
			"data JSON, " \
			"PRIMARY KEY(ip, jail), " \
			"FOREIGN KEY(jail) REFERENCES jails(name) " \
			");" \
			"CREATE INDEX bips_timeofban ON bips(timeofban);" \
			"CREATE INDEX bips_ip ON bips(ip);" \


<<<<<<< HEAD
	def __init__(self, filename, purgeAge=24*60*60):
=======
	def __init__(self, filename, purgeAge=24*60*60, outDatedFactor=3):
>>>>>>> 1ec6782f
		self.maxEntries = 50
		try:
			self._lock = RLock()
			self._db = sqlite3.connect(
				filename, check_same_thread=False,
				detect_types=sqlite3.PARSE_DECLTYPES)
			self._dbFilename = filename
			self._purgeAge = purgeAge
			self._outDatedFactor = outDatedFactor;

			self._bansMergedCache = {}

			logSys.info(
				"Connected to fail2ban persistent database '%s'", filename)
		except sqlite3.OperationalError, e:
			logSys.error(
				"Error connecting to fail2ban persistent database '%s': %s",
				filename, e.args[0])
			raise

		# differentiate pypy: switch journal mode later (save it during the upgrade), 
		# to prevent errors like "database table is locked":
		try:
			import __pypy__
			pypy = True
		except ImportError:
			pypy = False

		cur = self._db.cursor()
		cur.execute("PRAGMA foreign_keys = ON")
		# speedup: write data through OS without syncing (no wait):
		cur.execute("PRAGMA synchronous = OFF")
		# speedup: transaction log in memory, alternate using OFF (disable, rollback will be impossible):
		if not pypy:
			cur.execute("PRAGMA journal_mode = MEMORY")
		# speedup: temporary tables and indices are kept in memory:
		cur.execute("PRAGMA temp_store = MEMORY")

		try:
			cur.execute("SELECT version FROM fail2banDb LIMIT 1")
		except sqlite3.OperationalError:
			logSys.warning("New database created. Version '%i'",
				self.createDb())
		else:
			version = cur.fetchone()[0]
			if version < Fail2BanDb.__version__:
				newversion = self.updateDb(version)
				if newversion == Fail2BanDb.__version__:
					logSys.warning( "Database updated from '%i' to '%i'",
						version, newversion)
				else:
					logSys.error( "Database update failed to achieve version '%i'"
						": updated from '%i' to '%i'",
						Fail2BanDb.__version__, version, newversion)
					raise RuntimeError('Failed to fully update')
		finally:
			# pypy: set journal mode after possible upgrade db:
			if pypy:
				cur.execute("PRAGMA journal_mode = MEMORY")
			cur.close()

	@property
	def filename(self):
		"""File name of SQLite3 database file.
		"""
		return self._dbFilename

	@property
	def purgeage(self):
		"""Purge age in seconds.
		"""
		return self._purgeAge

	@purgeage.setter
	def purgeage(self, value):
		self._purgeAge = MyTime.str2seconds(value)

	@commitandrollback
	def createDb(self, cur):
		"""Creates a new database, called during initialisation.
		"""
		# Version info
		cur.executescript(Fail2BanDb._TABLE_fail2banDb)
		cur.execute("INSERT INTO fail2banDb(version) VALUES(?)",
			(Fail2BanDb.__version__, ))
		# Jails
		cur.executescript(Fail2BanDb._TABLE_jails)
		# Logs
		cur.executescript(Fail2BanDb._TABLE_logs)
		# Bans
		cur.executescript(Fail2BanDb._TABLE_bans)
		# BIPs (bad ips)
		cur.executescript(Fail2BanDb._TABLE_bips)

		cur.execute("SELECT version FROM fail2banDb LIMIT 1")
		return cur.fetchone()[0]

	@commitandrollback
	def updateDb(self, cur, version):
		"""Update an existing database, called during initialisation.

		A timestamped backup is also created prior to attempting the update.
		"""
		if version > Fail2BanDb.__version__:
			raise NotImplementedError(
						"Attempt to travel to future version of database ...how did you get here??")

		self._dbBackupFilename = self.filename + '.' + time.strftime('%Y%m%d-%H%M%S', MyTime.gmtime())
		shutil.copyfile(self.filename, self._dbBackupFilename)
		logSys.info("Database backup created: %s", self._dbBackupFilename)

		if version < 2:
			cur.executescript("BEGIN TRANSACTION;"
						"CREATE TEMPORARY TABLE logs_temp AS SELECT * FROM logs;"
						"DROP TABLE logs;"
						"%s;"
						"INSERT INTO logs SELECT * from logs_temp;"
						"DROP TABLE logs_temp;"
						"UPDATE fail2banDb SET version = 2;"
						"COMMIT;" % Fail2BanDb._TABLE_logs)

		if version < 3:
			cur.executescript("BEGIN TRANSACTION;"
						"CREATE TEMPORARY TABLE bans_temp AS SELECT jail, ip, timeofban, 600 as bantime, 1 as bancount, data FROM bans;"
						"DROP TABLE bans;"
						"%s;"
						"INSERT INTO bans SELECT * from bans_temp;"
						"DROP TABLE bans_temp;"
						"COMMIT;" % Fail2BanDb._TABLE_bans)
		if version < 4:
			cur.executescript("BEGIN TRANSACTION;"
						"%s;"
						"UPDATE fail2banDb SET version = 4;"
						"COMMIT;" % Fail2BanDb._TABLE_bips)

		cur.execute("SELECT version FROM fail2banDb LIMIT 1")
		return cur.fetchone()[0]

	@commitandrollback
	def addJail(self, cur, jail):
		"""Adds a jail to the database.

		Parameters
		----------
		jail : Jail
			Jail to be added to the database.
		"""
		cur.execute(
			"INSERT OR IGNORE INTO jails(name, enabled) VALUES(?, 1)",
			(jail.name,))
		if cur.rowcount <= 0:
			cur.execute(
				"UPDATE jails SET enabled = 1 WHERE name = ? AND enabled != 1",
				(jail.name,))

	@commitandrollback
	def delJail(self, cur, jail):
		"""Deletes a jail from the database.

		Parameters
		----------
		jail : Jail
			Jail to be removed from the database.
		"""
		# Will be deleted by purge as appropriate
		cur.execute(
			"UPDATE jails SET enabled=0 WHERE name=?", (jail.name, ))

	@commitandrollback
	def delAllJails(self, cur):
		"""Deletes all jails from the database.
		"""
		# Will be deleted by purge as appropriate
		cur.execute("UPDATE jails SET enabled=0")

	@commitandrollback
	def getJailNames(self, cur, enabled=None):
		"""Get name of jails in database.

		Currently only used for testing purposes.

		Returns
		-------
		set
			Set of jail names.
		"""
		if enabled is None:
			cur.execute("SELECT name FROM jails")
		else:
			cur.execute("SELECT name FROM jails WHERE enabled=%s" %
				(int(enabled),))
		return set(row[0] for row in cur.fetchmany())

	@commitandrollback
	def addLog(self, cur, jail, container):
		"""Adds a log to the database.

		Parameters
		----------
		jail : Jail
			Jail that log is being monitored by.
		container : FileContainer
			File container of the log file being added.

		Returns
		-------
		int
			If log was already present in database, value of last position
			in the log file; else `None`
		"""
		lastLinePos = None
		cur.execute(
			"SELECT firstlinemd5, lastfilepos FROM logs "
				"WHERE jail=? AND path=?",
			(jail.name, container.getFileName()))
		try:
			firstLineMD5, lastLinePos = cur.fetchone()
		except TypeError:
			firstLineMD5 = False

		cur.execute(
				"INSERT OR REPLACE INTO logs(jail, path, firstlinemd5, lastfilepos) "
					"VALUES(?, ?, ?, ?)",
				(jail.name, container.getFileName(),
					container.getHash(), container.getPos()))
		if container.getHash() != firstLineMD5:
			lastLinePos = None
		return lastLinePos

	@commitandrollback
	def getLogPaths(self, cur, jail=None):
		"""Gets all the log paths from the database.

		Currently only for testing purposes.

		Parameters
		----------
		jail : Jail
			If specified, will only reutrn logs belonging to the jail.

		Returns
		-------
		set
			Set of log paths.
		"""
		query = "SELECT path FROM logs"
		queryArgs = []
		if jail is not None:
			query += " WHERE jail=?"
			queryArgs.append(jail.name)
		cur.execute(query, queryArgs)
		return set(row[0] for row in cur.fetchmany())

	@commitandrollback
	def updateLog(self, cur, *args, **kwargs):
		"""Updates hash and last position in log file.

		Parameters
		----------
		jail : Jail
			Jail of which the log file belongs to.
		container : FileContainer
			File container of the log file being updated.
		"""
		self._updateLog(cur, *args, **kwargs)

	def _updateLog(self, cur, jail, container):
		cur.execute(
			"UPDATE logs SET firstlinemd5=?, lastfilepos=? "
				"WHERE jail=? AND path=?",
			(container.getHash(), container.getPos(),
				jail.name, container.getFileName()))

	@commitandrollback
	def addBan(self, cur, jail, ticket):
		"""Add a ban to the database.

		Parameters
		----------
		jail : Jail
			Jail in which the ban has occurred.
		ticket : BanTicket
			Ticket of the ban to be added.
		"""
		ip = str(ticket.getIP())
		try:
			del self._bansMergedCache[(ip, jail)]
		except KeyError:
			pass
		try:
			del self._bansMergedCache[(ip, None)]
		except KeyError:
			pass
		#TODO: Implement data parts once arbitrary match keys completed
		cur.execute(
<<<<<<< HEAD
			"INSERT INTO bans(jail, ip, timeofban, data) VALUES(?, ?, ?, ?)",
			(jail.name, ip, int(round(ticket.getTime())),
				ticket.getData()))
=======
			"INSERT INTO bans(jail, ip, timeofban, bantime, bancount, data) VALUES(?, ?, ?, ?, ?, ?)",
			(jail.name, ticket.getIP(), int(round(ticket.getTime())), ticket.getBanTime(jail.actions.getBanTime()), ticket.getBanCount(),
				ticket.getData()))
		cur.execute(
			"INSERT OR REPLACE INTO bips(ip, jail, timeofban, bantime, bancount, data) VALUES(?, ?, ?, ?, ?, ?)",
			(ticket.getIP(), jail.name, int(round(ticket.getTime())), ticket.getBanTime(jail.actions.getBanTime()), ticket.getBanCount(),
				{"matches": ticket.getMatches(),
					"failures": ticket.getAttempt()}))
>>>>>>> 1ec6782f

	@commitandrollback
	def delBan(self, cur, jail, ip):
		"""Delete a ban from the database.

		Parameters
		----------
		jail : Jail
			Jail in which the ban has occurred.
		ip : str
			IP to be removed.
		"""
		queryArgs = (jail.name, str(ip));
		cur.execute(
			"DELETE FROM bips WHERE jail = ? AND ip = ?", 
			queryArgs)
		cur.execute(
			"DELETE FROM bans WHERE jail = ? AND ip = ?", 
			queryArgs);

	@commitandrollback
	def _getBans(self, cur, jail=None, bantime=None, ip=None):
		query = "SELECT ip, timeofban, data FROM bans WHERE 1"
		queryArgs = []

		if jail is not None:
			query += " AND jail=?"
			queryArgs.append(jail.name)
		if bantime is not None and bantime >= 0:
			query += " AND timeofban > ?"
			queryArgs.append(MyTime.time() - bantime)
		if ip is not None:
			query += " AND ip=?"
<<<<<<< HEAD
			queryArgs.append(str(ip))
=======
			queryArgs.append(ip)
>>>>>>> 1ec6782f
		query += " ORDER BY ip, timeofban desc"

		return cur.execute(query, queryArgs)

	def getBans(self, **kwargs):
		"""Get bans from the database.

		Parameters
		----------
		jail : Jail
			Jail that the ban belongs to. Default `None`; all jails.
		bantime : int
			Ban time in seconds, such that bans returned would still be
			valid now.  Negative values are equivalent to `None`.
			Default `None`; no limit.
		ip : str
			IP Address to filter bans by. Default `None`; all IPs.

		Returns
		-------
		list
			List of `Ticket`s for bans stored in database.
		"""
		tickets = []
		for ip, timeofban, data in self._getBans(**kwargs):
			#TODO: Implement data parts once arbitrary match keys completed
			tickets.append(FailTicket(ip, timeofban))
			tickets[-1].setData(data)
		return tickets

	def getBansMerged(self, ip=None, jail=None, bantime=None):
		"""Get bans from the database, merged into single ticket.

		This is the same as `getBans`, but bans merged into single
		ticket.

		Parameters
		----------
		jail : Jail
			Jail that the ban belongs to. Default `None`; all jails.
		bantime : int
			Ban time in seconds, such that bans returned would still be
			valid now. Negative values are equivalent to `None`.
			Default `None`; no limit.
		ip : str
			IP Address to filter bans by. Default `None`; all IPs.

		Returns
		-------
		list or Ticket
			Single ticket representing bans stored in database per IP
			in a list. When `ip` argument passed, a single `Ticket` is
			returned.
		"""
		with self._lock:
			cacheKey = None
			if bantime is None or bantime < 0:
				cacheKey = (ip, jail)
				if cacheKey in self._bansMergedCache:
					return self._bansMergedCache[cacheKey]

			tickets = []
			ticket = None

			results = list(self._getBans(ip=ip, jail=jail, bantime=bantime))
			if results:
				prev_banip = results[0][0]
				matches = []
				failures = 0
				tickdata = {}
				for banip, timeofban, data in results:
					#TODO: Implement data parts once arbitrary match keys completed
					if banip != prev_banip:
						ticket = FailTicket(prev_banip, prev_timeofban, matches)
						ticket.setAttempt(failures)
						tickets.append(ticket)
						# Reset variables
						prev_banip = banip
						matches = []
						failures = 0
						tickdata = {}
					m = data.get('matches', [])
					# pre-insert "maxadd" enries (because tickets are ordered desc by time)
					maxadd = self.maxEntries - len(matches)
					if maxadd > 0:
						if len(m) <= maxadd:
							matches = m + matches
						else:
							matches = m[-maxadd:] + matches
					failures += data.get('failures', 1)
					tickdata.update(data.get('data', {}))
					prev_timeofban = timeofban
				ticket = FailTicket(banip, prev_timeofban, matches)
				ticket.setAttempt(failures)
				ticket.setData(**tickdata)
				tickets.append(ticket)

			if cacheKey:
				self._bansMergedCache[cacheKey] = tickets if ip is None else ticket
			return tickets if ip is None else ticket

	@commitandrollback
	def getBan(self, cur, ip, jail=None, forbantime=None, overalljails=None, fromtime=None):
		if not overalljails:
			query = "SELECT bancount, timeofban, bantime FROM bips"
		else:
			query = "SELECT sum(bancount), max(timeofban), sum(bantime) FROM bips"
		query += " WHERE ip = ?"
		queryArgs = [ip]
		if not overalljails and jail is not None:
			query += " AND jail=?"
			queryArgs.append(jail.name)
		if forbantime is not None:
			query += " AND timeofban > ?"
			queryArgs.append(MyTime.time() - forbantime)
		if fromtime is not None:
			query += " AND timeofban > ?"
			queryArgs.append(fromtime)
		if overalljails or jail is None:
			query += " GROUP BY ip ORDER BY timeofban DESC LIMIT 1"
		cur = self._db.cursor()
		return cur.execute(query, queryArgs)

	@commitandrollback
	def _getCurrentBans(self, cur, jail = None, ip = None, forbantime=None, fromtime=None):
		if fromtime is None:
			fromtime = MyTime.time()
		queryArgs = []
		if jail is not None:
			query = "SELECT ip, timeofban, bantime, bancount, data FROM bips WHERE jail=?"
			queryArgs.append(jail.name)
		else:
			query = "SELECT ip, max(timeofban), bantime, bancount, data FROM bips WHERE 1"
		if ip is not None:
			query += " AND ip=?"
			queryArgs.append(ip)
		query += " AND (timeofban + bantime > ? OR bantime = -1)"
		queryArgs.append(fromtime)
		if forbantime is not None:
			query += " AND timeofban > ?"
			queryArgs.append(fromtime - forbantime)
		if ip is None:
			query += " GROUP BY ip ORDER BY ip, timeofban DESC"
		cur = self._db.cursor()
		return cur.execute(query, queryArgs)

	def getCurrentBans(self, jail = None, ip = None, forbantime=None, fromtime=None):
		tickets = []
		ticket = None

		results = list(self._getCurrentBans(jail=jail, ip=ip, forbantime=forbantime, fromtime=fromtime))

		if results:
			matches = []
			failures = 0
			for banip, timeofban, bantime, bancount, data in results:
				#TODO: Implement data parts once arbitrary match keys completed
				ticket = FailTicket(banip, timeofban, matches)
				ticket.setAttempt(failures)
				ticket.setBanTime(bantime)
				ticket.setBanCount(bancount)
				matches = []
				failures = 0
				matches.extend(data['matches'])
				failures += data['failures']
				ticket.setAttempt(failures)
				tickets.append(ticket)

		return tickets if ip is None else ticket

	def _cleanjails(self, cur):
		"""Remove empty jails jails and log files from database.
		"""
		cur.execute(
			"DELETE FROM jails WHERE enabled = 0 "
				"AND NOT EXISTS(SELECT * FROM bans WHERE jail = jails.name) "
				"AND NOT EXISTS(SELECT * FROM bips WHERE jail = jails.name)")

	def _purge_bips(self, cur):
		"""Purge old bad ips (jails and log files from database).
		Currently it is timed out IP, whose time since last ban is several times out-dated (outDatedFactor is default 3).
		Permanent banned ips will be never removed.
		"""
		cur.execute(
			"DELETE FROM bips WHERE timeofban < ? and bantime != -1 and (timeofban + (bantime * ?)) < ?",
			(int(MyTime.time()) - self._purgeAge, self._outDatedFactor, int(MyTime.time()) - self._purgeAge))

	@commitandrollback
	def purge(self, cur):
		"""Purge old bans, jails and log files from database.
		"""
		self._bansMergedCache = {}
		cur.execute(
			"DELETE FROM bans WHERE timeofban < ?",
			(MyTime.time() - self._purgeAge, ))
		self._purge_bips(cur)
		self._cleanjails(cur)
<|MERGE_RESOLUTION|>--- conflicted
+++ resolved
@@ -177,11 +177,7 @@
 			"CREATE INDEX bips_ip ON bips(ip);" \
 
 
-<<<<<<< HEAD
-	def __init__(self, filename, purgeAge=24*60*60):
-=======
 	def __init__(self, filename, purgeAge=24*60*60, outDatedFactor=3):
->>>>>>> 1ec6782f
 		self.maxEntries = 50
 		try:
 			self._lock = RLock()
@@ -477,20 +473,13 @@
 			pass
 		#TODO: Implement data parts once arbitrary match keys completed
 		cur.execute(
-<<<<<<< HEAD
-			"INSERT INTO bans(jail, ip, timeofban, data) VALUES(?, ?, ?, ?)",
-			(jail.name, ip, int(round(ticket.getTime())),
+			"INSERT INTO bans(jail, ip, timeofban, bantime, bancount, data) VALUES(?, ?, ?, ?, ?, ?)",
+			(jail.name, ip, int(round(ticket.getTime())), ticket.getBanTime(jail.actions.getBanTime()), ticket.getBanCount(),
 				ticket.getData()))
-=======
-			"INSERT INTO bans(jail, ip, timeofban, bantime, bancount, data) VALUES(?, ?, ?, ?, ?, ?)",
-			(jail.name, ticket.getIP(), int(round(ticket.getTime())), ticket.getBanTime(jail.actions.getBanTime()), ticket.getBanCount(),
-				ticket.getData()))
 		cur.execute(
 			"INSERT OR REPLACE INTO bips(ip, jail, timeofban, bantime, bancount, data) VALUES(?, ?, ?, ?, ?, ?)",
-			(ticket.getIP(), jail.name, int(round(ticket.getTime())), ticket.getBanTime(jail.actions.getBanTime()), ticket.getBanCount(),
-				{"matches": ticket.getMatches(),
-					"failures": ticket.getAttempt()}))
->>>>>>> 1ec6782f
+			(ip, jail.name, int(round(ticket.getTime())), ticket.getBanTime(jail.actions.getBanTime()), ticket.getBanCount(),
+				{"matches": ticket.getMatches(), "failures": ticket.getAttempt()}))
 
 	@commitandrollback
 	def delBan(self, cur, jail, ip):
@@ -524,11 +513,7 @@
 			queryArgs.append(MyTime.time() - bantime)
 		if ip is not None:
 			query += " AND ip=?"
-<<<<<<< HEAD
 			queryArgs.append(str(ip))
-=======
-			queryArgs.append(ip)
->>>>>>> 1ec6782f
 		query += " ORDER BY ip, timeofban desc"
 
 		return cur.execute(query, queryArgs)
@@ -632,6 +617,7 @@
 
 	@commitandrollback
 	def getBan(self, cur, ip, jail=None, forbantime=None, overalljails=None, fromtime=None):
+		ip = str(ip)
 		if not overalljails:
 			query = "SELECT bancount, timeofban, bantime FROM bips"
 		else:
