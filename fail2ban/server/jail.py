--- conflicted
+++ resolved
@@ -29,13 +29,8 @@
 import Queue
 
 from .actions import Actions
-<<<<<<< HEAD
-from ..client.jailreader import JailReader
-from ..helpers import getLogger, MyTime
+from ..helpers import getLogger, extractOptions, MyTime
 from .mytime import MyTime
-=======
-from ..helpers import getLogger, extractOptions, MyTime
->>>>>>> 2712f726
 
 # Gets the instance of the logger.
 logSys = getLogger(__name__)
