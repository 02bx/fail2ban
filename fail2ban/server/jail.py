--- conflicted
+++ resolved
@@ -23,12 +23,10 @@
 __copyright__ = "Copyright (c) 2004 Cyril Jaquier, 2011-2012 Lee Clemens, 2012 Yaroslav Halchenko"
 __license__ = "GPL"
 
-<<<<<<< HEAD
-import Queue, logging, math, random
-=======
 import logging
+import math
+import random
 import Queue
->>>>>>> 95c2a297
 
 from .actions import Actions
 from ..helpers import getLogger
@@ -273,7 +271,7 @@
 					forbantime = self.actions.getBanTime()
 				for ticket in self.database.getCurrentBans(jail=self, forbantime=forbantime):
 					#logSys.debug('restored ticket: %s', ticket)
-					if not self.filter.inIgnoreIPList(ticket.getIP()):
+					if not self.filter.inIgnoreIPList(ticket.getIP(), log_ignore=True):
 						# mark ticked was restored from database - does not put it again into db:
 						ticket.setRestored(True)
 						self.putFailTicket(ticket)
@@ -288,17 +286,8 @@
 		"""
 		self.filter.start()
 		self.actions.start()
-<<<<<<< HEAD
 		self.restoreCurrentBans()
 
-=======
-		# Restore any previous valid bans from the database
-		if self.database is not None:
-			for ticket in self.database.getBansMerged(
-				jail=self, bantime=self.actions.getBanTime()):
-				if not self.filter.inIgnoreIPList(ticket.getIP(), log_ignore=True):
-					self.__queue.put(ticket)
->>>>>>> 95c2a297
 		logSys.info("Jail '%s' started" % self.name)
 
 	def stop(self):
