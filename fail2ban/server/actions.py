# emacs: -*- mode: python; py-indent-offset: 4; indent-tabs-mode: t -*-
# vi: set ft=python sts=4 ts=4 sw=4 noet :

# This file is part of Fail2Ban.
#
# Fail2Ban is free software; you can redistribute it and/or modify
# it under the terms of the GNU General Public License as published by
# the Free Software Foundation; either version 2 of the License, or
# (at your option) any later version.
#
# Fail2Ban is distributed in the hope that it will be useful,
# but WITHOUT ANY WARRANTY; without even the implied warranty of
# MERCHANTABILITY or FITNESS FOR A PARTICULAR PURPOSE.  See the
# GNU General Public License for more details.
#
# You should have received a copy of the GNU General Public License
# along with Fail2Ban; if not, write to the Free Software
# Foundation, Inc., 51 Franklin Street, Fifth Floor, Boston, MA  02110-1301, USA.

# Author: Cyril Jaquier
# 

__author__ = "Cyril Jaquier"
__copyright__ = "Copyright (c) 2004 Cyril Jaquier"
__license__ = "GPL"

import logging
import os
import sys
import time
from collections import Mapping
try:
	from collections import OrderedDict
except ImportError:
	OrderedDict = dict

from .banmanager import BanManager, BanTicket
from .ipdns import IPAddr
from .jailthread import JailThread
from .action import ActionBase, CommandAction, CallingMap
from .mytime import MyTime
from .observer import Observers
from .utils import Utils
from ..helpers import getLogger

# Gets the instance of the logger.
logSys = getLogger(__name__)


class Actions(JailThread, Mapping):
	"""Handles jail actions.

	This class handles the actions of the jail. Creation, deletion or to
	actions must be done through this class. This class is based on the
	Mapping type, and the `add` method must be used to add new actions.
	This class also starts and stops the actions, and fetches bans from
	the jail executing these bans via the actions.

	Parameters
	----------
	jail: Jail
		The jail of which the actions belongs to.

	Attributes
	----------
	daemon
	ident
	name
	status
	active : bool
		Control the state of the thread.
	idle : bool
		Control the idle state of the thread.
	sleeptime : int
		The time the thread sleeps for in the loop.
	"""

	def __init__(self, jail):
		JailThread.__init__(self)
		## The jail which contains this action.
		self._jail = jail
		self._actions = OrderedDict()
		## The ban manager.
		self.__banManager = BanManager()
		## Precedence of ban (over unban), so max number of tickets banned (to call an unban check):
		self.banPrecedence = 10
		## Max count of outdated tickets to unban per each __checkUnBan operation:
		self.unbanMaxCount = self.banPrecedence * 2

	@staticmethod
	def _load_python_module(pythonModule):
		mod = Utils.load_python_module(pythonModule)
		if not hasattr(mod, "Action"): # pragma: no cover
			raise RuntimeError(
				"%s module does not have 'Action' class" % pythonModule)
		elif not issubclass(mod.Action, ActionBase): # pragma: no cover
			raise RuntimeError(
				"%s module %s does not implement required methods" % (
					pythonModule, mod.Action.__name__))
		return mod


	def add(self, name, pythonModule=None, initOpts=None, reload=False):
		"""Adds a new action.

		Add a new action if not already present, defaulting to standard
		`CommandAction`, or specified Python module.

		Parameters
		----------
		name : str
			The name of the action.
		pythonModule : str, optional
			Path to Python file which must contain `Action` class.
			Default None, which means `CommandAction` is used.
		initOpts : dict, optional
			Options for Python Action, used as keyword arguments for
			initialisation. Default None.

		Raises
		------
		ValueError
			If action name already exists.
		RuntimeError
			If external Python module does not have `Action` class
			or does not implement necessary methods as per `ActionBase`
			abstract class.
		"""
		# Check is action name already exists
		if name in self._actions:
			if not reload:
				raise ValueError("Action %s already exists" % name)
			# don't create new action if reload supported:
			action = self._actions[name]
			if hasattr(action, 'reload'):
				# don't execute reload right now, reload after all parameters are actualized
				if hasattr(action, 'clearAllParams'):
					action.clearAllParams()
					self._reload_actions[name] = initOpts
				return
		## Create new action:
		if pythonModule is None:
			action = CommandAction(self._jail, name)
		else:
			customActionModule = self._load_python_module(pythonModule)
			action = customActionModule.Action(self._jail, name, **initOpts)
		self._actions[name] = action

	def reload(self, begin=True):
		""" Begin or end of reloading resp. refreshing of all parameters
		"""
		if begin:
			self._reload_actions = dict()
		else:
			if hasattr(self, '_reload_actions'):
				# reload actions after all parameters set via stream:
				for name, initOpts in self._reload_actions.iteritems():
					if name in self._actions:
						self._actions[name].reload(**(initOpts if initOpts else {}))
				# remove obsolete actions (untouched by reload process):
				delacts = OrderedDict((name, action) for name, action in self._actions.iteritems()
					if name not in self._reload_actions)
				if len(delacts):
					# unban all tickets using remove action only:
					self.__flushBan(db=False, actions=delacts)
					# stop and remove it:
					self.stopActions(actions=delacts)
				delattr(self, '_reload_actions')

	def __getitem__(self, name):
		try:
			return self._actions[name]
		except KeyError:
			raise KeyError("Invalid Action name: %s" % name)

	def __delitem__(self, name):
		try:
			del self._actions[name]
		except KeyError:
			raise KeyError("Invalid Action name: %s" % name)

	def __iter__(self):
		return iter(self._actions)

	def __len__(self):
		return len(self._actions)

	def __eq__(self, other): # Required for Threading
		return False

	def __hash__(self): # Required for Threading
		return id(self)

	##
	# Set the ban time.
	#
	# @param value the time
	
	def setBanTime(self, value):
		value = MyTime.str2seconds(value)
		self.__banManager.setBanTime(value)
		logSys.info("  banTime: %s" % value)
	
	##
	# Get the ban time.
	#
	# @return the time
	
	def getBanTime(self):
		return self.__banManager.getBanTime()

	def getBanList(self, withTime=False):
		"""Returns the list of banned IP addresses.

		Returns
		-------
		list
			The list of banned IP addresses.
		"""
		return self.__banManager.getBanList(ordered=True, withTime=withTime)

	def addBannedIP(self, ip):
		"""Ban an IP or list of IPs."""
		unixTime = MyTime.time()

		if isinstance(ip, list):
			# Multiple IPs:
			tickets = (BanTicket(ip if isinstance(ip, IPAddr) else IPAddr(ip), unixTime) for ip in ip)
		else:
			# Single IP:
			tickets = (BanTicket(ip if isinstance(ip, IPAddr) else IPAddr(ip), unixTime),)

		return self.__checkBan(tickets)

	def removeBannedIP(self, ip=None, db=True, ifexists=False):
		"""Removes banned IP calling actions' unban method

		Remove a banned IP now, rather than waiting for it to expire,
		even if set to never expire.

		Parameters
		----------
		ip : list, str, IPAddr or None
			The IP address (or multiple IPs as list) to unban or all IPs if None

		Raises
		------
		ValueError
			If `ip` is not banned
		"""
		# Unban all?
		if ip is None:
			return self.__flushBan(db)
		# Multiple IPs:
		if isinstance(ip, list):
			missed = []
			cnt = 0
			for i in ip:
				try:
					cnt += self.removeBannedIP(i, db, ifexists)
				except ValueError:
					if not ifexists:
						missed.append(i)
			if missed:
				raise ValueError("not banned: %r" % missed)
			return cnt
		# Single IP:
		# Always delete ip from database (also if currently not banned)
		if db and self._jail.database is not None:
			self._jail.database.delBan(self._jail, ip)
		# Find the ticket with the IP.
		ticket = self.__banManager.getTicketByID(ip)
		if ticket is not None:
			# Unban the IP.
			self.__unBan(ticket)
		else:
			msg = "%s is not banned" % ip
			logSys.log(logging.MSG, msg)
			if ifexists:
				return 0
			raise ValueError(msg)
		return 1


	def stopActions(self, actions=None):
		"""Stops the actions in reverse sequence (optionally filtered)
		"""
		if actions is None:
			actions = self._actions
		revactions = actions.items()
		revactions.reverse()
		for name, action in revactions:
			try:
				action.stop()
			except Exception as e:
				logSys.error("Failed to stop jail '%s' action '%s': %s",
					self._jail.name, name, e,
					exc_info=logSys.getEffectiveLevel()<=logging.DEBUG)
			del self._actions[name]
			logSys.debug("%s: action %s terminated", self._jail.name, name)


	def run(self):
		"""Main loop for Threading.

		This function is the main loop of the thread. It checks the jail
		queue and executes commands when an IP address is banned.

		Returns
		-------
		bool
			True when the thread exits nicely.
		"""
		cnt = 0
		for name, action in self._actions.iteritems():
			try:
				action.start()
			except Exception as e:
				logSys.error("Failed to start jail '%s' action '%s': %s",
					self._jail.name, name, e,
					exc_info=logSys.getEffectiveLevel()<=logging.DEBUG)
		while self.active:
			if self.idle:
				logSys.debug("Actions: enter idle mode")
				Utils.wait_for(lambda: not self.active or not self.idle,
					lambda: False, self.sleeptime)
				logSys.debug("Actions: leave idle mode")
				continue
			# wait for ban (stop if gets inactive):
			bancnt = Utils.wait_for(lambda: not self.active or self.__checkBan(), self.sleeptime)
			cnt += bancnt
			# unban if nothing is banned not later than banned tickets >= banPrecedence
			if not bancnt or cnt >= self.banPrecedence:
				if self.active:
					# let shrink the ban list faster
					bancnt *= 2
					self.__checkUnBan(bancnt if bancnt and bancnt < self.unbanMaxCount else self.unbanMaxCount)
				cnt = 0
		
		self.__flushBan()
		self.stopActions()
		return True

	class ActionInfo(CallingMap):

		CM_REPR_ITEMS = ("fid", "raw-ticket")

		AI_DICT = {
			"ip":				lambda self: self.__ticket.getIP(),
			"family":   lambda self: self['ip'].familyStr,
			"ip-rev":		lambda self: self['ip'].getPTR(''),
			"ip-host":	lambda self: self['ip'].getHost(),
			"fid":			lambda self: self.__ticket.getID(),
			"failures":	lambda self: self.__ticket.getAttempt(),
			"time":			lambda self: self.__ticket.getTime(),
			"bantime":  lambda self: self._getBanTime(),
			"bancount":  lambda self: self.__ticket.getBanCount(),
			"matches":	lambda self: "\n".join(self.__ticket.getMatches()),
			# to bypass actions, that should not be executed for restored tickets
			"restored":	lambda self: (1 if self.__ticket.restored else 0),
			# extra-interpolation - all match-tags (captured from the filter):
			"F-*":			lambda self, tag=None: self.__ticket.getData(tag),
			# merged info:
			"ipmatches":			lambda self: "\n".join(self._mi4ip(True).getMatches()),
			"ipjailmatches":	lambda self: "\n".join(self._mi4ip().getMatches()),
			"ipfailures":			lambda self: self._mi4ip(True).getAttempt(),
			"ipjailfailures":	lambda self: self._mi4ip().getAttempt(),
			# raw ticket info:
			"raw-ticket":			lambda self: repr(self.__ticket)
		}

		__slots__ = CallingMap.__slots__ + ('__ticket', '__jail', '__mi4ip')

		def __init__(self, ticket, jail=None, immutable=True, data=AI_DICT):
			self.__ticket = ticket
			self.__jail = jail
			self.storage = dict()
			self.immutable = immutable
			self.data = data
		
		def copy(self): # pragma: no cover
			return self.__class__(self.__ticket, self.__jail, self.immutable, self.data.copy())

		def _getBanTime(self):
			btime = self.__ticket.getBanTime()
			if btime is None: btime = self.__jail.actions.getBanTime()
			return int(btime)

		def _mi4ip(self, overalljails=False):
			"""Gets bans merged once, a helper for lambda(s), prevents stop of executing action by any exception inside.

			This function never returns None for ainfo lambdas - always a ticket (merged or single one)
			and prevents any errors through merging (to guarantee ban actions will be executed).
			[TODO] move merging to observer - here we could wait for merge and read already merged info from a database

			Parameters
			----------
			overalljails : bool
				switch to get a merged bans :
				False - (default) bans merged for current jail only
				True - bans merged for all jails of current ip address

			Returns
			-------
			BanTicket 
				merged or self ticket only
			"""
			if not hasattr(self, '__mi4ip'):
				self.__mi4ip = {}
			mi = self.__mi4ip
			idx = 'all' if overalljails else 'jail'
			if idx in mi:
				return mi[idx] if mi[idx] is not None else self.__ticket
			try:
				jail = self.__jail
				ip = self['ip']
				mi[idx] = None
				if not jail.database: # pragma: no cover
					return self.__ticket
				if overalljails:
					mi[idx] = jail.database.getBansMerged(ip=ip)
				else:
					mi[idx] = jail.database.getBansMerged(ip=ip, jail=jail)
			except Exception as e:
				logSys.error(
					"Failed to get %s bans merged, jail '%s': %s",
					idx, jail.name, e,
					exc_info=logSys.getEffectiveLevel()<=logging.DEBUG)
			return mi[idx] if mi[idx] is not None else self.__ticket


	def __getActionInfo(self, ticket):
		aInfo = Actions.ActionInfo(ticket, self._jail)
		return aInfo

	def __getFailTickets(self, count=100):
		"""Generator to get maximal count failure tickets from fail-manager."""
		cnt = 0
		while cnt < count:
			ticket = self._jail.getFailTicket()
			if not ticket:
				break
			yield ticket
			cnt += 1

	def __checkBan(self, tickets=None):
		"""Check for IP address to ban.

		If tickets are not specified look in the jail queue for FailTicket. If a ticket is available,
		it executes the "ban" command and adds a ticket to the BanManager.

		Returns
		-------
		bool
			True if an IP address get banned.
		"""
		cnt = 0
		if not tickets:
			tickets = self.__getFailTickets(self.banPrecedence)
		for ticket in tickets:

			bTicket = BanTicket.wrap(ticket)
			btime = ticket.getBanTime(self.__banManager.getBanTime())
			ip = bTicket.getIP()
			aInfo = self.__getActionInfo(bTicket)
			reason = {}
			if self.__banManager.addBanTicket(bTicket, reason=reason):
				cnt += 1
				# report ticket to observer, to check time should be increased and hereafter observer writes ban to database (asynchronous)
				if Observers.Main is not None and not bTicket.restored:
					Observers.Main.add('banFound', bTicket, self._jail, btime)
				logSys.notice("[%s] %sBan %s", self._jail.name, ('' if not bTicket.restored else 'Restore '), ip)
				# do actions :
				for name, action in self._actions.iteritems():
					try:
						if ticket.restored and getattr(action, 'norestored', False):
							continue
						if not aInfo.immutable: aInfo.reset()
						action.ban(aInfo)
					except Exception as e:
						logSys.error(
							"Failed to execute ban jail '%s' action '%s' "
							"info '%r': %s",
							self._jail.name, name, aInfo, e,
							exc_info=logSys.getEffectiveLevel()<=logging.DEBUG)
				# after all actions are processed set banned flag:
				bTicket.banned = True
			else:
				if reason.get('expired', 0):
					logSys.info('[%s] Ignore %s, expired bantime', self._jail.name, ip)
					continue
				bTicket = reason.get('ticket', bTicket)
				# if already banned (otherwise still process some action)
				if bTicket.banned:
					# compare time of failure occurrence with time ticket was really banned:
					diftm = ticket.getTime() - bTicket.getTime()
					# log already banned with following level:
					#   DEBUG   - before 3 seconds - certain interval for it, because of possible latency by recognizing in backends, etc.
					#   NOTICE  - before 60 seconds - may still occur if action is slow, or very high load in backend,
					#   WARNING - after 60 seconds - very long time, something may be wrong
					ll = logging.DEBUG   if diftm < 3 \
					else logging.NOTICE  if diftm < 60 \
					else logging.WARNING
					logSys.log(ll, "[%s] %s already banned", self._jail.name, ip)
		if cnt:
			logSys.debug("Banned %s / %s, %s ticket(s) in %r", cnt, 
				self.__banManager.getBanTotal(), self.__banManager.size(), self._jail.name)
		return cnt

<<<<<<< HEAD
	def _prolongBan(self, ticket):
		# prevent to prolong ticket that was removed in-between,
		# if it in ban list - ban time already prolonged (and it stays there):
		if not self.__banManager._inBanList(ticket): return
		# do actions :
		aInfo = None
		for name, action in self._actions.iteritems():
			try:
				if ticket.restored and getattr(action, 'norestored', False):
					continue
				if not action._prolongable:
					continue
				if aInfo is None:
					aInfo = self.__getActionInfo(ticket)
				if not aInfo.immutable: aInfo.reset()
				action.prolong(aInfo)
			except Exception as e:
				logSys.error(
					"Failed to execute ban jail '%s' action '%s' "
					"info '%r': %s",
					self._jail.name, name, aInfo, e,
					exc_info=logSys.getEffectiveLevel()<=logging.DEBUG)

	def __checkUnBan(self):
=======
	def __checkUnBan(self, maxCount=None):
>>>>>>> 2725acb6
		"""Check for IP address to unban.

		Unban IP addresses which are outdated.
		"""
		lst = self.__banManager.unBanList(MyTime.time(), maxCount)
		for ticket in lst:
			self.__unBan(ticket)
		cnt = len(lst)
		if cnt:
			logSys.debug("Unbanned %s, %s ticket(s) in %r", 
				cnt, self.__banManager.size(), self._jail.name)
		return cnt

	def __flushBan(self, db=False, actions=None):
		"""Flush the ban list.

		Unban all IP address which are still in the banning list.

		If actions specified, don't flush list - just execute unban for 
		given actions (reload, obsolete resp. removed actions).
		"""
		log = True
		if actions is None:
			logSys.debug("  Flush ban list")
			lst = self.__banManager.flushBanList()
		else:
			log = False # don't log "[jail] Unban ..." if removing actions only.
			lst = iter(self.__banManager)
		cnt = 0
		# first we'll execute flush for actions supporting this operation:
		unbactions = {}
		for name, action in (actions if actions is not None else self._actions).iteritems():
			if hasattr(action, 'flush') and action.actionflush:
				logSys.notice("[%s] Flush ticket(s) with %s", self._jail.name, name)
				action.flush()
			else:
				unbactions[name] = action
		actions = unbactions
		# flush the database also:
		if db and self._jail.database is not None:
			logSys.debug("  Flush jail in database")
			self._jail.database.delBan(self._jail)
		# unban each ticket with non-flasheable actions:
		for ticket in lst:
			# unban ip:
			self.__unBan(ticket, actions=actions, log=log)
			cnt += 1
		logSys.debug("  Unbanned %s, %s ticket(s) in %r", 
			cnt, self.__banManager.size(), self._jail.name)
		return cnt

	def __unBan(self, ticket, actions=None, log=True):
		"""Unbans host corresponding to the ticket.

		Executes the actions in order to unban the host given in the
		ticket.

		Parameters
		----------
		ticket : FailTicket
			Ticket of failures of which to unban
		"""
		if actions is None:
			unbactions = self._actions
		else:
			unbactions = actions
		ip = ticket.getIP()
		aInfo = self.__getActionInfo(ticket)
		if log:
			logSys.notice("[%s] Unban %s", self._jail.name, aInfo["ip"])
		for name, action in unbactions.iteritems():
			try:
				if ticket.restored and getattr(action, 'norestored', False):
					continue
				logSys.debug("[%s] action %r: unban %s", self._jail.name, name, ip)
				if not aInfo.immutable: aInfo.reset()
				action.unban(aInfo)
			except Exception as e:
				logSys.error(
					"Failed to execute unban jail '%s' action '%s' "
					"info '%r': %s",
					self._jail.name, name, aInfo, e,
					exc_info=logSys.getEffectiveLevel()<=logging.DEBUG)

	def status(self, flavor="basic"):
		"""Status of current and total ban counts and current banned IP list.
		"""
		# TODO: Allow this list to be printed as 'status' output
		supported_flavors = ["basic", "cymru"]
		if flavor is None or flavor not in supported_flavors:
			logSys.warning("Unsupported extended jail status flavor %r. Supported: %s" % (flavor, supported_flavors))
		# Always print this information (basic)
		ret = [("Currently banned", self.__banManager.size()),
			   ("Total banned", self.__banManager.getBanTotal()),
			   ("Banned IP list", self.__banManager.getBanList())]
		if flavor == "cymru":
			cymru_info = self.__banManager.getBanListExtendedCymruInfo()
			ret += \
				[("Banned ASN list", self.__banManager.geBanListExtendedASN(cymru_info)),
				 ("Banned Country list", self.__banManager.geBanListExtendedCountry(cymru_info)),
				 ("Banned RIR list", self.__banManager.geBanListExtendedRIR(cymru_info))]
		return ret<|MERGE_RESOLUTION|>--- conflicted
+++ resolved
@@ -507,7 +507,6 @@
 				self.__banManager.getBanTotal(), self.__banManager.size(), self._jail.name)
 		return cnt
 
-<<<<<<< HEAD
 	def _prolongBan(self, ticket):
 		# prevent to prolong ticket that was removed in-between,
 		# if it in ban list - ban time already prolonged (and it stays there):
@@ -531,10 +530,7 @@
 					self._jail.name, name, aInfo, e,
 					exc_info=logSys.getEffectiveLevel()<=logging.DEBUG)
 
-	def __checkUnBan(self):
-=======
 	def __checkUnBan(self, maxCount=None):
->>>>>>> 2725acb6
 		"""Check for IP address to unban.
 
 		Unban IP addresses which are outdated.
