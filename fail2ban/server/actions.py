# emacs: -*- mode: python; py-indent-offset: 4; indent-tabs-mode: t -*-
# vi: set ft=python sts=4 ts=4 sw=4 noet :

# This file is part of Fail2Ban.
#
# Fail2Ban is free software; you can redistribute it and/or modify
# it under the terms of the GNU General Public License as published by
# the Free Software Foundation; either version 2 of the License, or
# (at your option) any later version.
#
# Fail2Ban is distributed in the hope that it will be useful,
# but WITHOUT ANY WARRANTY; without even the implied warranty of
# MERCHANTABILITY or FITNESS FOR A PARTICULAR PURPOSE.  See the
# GNU General Public License for more details.
#
# You should have received a copy of the GNU General Public License
# along with Fail2Ban; if not, write to the Free Software
# Foundation, Inc., 51 Franklin Street, Fifth Floor, Boston, MA  02110-1301, USA.

# Author: Cyril Jaquier
# 

__author__ = "Cyril Jaquier"
__copyright__ = "Copyright (c) 2004 Cyril Jaquier"
__license__ = "GPL"

import time, logging
import os, datetime
import sys
if sys.version_info >= (3, 3):
	import importlib.machinery
else:
	import imp
from collections import Mapping
try:
	from collections import OrderedDict
except ImportError:
	OrderedDict = None

from .banmanager import BanManager
from .observer import Observers
from .jailthread import JailThread
from .action import ActionBase, CommandAction, CallingMap
from .mytime import MyTime

# Gets the instance of the logger.
logSys = logging.getLogger(__name__)

class Actions(JailThread, Mapping):
	"""Handles jail actions.

	This class handles the actions of the jail. Creation, deletion or to
	actions must be done through this class. This class is based on the
	Mapping type, and the `add` method must be used to add new actions.
	This class also starts and stops the actions, and fetches bans from
	the jail executing these bans via the actions.

	Parameters
	----------
	jail: Jail
		The jail of which the actions belongs to.

	Attributes
	----------
	daemon
	ident
	name
	status
	active : bool
		Control the state of the thread.
	idle : bool
		Control the idle state of the thread.
	sleeptime : int
		The time the thread sleeps for in the loop.
	"""

	def __init__(self, jail):
		JailThread.__init__(self)
		## The jail which contains this action.
		self._jail = jail
		if OrderedDict is not None:
			self._actions = OrderedDict()
		else:
			self._actions = dict()
		## The ban manager.
		self.__banManager = BanManager()

	def add(self, name, pythonModule=None, initOpts=None):
		"""Adds a new action.

		Add a new action if not already present, defaulting to standard
		`CommandAction`, or specified Python module.

		Parameters
		----------
		name : str
			The name of the action.
		pythonModule : str, optional
			Path to Python file which must contain `Action` class.
			Default None, which means `CommandAction` is used.
		initOpts : dict, optional
			Options for Python Action, used as keyword arguments for
			initialisation. Default None.

		Raises
		------
		ValueError
			If action name already exists.
		RuntimeError
			If external Python module does not have `Action` class
			or does not implement necessary methods as per `ActionBase`
			abstract class.
		"""
		# Check is action name already exists
		if name in self._actions:
			raise ValueError("Action %s already exists" % name)
		if pythonModule is None:
			action = CommandAction(self._jail, name)
		else:
			pythonModuleName = os.path.splitext(
				os.path.basename(pythonModule))[0]
			if sys.version_info >= (3, 3):
				customActionModule = importlib.machinery.SourceFileLoader(
					pythonModuleName, pythonModule).load_module()
			else:
				customActionModule = imp.load_source(
					pythonModuleName, pythonModule)
			if not hasattr(customActionModule, "Action"):
				raise RuntimeError(
					"%s module does not have 'Action' class" % pythonModule)
			elif not issubclass(customActionModule.Action, ActionBase):
				raise RuntimeError(
					"%s module %s does not implement required methods" % (
						pythonModule, customActionModule.Action.__name__))
			action = customActionModule.Action(self._jail, name, **initOpts)
		self._actions[name] = action

	def __getitem__(self, name):
		try:
			return self._actions[name]
		except KeyError:
			raise KeyError("Invalid Action name: %s" % name)

	def __delitem__(self, name):
		try:
			del self._actions[name]
		except KeyError:
			raise KeyError("Invalid Action name: %s" % name)

	def __iter__(self):
		return iter(self._actions)

	def __len__(self):
		return len(self._actions)

	def __eq__(self, other): # Required for Threading
		return False

	def __hash__(self): # Required for Threading
		return id(self)

	##
	# Set the ban time.
	#
	# @param value the time
	
	def setBanTime(self, value):
		value = MyTime.str2seconds(value)
		self.__banManager.setBanTime(value)
		logSys.info("Set banTime = %s" % value)
	
	##
	# Get the ban time.
	#
	# @return the time
	
	def getBanTime(self):
		return self.__banManager.getBanTime()

	def removeBannedIP(self, ip):
		"""Removes banned IP calling actions' unban method

		Remove a banned IP now, rather than waiting for it to expire,
		even if set to never expire.

		Parameters
		----------
		ip : str
			The IP address to unban

		Raises
		------
		ValueError
			If `ip` is not banned
		"""
		# Find the ticket with the IP.
		ticket = self.__banManager.getTicketByIP(ip)
		if ticket is not None:
			# Unban the IP.
			self.__unBan(ticket)
		else:
			raise ValueError("IP %s is not banned" % ip)

	def run(self):
		"""Main loop for Threading.

		This function is the main loop of the thread. It checks the jail
		queue and executes commands when an IP address is banned.

		Returns
		-------
		bool
			True when the thread exits nicely.
		"""
		for name, action in self._actions.iteritems():
			try:
				action.start()
			except Exception as e:
				logSys.error("Failed to start jail '%s' action '%s': %s",
					self._jail.name, name, e,
					exc_info=logSys.getEffectiveLevel()<=logging.DEBUG)
		while self.active:
			if not self.idle:
				#logSys.debug(self._jail.name + ": action")
				ret = self.__checkBan()
				if not ret:
					self.__checkUnBan()
					time.sleep(self.sleeptime)
			else:
				time.sleep(self.sleeptime)
		self.__flushBan()

		actions = self._actions.items()
		actions.reverse()
		for name, action in actions:
			try:
				action.stop()
			except Exception as e:
				logSys.error("Failed to stop jail '%s' action '%s': %s",
					self._jail.name, name, e,
					exc_info=logSys.getEffectiveLevel()<=logging.DEBUG)
		logSys.debug(self._jail.name + ": action terminated")
		return True

	def __checkBan(self):
		"""Check for IP address to ban.

		Look in the jail queue for FailTicket. If a ticket is available,
		it executes the "ban" command and adds a ticket to the BanManager.

		Returns
		-------
		bool
			True if an IP address get banned.
		"""
		ticket = self._jail.getFailTicket()
		if ticket != False:
			aInfo = CallingMap()
			bTicket = BanManager.createBanTicket(ticket)
<<<<<<< HEAD
			if ticket.getBanTime() is not None:
				bTicket.setBanTime(ticket.getBanTime())
				bTicket.setBanCount(ticket.getBanCount())
			if ticket.getRestored():
				bTicket.setRestored(True)
=======
>>>>>>> 98daa9d3
			ip = bTicket.getIP()
			aInfo["ip"] = ip
			aInfo["failures"] = bTicket.getAttempt()
			aInfo["time"] = bTicket.getTime()
			aInfo["matches"] = "\n".join(bTicket.getMatches())
			btime = bTicket.getBanTime(self.__banManager.getBanTime())
			# [todo] move merging to observer - here we could read already merged info from database (faster);
			if self._jail.database is not None:
				aInfo["ipmatches"] = lambda jail=self._jail: "\n".join(
<<<<<<< HEAD
					jail.database.getBansMerged(ip=ip).getMatches()
				)
				aInfo["ipjailmatches"] = lambda jail=self._jail: "\n".join(
					jail.database.getBansMerged(ip=ip, jail=jail).getMatches()
				)
=======
					jail.database.getBansMerged(ip=ip).getMatches())
				aInfo["ipjailmatches"] = lambda jail=self._jail: "\n".join(
					jail.database.getBansMerged(ip=ip, jail=jail).getMatches())
>>>>>>> 98daa9d3
				aInfo["ipfailures"] = lambda jail=self._jail: \
					jail.database.getBansMerged(ip=ip).getAttempt()
				aInfo["ipjailfailures"] = lambda jail=self._jail: \
					jail.database.getBansMerged(ip=ip, jail=jail).getAttempt()
<<<<<<< HEAD

			if btime != -1:
				bendtime = aInfo["time"] + btime
				logtime = (datetime.timedelta(seconds=int(btime)),
					datetime.datetime.fromtimestamp(bendtime).strftime("%Y-%m-%d %H:%M:%S"))
				# check ban is not too old :
				if bendtime < MyTime.time():
					logSys.info('[%s] Ignore %s, expiered bantime - %s', self._jail.name, ip, logtime[1])
					return False
			else:
				logtime = ('permanent', 'infinite')

=======
>>>>>>> 98daa9d3
			if self.__banManager.addBanTicket(bTicket):
				# report ticket to observer, to check time should be increased and hereafter observer writes ban to database (asynchronous)
				if not bTicket.getRestored():
					Observers.Main.add('banFound', bTicket, self._jail, btime)
				logSys.notice("[%s] %sBan %s (%d # %s -> %s)", self._jail.name, ('' if not bTicket.getRestored() else 'Restore '),
					aInfo["ip"], bTicket.getBanCount()+(1 if not bTicket.getRestored() else 0), *logtime)
				# do actions :
				for name, action in self._actions.iteritems():
					try:
						action.ban(aInfo)
					except Exception as e:
						logSys.error(
							"Failed to execute ban jail '%s' action '%s': %s",
							self._jail.name, name, e,
							exc_info=logSys.getEffectiveLevel()<=logging.DEBUG)
				return True
			else:
				logSys.notice("[%s] %s already banned (%d # %s -> %s)" % ((self._jail.name,
					aInfo["ip"], bTicket.getBanCount()) + logtime))
		return False

	def __checkUnBan(self):
		"""Check for IP address to unban.

		Unban IP addresses which are outdated.
		"""
		for ticket in self.__banManager.unBanList(MyTime.time()):
			self.__unBan(ticket)

	def __flushBan(self):
		"""Flush the ban list.

		Unban all IP address which are still in the banning list.
		"""
		logSys.debug("Flush ban list")
		for ticket in self.__banManager.flushBanList():
			self.__unBan(ticket)

	def __unBan(self, ticket):
		"""Unbans host corresponding to the ticket.

		Executes the actions in order to unban the host given in the
		ticket.

		Parameters
		----------
		ticket : FailTicket
			Ticket of failures of which to unban
		"""
		aInfo = dict()
		aInfo["ip"] = ticket.getIP()
		aInfo["failures"] = ticket.getAttempt()
		aInfo["time"] = ticket.getTime()
		aInfo["matches"] = "".join(ticket.getMatches())
		logSys.notice("[%s] Unban %s" % (self._jail.name, aInfo["ip"]))
		for name, action in self._actions.iteritems():
			try:
				action.unban(aInfo)
			except Exception as e:
				logSys.error(
					"Failed to execute unban jail '%s' action '%s': %s",
					self._jail.name, name, e,
					exc_info=logSys.getEffectiveLevel()<=logging.DEBUG)

	@property
	def status(self):
		"""Status of active bans, and total ban counts.
		"""
		ret = [("Currently banned", self.__banManager.size()), 
			   ("Total banned", self.__banManager.getBanTotal()),
			   ("Banned IP list", self.__banManager.getBanList())]
		return ret<|MERGE_RESOLUTION|>--- conflicted
+++ resolved
@@ -257,14 +257,11 @@
 		if ticket != False:
 			aInfo = CallingMap()
 			bTicket = BanManager.createBanTicket(ticket)
-<<<<<<< HEAD
 			if ticket.getBanTime() is not None:
 				bTicket.setBanTime(ticket.getBanTime())
 				bTicket.setBanCount(ticket.getBanCount())
 			if ticket.getRestored():
 				bTicket.setRestored(True)
-=======
->>>>>>> 98daa9d3
 			ip = bTicket.getIP()
 			aInfo["ip"] = ip
 			aInfo["failures"] = bTicket.getAttempt()
@@ -274,22 +271,13 @@
 			# [todo] move merging to observer - here we could read already merged info from database (faster);
 			if self._jail.database is not None:
 				aInfo["ipmatches"] = lambda jail=self._jail: "\n".join(
-<<<<<<< HEAD
-					jail.database.getBansMerged(ip=ip).getMatches()
-				)
-				aInfo["ipjailmatches"] = lambda jail=self._jail: "\n".join(
-					jail.database.getBansMerged(ip=ip, jail=jail).getMatches()
-				)
-=======
 					jail.database.getBansMerged(ip=ip).getMatches())
 				aInfo["ipjailmatches"] = lambda jail=self._jail: "\n".join(
 					jail.database.getBansMerged(ip=ip, jail=jail).getMatches())
->>>>>>> 98daa9d3
 				aInfo["ipfailures"] = lambda jail=self._jail: \
 					jail.database.getBansMerged(ip=ip).getAttempt()
 				aInfo["ipjailfailures"] = lambda jail=self._jail: \
 					jail.database.getBansMerged(ip=ip, jail=jail).getAttempt()
-<<<<<<< HEAD
 
 			if btime != -1:
 				bendtime = aInfo["time"] + btime
@@ -302,8 +290,6 @@
 			else:
 				logtime = ('permanent', 'infinite')
 
-=======
->>>>>>> 98daa9d3
 			if self.__banManager.addBanTicket(bTicket):
 				# report ticket to observer, to check time should be increased and hereafter observer writes ban to database (asynchronous)
 				if not bTicket.getRestored():
