--- conflicted
+++ resolved
@@ -250,11 +250,7 @@
 					self._jail.database.getBansMerged(
 						ip=bTicket.getIP(), jail=self._jail).getAttempt())
 			if self.__banManager.addBanTicket(bTicket):
-<<<<<<< HEAD
-				logSys.warning("[%s] Ban %s" % (self._jail.name, aInfo["ip"]))
-=======
-				logSys.notice("[%s] Ban %s" % (self._jail.getName(), aInfo["ip"]))
->>>>>>> 2b33a5fb
+				logSys.notice("[%s] Ban %s" % (self._jail.name, aInfo["ip"]))
 				for name, action in self._actions.iteritems():
 					try:
 						action.ban(aInfo)
@@ -264,11 +260,7 @@
 							self._jail.name, name, e)
 				return True
 			else:
-<<<<<<< HEAD
-				logSys.info("[%s] %s already banned" % (self._jail.name,
-=======
-				logSys.notice("[%s] %s already banned" % (self._jail.getName(),
->>>>>>> 2b33a5fb
+				logSys.notice("[%s] %s already banned" % (self._jail.name,
 														aInfo["ip"]))
 		return False
 
@@ -305,11 +297,7 @@
 		aInfo["failures"] = ticket.getAttempt()
 		aInfo["time"] = ticket.getTime()
 		aInfo["matches"] = "".join(ticket.getMatches())
-<<<<<<< HEAD
-		logSys.warning("[%s] Unban %s" % (self._jail.name, aInfo["ip"]))
-=======
-		logSys.notice("[%s] Unban %s" % (self._jail.getName(), aInfo["ip"]))
->>>>>>> 2b33a5fb
+		logSys.notice("[%s] Unban %s" % (self._jail.name, aInfo["ip"]))
 		for name, action in self._actions.iteritems():
 			try:
 				action.unban(aInfo)
