--- conflicted
+++ resolved
@@ -35,10 +35,7 @@
 	OrderedDict = dict
 
 from .banmanager import BanManager, BanTicket
-<<<<<<< HEAD
-=======
 from .ipdns import IPAddr
->>>>>>> 883864c7
 from .jailthread import JailThread
 from .action import ActionBase, CommandAction, CallingMap
 from .mytime import MyTime
@@ -208,7 +205,6 @@
 	def getBanTime(self):
 		return self.__banManager.getBanTime()
 
-<<<<<<< HEAD
 	def getBanList(self, withTime=False):
 		"""Returns the list of banned IP addresses.
 
@@ -218,7 +214,7 @@
 			The list of banned IP addresses.
 		"""
 		return self.__banManager.getBanList(ordered=True, withTime=withTime)
-=======
+
 	def addBannedIP(self, ip):
 		"""Ban an IP or list of IPs."""
 		unixTime = MyTime.time()
@@ -231,7 +227,6 @@
 			tickets = (BanTicket(ip if isinstance(ip, IPAddr) else IPAddr(ip), unixTime),)
 
 		return self.__checkBan(tickets)
->>>>>>> 883864c7
 
 	def removeBannedIP(self, ip=None, db=True, ifexists=False):
 		"""Removes banned IP calling actions' unban method
@@ -447,20 +442,12 @@
 			True if an IP address get banned.
 		"""
 		cnt = 0
-<<<<<<< HEAD
-		while cnt < 100:
-			ticket = self._jail.getFailTicket()
-			if not ticket:
-				break
-
-			bTicket = BanTicket.wrap(ticket)
-			btime = ticket.getBanTime(self.__banManager.getBanTime())
-=======
 		if not tickets:
 			tickets = self.__getFailTickets()
 		for ticket in tickets:
-			bTicket = BanManager.createBanTicket(ticket)
->>>>>>> 883864c7
+
+			bTicket = BanTicket.wrap(ticket)
+			btime = ticket.getBanTime(self.__banManager.getBanTime())
 			ip = bTicket.getIP()
 			aInfo = self.__getActionInfo(bTicket)
 			reason = {}
