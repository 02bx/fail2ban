# emacs: -*- mode: python; py-indent-offset: 4; indent-tabs-mode: t -*-
# vi: set ft=python sts=4 ts=4 sw=4 noet :

# This file is part of Fail2Ban.
#
# Fail2Ban is free software; you can redistribute it and/or modify
# it under the terms of the GNU General Public License as published by
# the Free Software Foundation; either version 2 of the License, or
# (at your option) any later version.
#
# Fail2Ban is distributed in the hope that it will be useful,
# but WITHOUT ANY WARRANTY; without even the implied warranty of
# MERCHANTABILITY or FITNESS FOR A PARTICULAR PURPOSE.  See the
# GNU General Public License for more details.
#
# You should have received a copy of the GNU General Public License
# along with Fail2Ban; if not, write to the Free Software
# Foundation, Inc., 51 Franklin Street, Fifth Floor, Boston, MA  02110-1301, USA.

# Author: Cyril Jaquier
# 

__author__ = "Cyril Jaquier"
__copyright__ = "Copyright (c) 2004 Cyril Jaquier"
__license__ = "GPL"

import logging
import os
import sys
import time
from collections import Mapping
try:
	from collections import OrderedDict
except ImportError:
	OrderedDict = dict

from .banmanager import BanManager, BanTicket
from .ipdns import IPAddr
from .jailthread import JailThread
from .action import ActionBase, CommandAction, CallingMap
from .mytime import MyTime
from .observer import Observers
from .utils import Utils
from ..helpers import getLogger

# Gets the instance of the logger.
logSys = getLogger(__name__)


class Actions(JailThread, Mapping):
	"""Handles jail actions.

	This class handles the actions of the jail. Creation, deletion or to
	actions must be done through this class. This class is based on the
	Mapping type, and the `add` method must be used to add new actions.
	This class also starts and stops the actions, and fetches bans from
	the jail executing these bans via the actions.

	Parameters
	----------
	jail: Jail
		The jail of which the actions belongs to.

	Attributes
	----------
	daemon
	ident
	name
	status
	active : bool
		Control the state of the thread.
	idle : bool
		Control the idle state of the thread.
	sleeptime : int
		The time the thread sleeps for in the loop.
	"""

	def __init__(self, jail):
		JailThread.__init__(self, name="f2b/a."+jail.name)
		## The jail which contains this action.
		self._jail = jail
		self._actions = OrderedDict()
		## The ban manager.
		self.__banManager = BanManager()
		self.banEpoch = 0
		self.__lastConsistencyCheckTM = 0
		## Precedence of ban (over unban), so max number of tickets banned (to call an unban check):
		self.banPrecedence = 10
		## Max count of outdated tickets to unban per each __checkUnBan operation:
		self.unbanMaxCount = self.banPrecedence * 2

	@staticmethod
	def _load_python_module(pythonModule):
		mod = Utils.load_python_module(pythonModule)
		if not hasattr(mod, "Action"): # pragma: no cover
			raise RuntimeError(
				"%s module does not have 'Action' class" % pythonModule)
		elif not issubclass(mod.Action, ActionBase): # pragma: no cover
			raise RuntimeError(
				"%s module %s does not implement required methods" % (
					pythonModule, mod.Action.__name__))
		return mod


	def add(self, name, pythonModule=None, initOpts=None, reload=False):
		"""Adds a new action.

		Add a new action if not already present, defaulting to standard
		`CommandAction`, or specified Python module.

		Parameters
		----------
		name : str
			The name of the action.
		pythonModule : str, optional
			Path to Python file which must contain `Action` class.
			Default None, which means `CommandAction` is used.
		initOpts : dict, optional
			Options for Python Action, used as keyword arguments for
			initialisation. Default None.

		Raises
		------
		ValueError
			If action name already exists.
		RuntimeError
			If external Python module does not have `Action` class
			or does not implement necessary methods as per `ActionBase`
			abstract class.
		"""
		# Check is action name already exists
		if name in self._actions:
			if not reload:
				raise ValueError("Action %s already exists" % name)
			# don't create new action if reload supported:
			action = self._actions[name]
			if hasattr(action, 'reload'):
				# don't execute reload right now, reload after all parameters are actualized
				if hasattr(action, 'clearAllParams'):
					action.clearAllParams()
					self._reload_actions[name] = initOpts
				return
		## Create new action:
		if pythonModule is None:
			action = CommandAction(self._jail, name)
		else:
			customActionModule = self._load_python_module(pythonModule)
			action = customActionModule.Action(self._jail, name, **initOpts)
		self._actions[name] = action

	def reload(self, begin=True):
		""" Begin or end of reloading resp. refreshing of all parameters
		"""
		if begin:
			self._reload_actions = dict()
		else:
			if hasattr(self, '_reload_actions'):
				# reload actions after all parameters set via stream:
				for name, initOpts in self._reload_actions.iteritems():
					if name in self._actions:
						self._actions[name].reload(**(initOpts if initOpts else {}))
				# remove obsolete actions (untouched by reload process):
				delacts = OrderedDict((name, action) for name, action in self._actions.iteritems()
					if name not in self._reload_actions)
				if len(delacts):
					# unban all tickets using removed actions only:
					self.__flushBan(db=False, actions=delacts, stop=True)
					# stop and remove it:
					self.stopActions(actions=delacts)
				delattr(self, '_reload_actions')

	def __getitem__(self, name):
		try:
			return self._actions[name]
		except KeyError:
			raise KeyError("Invalid Action name: %s" % name)

	def __delitem__(self, name):
		try:
			del self._actions[name]
		except KeyError:
			raise KeyError("Invalid Action name: %s" % name)

	def __iter__(self):
		return iter(self._actions)

	def __len__(self):
		return len(self._actions)

	def __eq__(self, other): # Required for Threading
		return False

	def __hash__(self): # Required for Threading
		return id(self)

	##
	# Set the ban time.
	#
	# @param value the time
	
	def setBanTime(self, value):
		value = MyTime.str2seconds(value)
		self.__banManager.setBanTime(value)
		logSys.info("  banTime: %s" % value)
	
	##
	# Get the ban time.
	#
	# @return the time
	
	def getBanTime(self):
		return self.__banManager.getBanTime()

<<<<<<< HEAD
	def getBanList(self, withTime=False):
		"""Returns the list of banned IP addresses.

		Returns
		-------
		list
			The list of banned IP addresses.
		"""
		return self.__banManager.getBanList(ordered=True, withTime=withTime)
=======
	def getBanned(self, ids):
		lst = self.__banManager.getBanList()
		if not ids:
			return lst
		if len(ids) == 1:
			return 1 if ids[0] in lst else 0
		return map(lambda ip: 1 if ip in lst else 0, ids)
>>>>>>> b8e2b772

	def addBannedIP(self, ip):
		"""Ban an IP or list of IPs."""
		unixTime = MyTime.time()

		if isinstance(ip, list):
			# Multiple IPs:
			tickets = (BanTicket(ip, unixTime) for ip in ip)
		else:
			# Single IP:
			tickets = (BanTicket(ip, unixTime),)

		return self.__checkBan(tickets)

	def removeBannedIP(self, ip=None, db=True, ifexists=False):
		"""Removes banned IP calling actions' unban method

		Remove a banned IP now, rather than waiting for it to expire,
		even if set to never expire.

		Parameters
		----------
		ip : list, str, IPAddr or None
			The IP address (or multiple IPs as list) to unban or all IPs if None

		Raises
		------
		ValueError
			If `ip` is not banned
		"""
		# Unban all?
		if ip is None:
			return self.__flushBan(db)
		# Multiple IPs:
		if isinstance(ip, list):
			missed = []
			cnt = 0
			for i in ip:
				try:
					cnt += self.removeBannedIP(i, db, ifexists)
				except ValueError:
					if not ifexists:
						missed.append(i)
			if missed:
				raise ValueError("not banned: %r" % missed)
			return cnt
		# Single IP:
		# Always delete ip from database (also if currently not banned)
		if db and self._jail.database is not None:
			self._jail.database.delBan(self._jail, ip)
		# Find the ticket with the IP.
		ticket = self.__banManager.getTicketByID(ip)
		if ticket is not None:
			# Unban the IP.
			self.__unBan(ticket)
		else:
			msg = "%s is not banned" % ip
			logSys.log(logging.MSG, msg)
			if ifexists:
				return 0
			raise ValueError(msg)
		return 1


	def stopActions(self, actions=None):
		"""Stops the actions in reverse sequence (optionally filtered)
		"""
		if actions is None:
			actions = self._actions
		revactions = actions.items()
		revactions.reverse()
		for name, action in revactions:
			try:
				action.stop()
			except Exception as e:
				logSys.error("Failed to stop jail '%s' action '%s': %s",
					self._jail.name, name, e,
					exc_info=logSys.getEffectiveLevel()<=logging.DEBUG)
			del self._actions[name]
			logSys.debug("%s: action %s terminated", self._jail.name, name)


	def run(self):
		"""Main loop for Threading.

		This function is the main loop of the thread. It checks the jail
		queue and executes commands when an IP address is banned.

		Returns
		-------
		bool
			True when the thread exits nicely.
		"""
		cnt = 0
		for name, action in self._actions.iteritems():
			try:
				action.start()
			except Exception as e:
				logSys.error("Failed to start jail '%s' action '%s': %s",
					self._jail.name, name, e,
					exc_info=logSys.getEffectiveLevel()<=logging.DEBUG)
		while self.active:
			if self.idle:
				logSys.debug("Actions: enter idle mode")
				Utils.wait_for(lambda: not self.active or not self.idle,
					lambda: False, self.sleeptime)
				logSys.debug("Actions: leave idle mode")
				continue
			# wait for ban (stop if gets inactive):
			bancnt = 0
			if Utils.wait_for(lambda: not self.active or self._jail.hasFailTickets, self.sleeptime):
				bancnt = self.__checkBan()
				cnt += bancnt
			# unban if nothing is banned not later than banned tickets >= banPrecedence
			if not bancnt or cnt >= self.banPrecedence:
				if self.active:
					# let shrink the ban list faster
					bancnt *= 2
					self.__checkUnBan(bancnt if bancnt and bancnt < self.unbanMaxCount else self.unbanMaxCount)
				cnt = 0
		
		self.__flushBan(stop=True)
		self.stopActions()
		return True

	class ActionInfo(CallingMap):

		CM_REPR_ITEMS = ("fid", "raw-ticket")

		AI_DICT = {
			"ip":				lambda self: self.__ticket.getIP(),
			"family":   lambda self: self['ip'].familyStr,
			"ip-rev":		lambda self: self['ip'].getPTR(''),
			"ip-host":	lambda self: self['ip'].getHost(),
			"fid":			lambda self: self.__ticket.getID(),
			"failures":	lambda self: self.__ticket.getAttempt(),
			"time":			lambda self: self.__ticket.getTime(),
			"bantime":  lambda self: self._getBanTime(),
			"bancount":  lambda self: self.__ticket.getBanCount(),
			"matches":	lambda self: "\n".join(self.__ticket.getMatches()),
			# to bypass actions, that should not be executed for restored tickets
			"restored":	lambda self: (1 if self.__ticket.restored else 0),
			# extra-interpolation - all match-tags (captured from the filter):
			"F-*":			lambda self, tag=None: self.__ticket.getData(tag),
			# merged info:
			"ipmatches":			lambda self: "\n".join(self._mi4ip(True).getMatches()),
			"ipjailmatches":	lambda self: "\n".join(self._mi4ip().getMatches()),
			"ipfailures":			lambda self: self._mi4ip(True).getAttempt(),
			"ipjailfailures":	lambda self: self._mi4ip().getAttempt(),
			# raw ticket info:
			"raw-ticket":			lambda self: repr(self.__ticket)
		}

		__slots__ = CallingMap.__slots__ + ('__ticket', '__jail', '__mi4ip')

		def __init__(self, ticket, jail=None, immutable=True, data=AI_DICT):
			self.__ticket = ticket
			self.__jail = jail
			self.storage = dict()
			self.immutable = immutable
			self.data = data
		
		def copy(self): # pragma: no cover
			return self.__class__(self.__ticket, self.__jail, self.immutable, self.data.copy())

		def _getBanTime(self):
			btime = self.__ticket.getBanTime()
			if btime is None: btime = self.__jail.actions.getBanTime()
			return int(btime)

		def _mi4ip(self, overalljails=False):
			"""Gets bans merged once, a helper for lambda(s), prevents stop of executing action by any exception inside.

			This function never returns None for ainfo lambdas - always a ticket (merged or single one)
			and prevents any errors through merging (to guarantee ban actions will be executed).
			[TODO] move merging to observer - here we could wait for merge and read already merged info from a database

			Parameters
			----------
			overalljails : bool
				switch to get a merged bans :
				False - (default) bans merged for current jail only
				True - bans merged for all jails of current ip address

			Returns
			-------
			BanTicket 
				merged or self ticket only
			"""
			if not hasattr(self, '__mi4ip'):
				self.__mi4ip = {}
			mi = self.__mi4ip
			idx = 'all' if overalljails else 'jail'
			if idx in mi:
				return mi[idx] if mi[idx] is not None else self.__ticket
			try:
				jail = self.__jail
				ip = self['ip']
				mi[idx] = None
				if not jail.database: # pragma: no cover
					return self.__ticket
				if overalljails:
					mi[idx] = jail.database.getBansMerged(ip=ip)
				else:
					mi[idx] = jail.database.getBansMerged(ip=ip, jail=jail)
			except Exception as e:
				logSys.error(
					"Failed to get %s bans merged, jail '%s': %s",
					idx, jail.name, e,
					exc_info=logSys.getEffectiveLevel()<=logging.DEBUG)
			return mi[idx] if mi[idx] is not None else self.__ticket


	def __getActionInfo(self, ticket):
		aInfo = Actions.ActionInfo(ticket, self._jail)
		return aInfo

	def __getFailTickets(self, count=100):
		"""Generator to get maximal count failure tickets from fail-manager."""
		cnt = 0
		while cnt < count:
			ticket = self._jail.getFailTicket()
			if not ticket:
				break
			yield ticket
			cnt += 1

	def __checkBan(self, tickets=None):
		"""Check for IP address to ban.

		If tickets are not specified look in the jail queue for FailTicket. If a ticket is available,
		it executes the "ban" command and adds a ticket to the BanManager.

		Returns
		-------
		bool
			True if an IP address get banned.
		"""
		cnt = 0
		if not tickets:
			tickets = self.__getFailTickets(self.banPrecedence)
		rebanacts = None
		for ticket in tickets:

			bTicket = BanTicket.wrap(ticket)
			btime = ticket.getBanTime(self.__banManager.getBanTime())
			ip = bTicket.getIP()
			aInfo = self.__getActionInfo(bTicket)
			reason = {}
			if self.__banManager.addBanTicket(bTicket, reason=reason):
				cnt += 1
				# report ticket to observer, to check time should be increased and hereafter observer writes ban to database (asynchronous)
				if Observers.Main is not None and not bTicket.restored:
					Observers.Main.add('banFound', bTicket, self._jail, btime)
				logSys.notice("[%s] %sBan %s", self._jail.name, ('' if not bTicket.restored else 'Restore '), ip)
				# do actions :
				for name, action in self._actions.iteritems():
					try:
						if bTicket.restored and getattr(action, 'norestored', False):
							continue
						if not aInfo.immutable: aInfo.reset()
						action.ban(aInfo)
					except Exception as e:
						logSys.error(
							"Failed to execute ban jail '%s' action '%s' "
							"info '%r': %s",
							self._jail.name, name, aInfo, e,
							exc_info=logSys.getEffectiveLevel()<=logging.DEBUG)
				# after all actions are processed set banned flag:
				bTicket.banned = True
				if self.banEpoch: # be sure tickets always have the same ban epoch (default 0):
					bTicket.banEpoch = self.banEpoch
			else:
				if reason.get('expired', 0):
					logSys.info('[%s] Ignore %s, expired bantime', self._jail.name, ip)
					continue
				bTicket = reason.get('ticket', bTicket)
				# if already banned (otherwise still process some action)
				if bTicket.banned:
					# compare time of failure occurrence with time ticket was really banned:
					diftm = ticket.getTime() - bTicket.getTime()
					# log already banned with following level:
					#   DEBUG   - before 3 seconds - certain interval for it, because of possible latency by recognizing in backends, etc.
					#   NOTICE  - before 60 seconds - may still occur if action is slow, or very high load in backend,
					#   WARNING - after 60 seconds - very long time, something may be wrong
					ll = logging.DEBUG   if diftm < 3 \
					else logging.NOTICE  if diftm < 60 \
					else logging.WARNING
					logSys.log(ll, "[%s] %s already banned", self._jail.name, ip)
					# if long time after ban - do consistency check (something is wrong here):
					if bTicket.banEpoch == self.banEpoch and diftm > 3:
						# avoid too often checks:
						if not rebanacts and MyTime.time() > self.__lastConsistencyCheckTM + 3:
							for action in self._actions.itervalues():
								action.consistencyCheck()
							self.__lastConsistencyCheckTM = MyTime.time()
					# check epoch in order to reban it:
					if bTicket.banEpoch < self.banEpoch:
						if not rebanacts: rebanacts = dict(
							(name, action) for name, action in self._actions.iteritems()
								if action.banEpoch > bTicket.banEpoch)
						cnt += self.__reBan(bTicket, actions=rebanacts)
				else: # pragma: no cover - unexpected: ticket is not banned for some reasons - reban using all actions:
					cnt += self.__reBan(bTicket)
			# add ban to database moved to observer (should previously check not already banned 
			# and increase ticket time if "bantime.increment" set)
		if cnt:
			logSys.debug("Banned %s / %s, %s ticket(s) in %r", cnt, 
				self.__banManager.getBanTotal(), self.__banManager.size(), self._jail.name)
		return cnt

	def __reBan(self, ticket, actions=None, log=True):
		"""Repeat bans for the ticket.

		Executes the actions in order to reban the host given in the
		ticket.

		Parameters
		----------
		ticket : Ticket
			Ticket to reban
		"""
		actions = actions or self._actions
		ip = ticket.getIP()
		aInfo = self.__getActionInfo(ticket)
		if log:
			logSys.notice("[%s] Reban %s%s", self._jail.name, aInfo["ip"], (', action %r' % actions.keys()[0] if len(actions) == 1 else ''))
		for name, action in actions.iteritems():
			try:
				logSys.debug("[%s] action %r: reban %s", self._jail.name, name, ip)
				if not aInfo.immutable: aInfo.reset()
				action.reban(aInfo)
			except Exception as e:
				logSys.error(
					"Failed to execute reban jail '%s' action '%s' "
					"info '%r': %s",
					self._jail.name, name, aInfo, e,
					exc_info=logSys.getEffectiveLevel()<=logging.DEBUG)
				return 0
		# after all actions are processed set banned flag:
		ticket.banned = True
		if self.banEpoch: # be sure tickets always have the same ban epoch (default 0):
			ticket.banEpoch = self.banEpoch
		return 1

	def _prolongBan(self, ticket):
		# prevent to prolong ticket that was removed in-between,
		# if it in ban list - ban time already prolonged (and it stays there):
		if not self.__banManager._inBanList(ticket): return
		# do actions :
		aInfo = None
		for name, action in self._actions.iteritems():
			try:
				if ticket.restored and getattr(action, 'norestored', False):
					continue
				if not action._prolongable:
					continue
				if aInfo is None:
					aInfo = self.__getActionInfo(ticket)
				if not aInfo.immutable: aInfo.reset()
				action.prolong(aInfo)
			except Exception as e:
				logSys.error(
					"Failed to execute ban jail '%s' action '%s' "
					"info '%r': %s",
					self._jail.name, name, aInfo, e,
					exc_info=logSys.getEffectiveLevel()<=logging.DEBUG)

	def __checkUnBan(self, maxCount=None):
		"""Check for IP address to unban.

		Unban IP addresses which are outdated.
		"""
		lst = self.__banManager.unBanList(MyTime.time(), maxCount)
		for ticket in lst:
			self.__unBan(ticket)
		cnt = len(lst)
		if cnt:
			logSys.debug("Unbanned %s, %s ticket(s) in %r", 
				cnt, self.__banManager.size(), self._jail.name)
		return cnt

	def __flushBan(self, db=False, actions=None, stop=False):
		"""Flush the ban list.

		Unban all IP address which are still in the banning list.

		If actions specified, don't flush list - just execute unban for 
		given actions (reload, obsolete resp. removed actions).
		"""
		log = True
		if actions is None:
			logSys.debug("  Flush ban list")
			lst = self.__banManager.flushBanList()
		else:
			log = False # don't log "[jail] Unban ..." if removing actions only.
			lst = iter(self.__banManager)
		cnt = 0
		# first we'll execute flush for actions supporting this operation:
		unbactions = {}
		for name, action in (actions if actions is not None else self._actions).iteritems():
			try:
				if hasattr(action, 'flush') and (not isinstance(action, CommandAction) or action.actionflush):
					logSys.notice("[%s] Flush ticket(s) with %s", self._jail.name, name)
					if action.flush():
						continue
			except Exception as e:
				logSys.error("Failed to flush bans in jail '%s' action '%s': %s",
					self._jail.name, name, e,
					exc_info=logSys.getEffectiveLevel()<=logging.DEBUG)
				logSys.info("No flush occurred, do consistency check")
				if hasattr(action, 'consistencyCheck'):
					def _beforeRepair():
						if stop and not getattr(action, 'actionrepair_on_unban', None): # don't need repair on stop
							self._logSys.error("Invariant check failed. Flush is impossible.")
							return False
						return True
					action.consistencyCheck(_beforeRepair)
					continue
			# fallback to single unbans:
			logSys.debug("  Unban tickets each individualy")
			unbactions[name] = action
		actions = unbactions
		# flush the database also:
		if db and self._jail.database is not None:
			logSys.debug("  Flush jail in database")
			self._jail.database.delBan(self._jail)
		# unban each ticket with non-flusheable actions:
		for ticket in lst:
			# unban ip:
			self.__unBan(ticket, actions=actions, log=log)
			cnt += 1
		logSys.debug("  Unbanned %s, %s ticket(s) in %r", 
			cnt, self.__banManager.size(), self._jail.name)
		return cnt

	def __unBan(self, ticket, actions=None, log=True):
		"""Unbans host corresponding to the ticket.

		Executes the actions in order to unban the host given in the
		ticket.

		Parameters
		----------
		ticket : FailTicket
			Ticket of failures of which to unban
		"""
		if actions is None:
			unbactions = self._actions
		else:
			unbactions = actions
		ip = ticket.getIP()
		aInfo = self.__getActionInfo(ticket)
		if log:
			logSys.notice("[%s] Unban %s", self._jail.name, aInfo["ip"])
		for name, action in unbactions.iteritems():
			try:
				logSys.debug("[%s] action %r: unban %s", self._jail.name, name, ip)
				if not aInfo.immutable: aInfo.reset()
				action.unban(aInfo)
			except Exception as e:
				logSys.error(
					"Failed to execute unban jail '%s' action '%s' "
					"info '%r': %s",
					self._jail.name, name, aInfo, e,
					exc_info=logSys.getEffectiveLevel()<=logging.DEBUG)

	def status(self, flavor="basic"):
		"""Status of current and total ban counts and current banned IP list.
		"""
		# TODO: Allow this list to be printed as 'status' output
		supported_flavors = ["basic", "cymru"]
		if flavor is None or flavor not in supported_flavors:
			logSys.warning("Unsupported extended jail status flavor %r. Supported: %s" % (flavor, supported_flavors))
		# Always print this information (basic)
		ret = [("Currently banned", self.__banManager.size()),
			   ("Total banned", self.__banManager.getBanTotal()),
			   ("Banned IP list", self.__banManager.getBanList())]
		if flavor == "cymru":
			cymru_info = self.__banManager.getBanListExtendedCymruInfo()
			ret += \
				[("Banned ASN list", self.__banManager.geBanListExtendedASN(cymru_info)),
				 ("Banned Country list", self.__banManager.geBanListExtendedCountry(cymru_info)),
				 ("Banned RIR list", self.__banManager.geBanListExtendedRIR(cymru_info))]
		return ret<|MERGE_RESOLUTION|>--- conflicted
+++ resolved
@@ -211,17 +211,6 @@
 	def getBanTime(self):
 		return self.__banManager.getBanTime()
 
-<<<<<<< HEAD
-	def getBanList(self, withTime=False):
-		"""Returns the list of banned IP addresses.
-
-		Returns
-		-------
-		list
-			The list of banned IP addresses.
-		"""
-		return self.__banManager.getBanList(ordered=True, withTime=withTime)
-=======
 	def getBanned(self, ids):
 		lst = self.__banManager.getBanList()
 		if not ids:
@@ -229,7 +218,16 @@
 		if len(ids) == 1:
 			return 1 if ids[0] in lst else 0
 		return map(lambda ip: 1 if ip in lst else 0, ids)
->>>>>>> b8e2b772
+
+	def getBanList(self, withTime=False):
+		"""Returns the list of banned IP addresses.
+
+		Returns
+		-------
+		list
+			The list of banned IP addresses.
+		"""
+		return self.__banManager.getBanList(ordered=True, withTime=withTime)
 
 	def addBannedIP(self, ip):
 		"""Ban an IP or list of IPs."""
