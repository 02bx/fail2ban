--- conflicted
+++ resolved
@@ -34,12 +34,7 @@
 except ImportError:
 	OrderedDict = dict
 
-<<<<<<< HEAD
 from .banmanager import BanManager, BanTicket
-from .ipdns import DNSUtils
-=======
-from .banmanager import BanManager
->>>>>>> d1de20dd
 from .jailthread import JailThread
 from .action import ActionBase, CommandAction, CallingMap
 from .mytime import MyTime
