--- conflicted
+++ resolved
@@ -321,16 +321,11 @@
 
 	def __setattr__(self, name, value):
 		if not name.startswith('_') and not self.__init and not callable(value):
-<<<<<<< HEAD
-			# special case for some pasrameters:
+			# special case for some parameters:
 			wrp = WRAP_CMD_PARAMS.get(name)
 			if wrp == 'ignore': # ignore (filter) dynamic parameters
 				return
 			elif wrp == 'str2seconds':
-=======
-			# special case for some parameters:
-			if name in ('timeout', 'bantime'):
->>>>>>> ac9d5f61
 				value = str(MyTime.str2seconds(value))
 			# parameters changed - clear properties and substitution cache:
 			self.__properties = None
