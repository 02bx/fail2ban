# emacs: -*- mode: python; py-indent-offset: 4; indent-tabs-mode: t -*-
# vi: set ft=python sts=4 ts=4 sw=4 noet :

# This file is part of Fail2Ban.
#
# Fail2Ban is free software; you can redistribute it and/or modify
# it under the terms of the GNU General Public License as published by
# the Free Software Foundation; either version 2 of the License, or
# (at your option) any later version.
#
# Fail2Ban is distributed in the hope that it will be useful,
# but WITHOUT ANY WARRANTY; without even the implied warranty of
# MERCHANTABILITY or FITNESS FOR A PARTICULAR PURPOSE.  See the
# GNU General Public License for more details.
#
# You should have received a copy of the GNU General Public License
# along with Fail2Ban; if not, write to the Free Software
# Foundation, Inc., 51 Franklin Street, Fifth Floor, Boston, MA  02110-1301, USA.

# Author: Cyril Jaquier
# 

__author__ = "Cyril Jaquier"
__copyright__ = "Copyright (c) 2004 Cyril Jaquier"
__license__ = "GPL"

import threading
from threading import Lock, RLock
import logging
import logging.handlers
import os
import signal
import stat
import sys

from .observer import Observers, ObserverThread
from .jails import Jails
from .filter import FileFilter, JournalFilter
from .transmitter import Transmitter
from .asyncserver import AsyncServer, AsyncServerException
from .. import version
from ..helpers import getLogger, str2LogLevel, getVerbosityFormat, excepthook

# Gets the instance of the logger.
logSys = getLogger(__name__)

DEF_SYSLOGSOCKET = "auto"
DEF_LOGLEVEL = "INFO"
DEF_LOGTARGET = "STDOUT"

try:
	from .database import Fail2BanDb
except ImportError: # pragma: no cover
	# Dont print error here, as database may not even be used
	Fail2BanDb = None


def _thread_name():
	return threading.current_thread().__class__.__name__


class Server:
	
	def __init__(self, daemon=False):
		self.__loggingLock = Lock()
		self.__lock = RLock()
		self.__jails = Jails()
		self.__db = None
		self.__daemon = daemon
		self.__transm = Transmitter(self)
		self.__reload_state = {}
		#self.__asyncServer = AsyncServer(self.__transm)
		self.__asyncServer = None
		self.__logLevel = None
		self.__logTarget = None
		self.__verbose = None
		self.__syslogSocket = None
		self.__autoSyslogSocketPaths = {
			'Darwin':  '/var/run/syslog',
			'FreeBSD': '/var/run/log',
			'Linux': '/dev/log',
		}
		self.__prev_signals = {}

	def __sigTERMhandler(self, signum, frame): # pragma: no cover - indirect tested
		logSys.debug("Caught signal %d. Exiting", signum)
		self.quit()
	
	def __sigUSR1handler(self, signum, fname): # pragma: no cover - indirect tested
		logSys.debug("Caught signal %d. Flushing logs", signum)
		self.flushLogs()

	def _rebindSignal(self, s, new):
		"""Bind new signal handler while storing old one in _prev_signals"""
		self.__prev_signals[s] = signal.getsignal(s)
		signal.signal(s, new)

	def start(self, sock, pidfile, force=False, observer=True, conf={}):
		# First set the mask to only allow access to owner
		os.umask(0077)
		# Second daemonize before logging etc, because it will close all handles:
		if self.__daemon: # pragma: no cover
			logSys.info("Starting in daemon mode")
			ret = self.__createDaemon()
			# If forked parent - return here (parent process will configure server later):
			if ret is None:
				return False
			# If error:
			if not ret[0]:
				err = "Could not create daemon %s", ret[1:]
				logSys.error(err)
				raise ServerInitializationError(err)
			# We are daemon.
		
		# Set all logging parameters (or use default if not specified):
		self.__verbose = conf.get("verbose", None)
		self.setSyslogSocket(conf.get("syslogsocket", 
			self.__syslogSocket if self.__syslogSocket is not None else DEF_SYSLOGSOCKET))
		self.setLogLevel(conf.get("loglevel", 
			self.__logLevel if self.__logLevel is not None else DEF_LOGLEVEL))
		self.setLogTarget(conf.get("logtarget", 
			self.__logTarget if self.__logTarget is not None else DEF_LOGTARGET))

		logSys.info("-"*50)
		logSys.info("Starting Fail2ban v%s", version.version)
		
		if self.__daemon: # pragma: no cover
			logSys.info("Daemon started")

		# Install signal handlers
		if _thread_name() == '_MainThread':
			for s in (signal.SIGTERM, signal.SIGINT):
				self._rebindSignal(s, self.__sigTERMhandler)
			self._rebindSignal(signal.SIGUSR1, self.__sigUSR1handler)

		# Ensure unhandled exceptions are logged
		sys.excepthook = excepthook

		# Creates a PID file.
		try:
			logSys.debug("Creating PID file %s", pidfile)
			pidFile = open(pidfile, 'w')
			pidFile.write("%s\n" % os.getpid())
			pidFile.close()
		except (OSError, IOError) as e: # pragma: no cover
			logSys.error("Unable to create PID file: %s", e)
		
		# Create observers and start it:
		if observer:
			if Observers.Main is None:
				Observers.Main = ObserverThread()
				Observers.Main.start()

		# Start the communication
		logSys.debug("Starting communication")
		try:
			self.__asyncServer = AsyncServer(self.__transm)
			self.__asyncServer.onstart = conf.get('onstart')
			self.__asyncServer.start(sock, force)
		except AsyncServerException as e:
			logSys.error("Could not start server: %s", e)
		# Removes the PID file.
		try:
			logSys.debug("Remove PID file %s", pidfile)
			os.remove(pidfile)
<<<<<<< HEAD
		except OSError as e:
			logSys.error("Unable to remove PID file: %s" % e)
		# Stop observer and exit
		if Observers.Main is not None:
			Observers.Main.stop()
			Observers.Main = None
=======
		except (OSError, IOError) as e: # pragma: no cover
			logSys.error("Unable to remove PID file: %s", e)
>>>>>>> 10bdadae
		logSys.info("Exiting Fail2ban")
	
	def quit(self):
		# Stop communication first because if jail's unban action
		# tries to communicate via fail2ban-client we get a lockup
		# among threads.  So the simplest resolution is to stop all
		# communications first (which should be ok anyways since we
		# are exiting)
		# See https://github.com/fail2ban/fail2ban/issues/7
		if self.__asyncServer is not None:
			self.__asyncServer.stop()
			self.__asyncServer = None

		# Now stop all the jails
		self.stopAllJail()

		# Explicit close database (server can leave in a thread, 
		# so delayed GC can prevent commiting changes)
		if self.__db:
			self.__db.close()
			self.__db = None

		# Only now shutdown the logging.
		if self.__logTarget is not None:
			with self.__loggingLock:
				logging.shutdown()

		# Restore default signal handlers:
		if _thread_name() == '_MainThread':
			for s, sh in self.__prev_signals.iteritems():
				signal.signal(s, sh)

		# Prevent to call quit twice:
		self.quit = lambda: False

	def addJail(self, name, backend):
		addflg = True
		if self.__reload_state.get(name) and self.__jails.exists(name):
			jail = self.__jails[name]
			# if backend switch - restart instead of reload:
			if jail.backend == backend:
				addflg = False
				logSys.info("Reload jail %r", name)
				# prevent to reload the same jail twice (temporary keep it in state, needed to commit reload):
				self.__reload_state[name] = None
			else:
				logSys.info("Restart jail %r (reason: %r != %r)", name, jail.backend, backend)
				self.delJail(name, stop=True)
				# prevent to start the same jail twice (no reload more - restart):
				del self.__reload_state[name]
		if addflg:
			self.__jails.add(name, backend, self.__db)
		if self.__db is not None:
			self.__db.addJail(self.__jails[name])
		
	def delJail(self, name, stop=True, join=True):
		jail = self.__jails[name]
		if join or jail.isAlive():
			jail.stop(stop=stop, join=join)
		if join:
			if self.__db is not None:
				self.__db.delJail(jail)
			del self.__jails[name]

	def startJail(self, name):
		with self.__lock:
			jail = self.__jails[name]
			if not jail.isAlive():
				jail.start()
			elif name in self.__reload_state:
				logSys.info("Jail %r reloaded", name)
				del self.__reload_state[name]
			if jail.idle:
				jail.idle = False
	
	def stopJail(self, name):
		with self.__lock:
			self.delJail(name, stop=True)
	
	def stopAllJail(self):
		logSys.info("Stopping all jails")
		with self.__lock:
			# 1st stop all jails (signal and stop actions/filter thread):
			for name in self.__jails.keys():
				self.delJail(name, stop=True, join=False)
			# 2nd wait for end and delete jails:
			for name in self.__jails.keys():
				self.delJail(name, stop=False, join=True)

	def reloadJails(self, name, opts, begin):
		if begin:
			# begin reload:
			if self.__reload_state and (name == '--all' or self.__reload_state.get(name)): # pragma: no cover
				raise ValueError('Reload already in progress')
			logSys.info("Reload " + (("jail %s" % name) if name != '--all' else "all jails"))
			with self.__lock:
				# if single jail:
				if name != '--all':
					jail = None
					# test jail exists (throws exception if not):
					if "--if-exists" not in opts or self.__jails.exists(name):
						jail = self.__jails[name]
					if jail:
						# first unban all ips (will be not restored after (re)start):
						if "--unban" in opts:
							self.setUnbanIP(name)
						# stop if expected:
						if "--restart" in opts:
							self.stopJail(name)
				else:
					# first unban all ips (will be not restored after (re)start):
					if "--unban" in opts:
						self.setUnbanIP()
					# stop if expected:
					if "--restart" in opts:
						self.stopAllJail()
				# first set all affected jail(s) to idle and reset filter regex and other lists/dicts:
				for jn, jail in self.__jails.iteritems():
					if name == '--all' or jn == name:
						jail.idle = True
						self.__reload_state[jn] = jail
						jail.filter.reload(begin=True)
						jail.actions.reload(begin=True)
				pass
		else:
			# end reload, all affected (or new) jails have already all new parameters (via stream) and (re)started:
			with self.__lock:
				deljails = []
				for jn, jail in self.__jails.iteritems():
					# still in reload state:
					if jn in self.__reload_state:
						# remove jails that are not reloaded (untouched, so not in new configuration)
						deljails.append(jn)
					else:
						# commit (reload was finished):
						jail.filter.reload(begin=False)
						jail.actions.reload(begin=False)
				for jn in deljails:
					self.delJail(jn)
			self.__reload_state = {}
			logSys.info("Reload finished.")

	def setIdleJail(self, name, value):
		self.__jails[name].idle = value
		return True

	def getIdleJail(self, name):
		return self.__jails[name].idle
	
	# Filter
	def addIgnoreIP(self, name, ip):
		self.__jails[name].filter.addIgnoreIP(ip)
	
	def delIgnoreIP(self, name, ip):
		self.__jails[name].filter.delIgnoreIP(ip)
	
	def getIgnoreIP(self, name):
		return self.__jails[name].filter.getIgnoreIP()
	
	def addLogPath(self, name, fileName, tail=False):
		filter_ = self.__jails[name].filter
		if isinstance(filter_, FileFilter):
			filter_.addLogPath(fileName, tail)
	
	def delLogPath(self, name, fileName):
		filter_ = self.__jails[name].filter
		if isinstance(filter_, FileFilter):
			filter_.delLogPath(fileName)
	
	def getLogPath(self, name):
		filter_ = self.__jails[name].filter
		if isinstance(filter_, FileFilter):
			return filter_.getLogPaths()
		else: # pragma: systemd no cover
			logSys.info("Jail %s is not a FileFilter instance" % name)
			return []
	
	def addJournalMatch(self, name, match): # pragma: systemd no cover
		filter_ = self.__jails[name].filter
		if isinstance(filter_, JournalFilter):
			filter_.addJournalMatch(match)
	
	def delJournalMatch(self, name, match): # pragma: systemd no cover
		filter_ = self.__jails[name].filter
		if isinstance(filter_, JournalFilter):
			filter_.delJournalMatch(match)
	
	def getJournalMatch(self, name): # pragma: systemd no cover
		filter_ = self.__jails[name].filter
		if isinstance(filter_, JournalFilter):
			return filter_.getJournalMatch()
		else:
			logSys.info("Jail %s is not a JournalFilter instance" % name)
			return []
	
	def setLogEncoding(self, name, encoding):
		filter_ = self.__jails[name].filter
		filter_.setLogEncoding(encoding)
	
	def getLogEncoding(self, name):
		filter_ = self.__jails[name].filter
		return filter_.getLogEncoding()
	
	def setFindTime(self, name, value):
		self.__jails[name].filter.setFindTime(value)
	
	def getFindTime(self, name):
		return self.__jails[name].filter.getFindTime()

	def setDatePattern(self, name, pattern):
		self.__jails[name].filter.setDatePattern(pattern)

	def getDatePattern(self, name):
		return self.__jails[name].filter.getDatePattern()

	def setIgnoreCommand(self, name, value):
		self.__jails[name].filter.setIgnoreCommand(value)

	def getIgnoreCommand(self, name):
		return self.__jails[name].filter.getIgnoreCommand()

	def addFailRegex(self, name, value, multiple=False):
		flt = self.__jails[name].filter
		if not multiple: value = (value,)
		for value in value:
			logSys.debug("  failregex: %r", value)
			flt.addFailRegex(value)
	
	def delFailRegex(self, name, index=None):
		self.__jails[name].filter.delFailRegex(index)
	
	def getFailRegex(self, name):
		return self.__jails[name].filter.getFailRegex()
	
	def addIgnoreRegex(self, name, value, multiple=False):
		flt = self.__jails[name].filter
		if not multiple: value = (value,)
		for value in value:
			logSys.debug("  ignoreregex: %r", value)
			flt.addIgnoreRegex(value)
	
	def delIgnoreRegex(self, name, index):
		self.__jails[name].filter.delIgnoreRegex(index)
	
	def getIgnoreRegex(self, name):
		return self.__jails[name].filter.getIgnoreRegex()
	
	def setUseDns(self, name, value):
		self.__jails[name].filter.setUseDns(value)
	
	def getUseDns(self, name):
		return self.__jails[name].filter.getUseDns()
	
	def setMaxRetry(self, name, value):
		self.__jails[name].filter.setMaxRetry(value)
	
	def getMaxRetry(self, name):
		return self.__jails[name].filter.getMaxRetry()
	
	def setMaxLines(self, name, value):
		self.__jails[name].filter.setMaxLines(value)
	
	def getMaxLines(self, name):
		return self.__jails[name].filter.getMaxLines()
	
	# Action
	def addAction(self, name, value, *args):
		## create (or reload) jail action:
		self.__jails[name].actions.add(value, *args, 
			reload=name in self.__reload_state)
	
	def getActions(self, name):
		return self.__jails[name].actions
	
	def delAction(self, name, value):
		del self.__jails[name].actions[value]
	
	def getAction(self, name, value):
		return self.__jails[name].actions[value]
	
	def setBanTime(self, name, value):
		self.__jails[name].actions.setBanTime(value)
	
	def setBanIP(self, name, value):
		return self.__jails[name].filter.addBannedIP(value)
		
	def setUnbanIP(self, name=None, value=None):
		if name is not None:
			# in all jails:
			jails = [self.__jails[name]]
		else:
			# single jail:
			jails = self.__jails.values()
		# unban given or all (if value is None):
		cnt = 0
		for jail in jails:
			cnt += jail.actions.removeBannedIP(value, ifexists=(name is None))
		if value and not cnt:
			logSys.info("%s is not banned", value)
		return cnt
		
	def getBanTime(self, name):
		return self.__jails[name].actions.getBanTime()

	def setBanTimeExtra(self, name, opt, value):
		self.__jails[name].setBanTimeExtra(opt, value)

	def getBanTimeExtra(self, name, opt):
		return self.__jails[name].getBanTimeExtra(opt)
	
	def isStarted(self):
		return self.__asyncServer is not None and self.__asyncServer.isActive()

	def isAlive(self, jailnum=None):
		if jailnum is not None and len(self.__jails) != jailnum:
			return 0
		for jail in self.__jails.values():
			if not jail.isAlive():
				return 0
		return 1

	# Status
	def status(self):
		try:
			self.__lock.acquire()
			jails = list(self.__jails)
			jails.sort()
			jailList = ", ".join(jails)
			ret = [("Number of jail", len(self.__jails)),
				   ("Jail list", jailList)]
			return ret
		finally:
			self.__lock.release()
	
	def statusJail(self, name, flavor="basic"):
		return self.__jails[name].status(flavor=flavor)

	# Logging
	
	##
	# Set the logging level.
	#
	# CRITICAL
	# ERROR
	# WARNING
	# NOTICE
	# INFO
	# DEBUG
	# @param value the level
	
	def setLogLevel(self, value):
		value = value.upper()
		with self.__loggingLock:
			if self.__logLevel == value:
				return
			ll = str2LogLevel(value)
			# don't change real log-level if running from the test cases:
			getLogger("fail2ban").setLevel(
				ll if DEF_LOGTARGET != "INHERITED" or ll < logging.DEBUG else DEF_LOGLEVEL)
			self.__logLevel = value
	
	##
	# Get the logging level.
	#
	# @see setLogLevel
	# @return the log level
	
	def getLogLevel(self):
		with self.__loggingLock:
			return self.__logLevel

	##
	# Sets the logging target.
	#
	# target can be a file, SYSLOG, STDOUT or STDERR.
	# @param target the logging target
	
	def setLogTarget(self, target):
		with self.__loggingLock:
			# don't set new handlers if already the same
			# or if "INHERITED" (foreground worker of the test cases, to prevent stop logging):
			if self.__logTarget == target:
				return True
			if target == "INHERITED":
				self.__logTarget = target
				return True
			# set a format which is simpler for console use
			fmt = "%(asctime)s %(name)-24s[%(process)d]: %(levelname)-7s %(message)s"
			if target == "SYSLOG":
				# Syslog daemons already add date to the message.
				fmt = "%(name)s[%(process)d]: %(levelname)s %(message)s"
				facility = logging.handlers.SysLogHandler.LOG_DAEMON
				if self.__syslogSocket == "auto":
					import platform
					self.__syslogSocket = self.__autoSyslogSocketPaths.get(
						platform.system())
				if self.__syslogSocket is not None\
						and os.path.exists(self.__syslogSocket)\
						and stat.S_ISSOCK(os.stat(
								self.__syslogSocket).st_mode):
					hdlr = logging.handlers.SysLogHandler(
						self.__syslogSocket, facility=facility)
				else:
					logSys.error(
						"Syslog socket file: %s does not exists"
						" or is not a socket" % self.__syslogSocket)
					return False
			elif target == "STDOUT":
				hdlr = logging.StreamHandler(sys.stdout)
			elif target == "STDERR":
				hdlr = logging.StreamHandler(sys.stderr)
			else:
				# Target should be a file
				try:
					open(target, "a").close()
					hdlr = logging.handlers.RotatingFileHandler(target)
				except IOError:
					logSys.error("Unable to log to %r", target)
					logSys.info("Logging to previous target %r", self.__logTarget)
					return False
			# Removes previous handlers -- in reverse order since removeHandler
			# alter the list in-place and that can confuses the iterable
			logger = getLogger("fail2ban")
			for handler in logger.handlers[::-1]:
				# Remove the handler.
				logger.removeHandler(handler)
				# And try to close -- it might be closed already
				try:
					handler.flush()
					handler.close()
				except (ValueError, KeyError): # pragma: no cover
					# Is known to be thrown after logging was shutdown once
					# with older Pythons -- seems to be safe to ignore there
					# At least it was still failing on 2.6.2-0ubuntu1 (jaunty)
					if (2, 6, 3) <= sys.version_info < (3,) or \
							(3, 2) <= sys.version_info:
						raise
			# detailed format by deep log levels (as DEBUG=10):
			if logger.getEffectiveLevel() <= logging.DEBUG: # pragma: no cover
				if self.__verbose is None:
					self.__verbose = logging.DEBUG - logger.getEffectiveLevel() + 1
			if self.__verbose is not None and self.__verbose > 2: # pragma: no cover
				fmt = getVerbosityFormat(self.__verbose-1)
			# tell the handler to use this format
			hdlr.setFormatter(logging.Formatter(fmt))
			logger.addHandler(hdlr)
			# Does not display this message at startup.
			if self.__logTarget is not None:
				logSys.info("Start Fail2ban v%s", version.version)
				logSys.info(
					"Changed logging target to %s for Fail2ban v%s"
					% ((target
						if target != "SYSLOG"
						else "%s (%s)"
							 % (target, self.__syslogSocket)),
					   version.version))
			# Sets the logging target.
			self.__logTarget = target
			return True

	##
	# Sets the syslog socket.
	#
	# syslogsocket is the full path to the syslog socket
	# @param syslogsocket the syslog socket path
	def setSyslogSocket(self, syslogsocket):
		with self.__loggingLock:
			if self.__syslogSocket == syslogsocket:
				return True
			self.__syslogSocket = syslogsocket
			# Conditionally reload, logtarget depends on socket path when SYSLOG
			return self.__logTarget != "SYSLOG"\
				   or self.setLogTarget(self.__logTarget)

	def getLogTarget(self):
		with self.__loggingLock:
			return self.__logTarget

	def getSyslogSocket(self):
		with self.__loggingLock:
			return self.__syslogSocket

	def flushLogs(self):
		if self.__logTarget not in ['STDERR', 'STDOUT', 'SYSLOG']:
			for handler in getLogger("fail2ban").handlers:
				try:
					handler.doRollover()
					logSys.info("rollover performed on %s" % self.__logTarget)
				except AttributeError:
					handler.flush()
					logSys.info("flush performed on %s" % self.__logTarget)
			return "rolled over"
		else:
			for handler in getLogger("fail2ban").handlers:
				handler.flush()
				logSys.info("flush performed on %s" % self.__logTarget)
			return "flushed"
			
	def setDatabase(self, filename):
		# if not changed - nothing to do
		if self.__db and self.__db.filename == filename:
			return
		if not self.__db and filename.lower() == 'none':
			return
		if len(self.__jails) != 0:
			raise RuntimeError(
				"Cannot change database when there are jails present")
		if filename.lower() == "none":
			self.__db = None
		else:
			if Fail2BanDb is not None:
				self.__db = Fail2BanDb(filename)
				self.__db.delAllJails()
			else: # pragma: no cover
				logSys.error(
					"Unable to import fail2ban database module as sqlite "
					"is not available.")
		if Observers.Main is not None:
			Observers.Main.db_set(self.__db)
	
	def getDatabase(self):
		return self.__db

	def __createDaemon(self): # pragma: no cover
		""" Detach a process from the controlling terminal and run it in the
			background as a daemon.
		
			http://aspn.activestate.com/ASPN/Cookbook/Python/Recipe/278731
		"""
	
		# When the first child terminates, all processes in the second child
		# are sent a SIGHUP, so it's ignored.

		# We need to set this in the parent process, so it gets inherited by the
		# child process, and this makes sure that it is effect even if the parent
		# terminates quickly.
		self._rebindSignal(signal.SIGHUP, signal.SIG_IGN)

		try:
			# Fork a child process so the parent can exit.  This will return control
			# to the command line or shell.  This is required so that the new process
			# is guaranteed not to be a process group leader.  We have this guarantee
			# because the process GID of the parent is inherited by the child, but
			# the child gets a new PID, making it impossible for its PID to equal its
			# PGID.
			pid = os.fork()
		except OSError as e:
			return (False, (e.errno, e.strerror))	 # ERROR (return a tuple)
		
		if pid == 0:	   # The first child.
	
			# Next we call os.setsid() to become the session leader of this new
			# session.  The process also becomes the process group leader of the
			# new process group.  Since a controlling terminal is associated with a
			# session, and this new session has not yet acquired a controlling
			# terminal our process now has no controlling terminal.  This shouldn't
			# fail, since we're guaranteed that the child is not a process group
			# leader.
			os.setsid()
		
			try:
				# Fork a second child to prevent zombies.  Since the first child is
				# a session leader without a controlling terminal, it's possible for
				# it to acquire one by opening a terminal in the future.  This second
				# fork guarantees that the child is no longer a session leader, thus
				# preventing the daemon from ever acquiring a controlling terminal.
				pid = os.fork()		# Fork a second child.
			except OSError as e:
				return (False, (e.errno, e.strerror))  # ERROR (return a tuple)
		
			if (pid == 0):	  # The second child.
				# Ensure that the daemon doesn't keep any directory in use.  Failure
				# to do this could make a filesystem unmountable.
				os.chdir("/")
			else:
				os._exit(0)	  # Exit parent (the first child) of the second child.
		else:
			# Signal to exit, parent of the first child.
			return None
	
		# Close all open files.  Try the system configuration variable, SC_OPEN_MAX,
		# for the maximum number of open files to close.  If it doesn't exist, use
		# the default value (configurable).
		try:
			maxfd = os.sysconf("SC_OPEN_MAX")
		except (AttributeError, ValueError):
			maxfd = 256	   # default maximum
	
		# urandom should not be closed in Python 3.4.0. Fixed in 3.4.1
		# http://bugs.python.org/issue21207
		if sys.version_info[0:3] == (3, 4, 0): # pragma: no cover
			urandom_fd = os.open("/dev/urandom", os.O_RDONLY)
			for fd in range(0, maxfd):
				try:
					if not os.path.sameopenfile(urandom_fd, fd):
						os.close(fd)
				except OSError:   # ERROR (ignore)
					pass
			os.close(urandom_fd)
		else:
			os.closerange(0, maxfd)
	
		# Redirect the standard file descriptors to /dev/null.
		os.open("/dev/null", os.O_RDONLY)	# standard input (0)
		os.open("/dev/null", os.O_RDWR)		# standard output (1)
		os.open("/dev/null", os.O_RDWR)		# standard error (2)
		return (True,)


class ServerInitializationError(Exception):
	pass<|MERGE_RESOLUTION|>--- conflicted
+++ resolved
@@ -163,17 +163,12 @@
 		try:
 			logSys.debug("Remove PID file %s", pidfile)
 			os.remove(pidfile)
-<<<<<<< HEAD
-		except OSError as e:
-			logSys.error("Unable to remove PID file: %s" % e)
+		except (OSError, IOError) as e: # pragma: no cover
+			logSys.error("Unable to remove PID file: %s", e)
 		# Stop observer and exit
 		if Observers.Main is not None:
 			Observers.Main.stop()
 			Observers.Main = None
-=======
-		except (OSError, IOError) as e: # pragma: no cover
-			logSys.error("Unable to remove PID file: %s", e)
->>>>>>> 10bdadae
 		logSys.info("Exiting Fail2ban")
 	
 	def quit(self):
