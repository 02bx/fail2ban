--- conflicted
+++ resolved
@@ -88,11 +88,7 @@
 		logSys.debug("Caught signal %d. Flushing logs" % signum)
 		self.flushLogs()
 
-<<<<<<< HEAD
-	def start(self, sock, pidfile, force=False, conf={}):
-=======
 	def start(self, sock, pidfile, force=False, observer=True, conf={}):
->>>>>>> 1ec6782f
 		# First set the mask to only allow access to owner
 		os.umask(0077)
 		# Second daemonize before logging etc, because it will close all handles:
