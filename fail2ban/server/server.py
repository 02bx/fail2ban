# emacs: -*- mode: python; py-indent-offset: 4; indent-tabs-mode: t -*-
# vi: set ft=python sts=4 ts=4 sw=4 noet :

# This file is part of Fail2Ban.
#
# Fail2Ban is free software; you can redistribute it and/or modify
# it under the terms of the GNU General Public License as published by
# the Free Software Foundation; either version 2 of the License, or
# (at your option) any later version.
#
# Fail2Ban is distributed in the hope that it will be useful,
# but WITHOUT ANY WARRANTY; without even the implied warranty of
# MERCHANTABILITY or FITNESS FOR A PARTICULAR PURPOSE.  See the
# GNU General Public License for more details.
#
# You should have received a copy of the GNU General Public License
# along with Fail2Ban; if not, write to the Free Software
# Foundation, Inc., 51 Franklin Street, Fifth Floor, Boston, MA  02110-1301, USA.

# Author: Cyril Jaquier
# 

__author__ = "Cyril Jaquier"
__copyright__ = "Copyright (c) 2004 Cyril Jaquier"
__license__ = "GPL"

import threading
from threading import Lock, RLock
import logging
import logging.handlers
import os
import signal
import stat
import sys

from .observer import Observers, ObserverThread
from .jails import Jails
from .filter import FileFilter, JournalFilter
from .transmitter import Transmitter
from .asyncserver import AsyncServer, AsyncServerException
from .. import version
from ..helpers import getLogger, excepthook

# Gets the instance of the logger.
logSys = getLogger(__name__)

DEF_SYSLOGSOCKET = "auto"
DEF_LOGLEVEL = "INFO"
DEF_LOGTARGET = "STDOUT"

try:
	from .database import Fail2BanDb
except ImportError: # pragma: no cover
	# Dont print error here, as database may not even be used
	Fail2BanDb = None


def _thread_name():
	return threading.current_thread().__class__.__name__


class Server:
	
	def __init__(self, daemon=False):
		self.__loggingLock = Lock()
		self.__lock = RLock()
		self.__jails = Jails()
		self.__db = None
		self.__daemon = daemon
		self.__transm = Transmitter(self)
		#self.__asyncServer = AsyncServer(self.__transm)
		self.__asyncServer = None
		self.__logLevel = None
		self.__logTarget = None
		self.__syslogSocket = None
		self.__autoSyslogSocketPaths = {
			'Darwin':  '/var/run/syslog',
			'FreeBSD': '/var/run/log',
			'Linux': '/dev/log',
		}
		self.__prev_signals = {}

	def __sigTERMhandler(self, signum, frame):
		logSys.debug("Caught signal %d. Exiting" % signum)
		self.quit()
	
	def __sigUSR1handler(self, signum, fname):
		logSys.debug("Caught signal %d. Flushing logs" % signum)
		self.flushLogs()

<<<<<<< HEAD
	def start(self, sock, pidfile, force=False, observer=True, conf={}):
=======
	def _rebindSignal(self, s, new):
		"""Bind new signal handler while storing old one in _prev_signals"""
		self.__prev_signals[s] = signal.getsignal(s)
		signal.signal(s, new)

	def start(self, sock, pidfile, force=False, conf={}):
>>>>>>> 9b03a6d4
		# First set the mask to only allow access to owner
		os.umask(0077)
		# Second daemonize before logging etc, because it will close all handles:
		if self.__daemon: # pragma: no cover
			logSys.info("Starting in daemon mode")
			ret = self.__createDaemon()
			# If forked parent - return here (parent process will configure server later):
			if ret is None:
				return False
			# If error:
			if not ret[0]:
				err = "Could not create daemon %s", ret[1:]
				logSys.error(err)
				raise ServerInitializationError(err)
			# We are daemon.
		
		# Set all logging parameters (or use default if not specified):
		self.setSyslogSocket(conf.get("syslogsocket", 
			self.__syslogSocket if self.__syslogSocket is not None else DEF_SYSLOGSOCKET))
		self.setLogLevel(conf.get("loglevel", 
			self.__logLevel if self.__logLevel is not None else DEF_LOGLEVEL))
		self.setLogTarget(conf.get("logtarget", 
			self.__logTarget if self.__logTarget is not None else DEF_LOGTARGET))

		logSys.info("-"*50)
		logSys.info("Starting Fail2ban v%s", version.version)
		
		if self.__daemon: # pragma: no cover
			logSys.info("Daemon started")

		# Install signal handlers
		if _thread_name() == '_MainThread':
<<<<<<< HEAD
			for s in (signal.SIGTERM, signal.SIGINT, signal.SIGUSR1):
				self.__prev_signals[s] = signal.getsignal(s)
				signal.signal(s, self.__sigTERMhandler if s != signal.SIGUSR1 else self.__sigUSR1handler)
=======
			for s in (signal.SIGTERM, signal.SIGINT):
				self._rebindSignal(s, self.__sigTERMhandler)
			self._rebindSignal(signal.SIGUSR1, self.__sigUSR1handler)

>>>>>>> 9b03a6d4
		# Ensure unhandled exceptions are logged
		sys.excepthook = excepthook

		# Creates a PID file.
		try:
			logSys.debug("Creating PID file %s" % pidfile)
			pidFile = open(pidfile, 'w')
			pidFile.write("%s\n" % os.getpid())
			pidFile.close()
		except IOError, e:
			logSys.error("Unable to create PID file: %s" % e)
		
		# Create observers and start it:
		if observer:
			if Observers.Main is None:
				Observers.Main = ObserverThread()
				Observers.Main.start()

		# Start the communication
		logSys.debug("Starting communication")
		try:
			self.__asyncServer = AsyncServer(self.__transm)
			self.__asyncServer.start(sock, force)
		except AsyncServerException, e:
			logSys.error("Could not start server: %s", e)
		# Removes the PID file.
		try:
			logSys.debug("Remove PID file %s" % pidfile)
			os.remove(pidfile)
		except OSError, e:
			logSys.error("Unable to remove PID file: %s" % e)
		# Stop observer and exit
		if Observers.Main is not None:
			Observers.Main.stop()
			Observers.Main = None
		logSys.info("Exiting Fail2ban")
	
	def quit(self):
		# Stop communication first because if jail's unban action
		# tries to communicate via fail2ban-client we get a lockup
		# among threads.  So the simplest resolution is to stop all
		# communications first (which should be ok anyways since we
		# are exiting)
		# See https://github.com/fail2ban/fail2ban/issues/7
		if self.__asyncServer is not None:
			self.__asyncServer.stop()
			self.__asyncServer = None

		# Now stop all the jails
		self.stopAllJail()

		# Only now shutdown the logging.
		if self.__logTarget is not None:
			with self.__loggingLock:
				logging.shutdown()

		# Restore default signal handlers:
		if _thread_name() == '_MainThread':
			for s, sh in self.__prev_signals.iteritems():
				signal.signal(s, sh)

		# Prevent to call quit twice:
		self.quit = lambda: False

	def addJail(self, name, backend):
		# Add jail hereafter:
		self.__jails.add(name, backend, self.__db)
		if self.__db is not None:
			self.__db.addJail(self.__jails[name])

	def delJail(self, name):
		if self.__db is not None:
			self.__db.delJail(self.__jails[name])
		del self.__jails[name]

	def startJail(self, name):
		try:
			self.__lock.acquire()
			if not self.__jails[name].isAlive():
				self.__jails[name].start()
		finally:
			self.__lock.release()
	
	def stopJail(self, name):
		logSys.debug("Stopping jail %s" % name)
		try:
			self.__lock.acquire()
			if self.__jails[name].isAlive():
				self.__jails[name].stop()
				self.delJail(name)
		finally:
			self.__lock.release()
	
	def stopAllJail(self):
		logSys.info("Stopping all jails")
		try:
			self.__lock.acquire()
			for jail in self.__jails.keys():
				self.stopJail(jail)
		finally:
			self.__lock.release()

	def setIdleJail(self, name, value):
		self.__jails[name].idle = value
		return True

	def getIdleJail(self, name):
		return self.__jails[name].idle
	
	# Filter
	def addIgnoreIP(self, name, ip):
		self.__jails[name].filter.addIgnoreIP(ip)
	
	def delIgnoreIP(self, name, ip):
		self.__jails[name].filter.delIgnoreIP(ip)
	
	def getIgnoreIP(self, name):
		return self.__jails[name].filter.getIgnoreIP()
	
	def addLogPath(self, name, fileName, tail=False):
		filter_ = self.__jails[name].filter
		if isinstance(filter_, FileFilter):
			filter_.addLogPath(fileName, tail)
	
	def delLogPath(self, name, fileName):
		filter_ = self.__jails[name].filter
		if isinstance(filter_, FileFilter):
			filter_.delLogPath(fileName)
	
	def getLogPath(self, name):
		filter_ = self.__jails[name].filter
		if isinstance(filter_, FileFilter):
			return filter_.getLogPaths()
		else: # pragma: systemd no cover
			logSys.info("Jail %s is not a FileFilter instance" % name)
			return []
	
	def addJournalMatch(self, name, match): # pragma: systemd no cover
		filter_ = self.__jails[name].filter
		if isinstance(filter_, JournalFilter):
			filter_.addJournalMatch(match)
	
	def delJournalMatch(self, name, match): # pragma: systemd no cover
		filter_ = self.__jails[name].filter
		if isinstance(filter_, JournalFilter):
			filter_.delJournalMatch(match)
	
	def getJournalMatch(self, name): # pragma: systemd no cover
		filter_ = self.__jails[name].filter
		if isinstance(filter_, JournalFilter):
			return filter_.getJournalMatch()
		else:
			logSys.info("Jail %s is not a JournalFilter instance" % name)
			return []
	
	def setLogEncoding(self, name, encoding):
		filter_ = self.__jails[name].filter
		if isinstance(filter_, FileFilter):
			filter_.setLogEncoding(encoding)
	
	def getLogEncoding(self, name):
		filter_ = self.__jails[name].filter
		if isinstance(filter_, FileFilter):
			return filter_.getLogEncoding()
	
	def setFindTime(self, name, value):
		self.__jails[name].filter.setFindTime(value)
	
	def getFindTime(self, name):
		return self.__jails[name].filter.getFindTime()

	def setDatePattern(self, name, pattern):
		self.__jails[name].filter.setDatePattern(pattern)

	def getDatePattern(self, name):
		return self.__jails[name].filter.getDatePattern()

	def setIgnoreCommand(self, name, value):
		self.__jails[name].filter.setIgnoreCommand(value)

	def getIgnoreCommand(self, name):
		return self.__jails[name].filter.getIgnoreCommand()

	def addFailRegex(self, name, value, multiple=False):
		flt = self.__jails[name].filter
		if multiple:
			for value in value:
				logSys.debug("  failregex: %r", value)
				flt.addFailRegex(value)
		else:
			logSys.debug("  failregex: %r", value)
			flt.addFailRegex(value)
	
	def delFailRegex(self, name, index):
		self.__jails[name].filter.delFailRegex(index)
	
	def getFailRegex(self, name):
		return self.__jails[name].filter.getFailRegex()
	
	def addIgnoreRegex(self, name, value, multiple=False):
		flt = self.__jails[name].filter
		if multiple:
			for value in value:
				logSys.debug("  ignoreregex: %r", value)
				flt.addIgnoreRegex(value)
		else:
			logSys.debug("  ignoreregex: %r", value)
			flt.addIgnoreRegex(value)
	
	def delIgnoreRegex(self, name, index):
		self.__jails[name].filter.delIgnoreRegex(index)
	
	def getIgnoreRegex(self, name):
		return self.__jails[name].filter.getIgnoreRegex()
	
	def setUseDns(self, name, value):
		self.__jails[name].filter.setUseDns(value)
	
	def getUseDns(self, name):
		return self.__jails[name].filter.getUseDns()
	
	def setMaxRetry(self, name, value):
		self.__jails[name].filter.setMaxRetry(value)
	
	def getMaxRetry(self, name):
		return self.__jails[name].filter.getMaxRetry()
	
	def setMaxLines(self, name, value):
		self.__jails[name].filter.setMaxLines(value)
	
	def getMaxLines(self, name):
		return self.__jails[name].filter.getMaxLines()
	
	# Action
	def addAction(self, name, value, *args):
		self.__jails[name].actions.add(value, *args)
	
	def getActions(self, name):
		return self.__jails[name].actions
	
	def delAction(self, name, value):
		del self.__jails[name].actions[value]
	
	def getAction(self, name, value):
		return self.__jails[name].actions[value]
	
	def setBanTime(self, name, value):
		self.__jails[name].actions.setBanTime(value)
	
	def setBanIP(self, name, value):
		return self.__jails[name].filter.addBannedIP(value)
		
	def setUnbanIP(self, name, value):
		self.__jails[name].actions.removeBannedIP(value)
		
	def getBanTime(self, name):
		return self.__jails[name].actions.getBanTime()

	def setBanTimeExtra(self, name, opt, value):
		self.__jails[name].setBanTimeExtra(opt, value)

	def getBanTimeExtra(self, name, opt):
		return self.__jails[name].getBanTimeExtra(opt)
	
	def isStarted(self):
<<<<<<< HEAD
		self.__asyncServer.isActive()
=======
		return self.__asyncServer is not None and self.__asyncServer.isActive()
>>>>>>> 9b03a6d4

	def isAlive(self, jailnum=None):
		if jailnum is not None and len(self.__jails) != jailnum:
			return 0
		for jail in self.__jails.values():
			if not jail.isAlive():
				return 0
		return 1

	# Status
	def status(self):
		try:
			self.__lock.acquire()
			jails = list(self.__jails)
			jails.sort()
			jailList = ", ".join(jails)
			ret = [("Number of jail", len(self.__jails)),
				   ("Jail list", jailList)]
			return ret
		finally:
			self.__lock.release()
	
	def statusJail(self, name, flavor="basic"):
		return self.__jails[name].status(flavor=flavor)

	# Logging
	
	##
	# Set the logging level.
	#
	# CRITICAL
	# ERROR
	# WARNING
	# NOTICE
	# INFO
	# DEBUG
	# @param value the level
	
	def setLogLevel(self, value):
		value = value.upper()
		with self.__loggingLock:
			if self.__logLevel == value:
				return
			try:
				getLogger("fail2ban").setLevel(getattr(logging, value))
				self.__logLevel = value
			except AttributeError:
<<<<<<< HEAD
				raise ValueError("Invalid log level")
=======
				raise ValueError("Invalid log level %r" % value)
>>>>>>> 9b03a6d4
	
	##
	# Get the logging level.
	#
	# @see setLogLevel
	# @return the log level
	
	def getLogLevel(self):
		with self.__loggingLock:
			return self.__logLevel

	##
	# Sets the logging target.
	#
	# target can be a file, SYSLOG, STDOUT or STDERR.
	# @param target the logging target
	
	def setLogTarget(self, target):
		with self.__loggingLock:
			# don't set new handlers if already the same
			# or if "INHERITED" (foreground worker of the test cases, to prevent stop logging):
			if self.__logTarget == target:
				return True
			if target == "INHERITED":
				self.__logTarget = target
				return True
			# set a format which is simpler for console use
			formatter = logging.Formatter("%(asctime)s %(name)-24s[%(process)d]: %(levelname)-7s %(message)s")
			if target == "SYSLOG":
				# Syslog daemons already add date to the message.
				formatter = logging.Formatter("%(name)s[%(process)d]: %(levelname)s %(message)s")
				facility = logging.handlers.SysLogHandler.LOG_DAEMON
				if self.__syslogSocket == "auto":
					import platform
					self.__syslogSocket = self.__autoSyslogSocketPaths.get(
						platform.system())
				if self.__syslogSocket is not None\
						and os.path.exists(self.__syslogSocket)\
						and stat.S_ISSOCK(os.stat(
								self.__syslogSocket).st_mode):
					hdlr = logging.handlers.SysLogHandler(
						self.__syslogSocket, facility=facility)
				else:
					logSys.error(
						"Syslog socket file: %s does not exists"
						" or is not a socket" % self.__syslogSocket)
					return False
			elif target == "STDOUT":
				hdlr = logging.StreamHandler(sys.stdout)
			elif target == "STDERR":
				hdlr = logging.StreamHandler(sys.stderr)
			else:
				# Target should be a file
				try:
					open(target, "a").close()
					hdlr = logging.handlers.RotatingFileHandler(target)
				except IOError:
					logSys.error("Unable to log to " + target)
					logSys.info("Logging to previous target " + self.__logTarget)
					return False
			# Removes previous handlers -- in reverse order since removeHandler
			# alter the list in-place and that can confuses the iterable
			logger = getLogger("fail2ban")
			for handler in logger.handlers[::-1]:
				# Remove the handler.
				logger.removeHandler(handler)
				# And try to close -- it might be closed already
				try:
					handler.flush()
					handler.close()
				except (ValueError, KeyError):  # pragma: no cover
					# Is known to be thrown after logging was shutdown once
					# with older Pythons -- seems to be safe to ignore there
					# At least it was still failing on 2.6.2-0ubuntu1 (jaunty)
					if (2, 6, 3) <= sys.version_info < (3,) or \
							(3, 2) <= sys.version_info:
						raise
			# tell the handler to use this format
			hdlr.setFormatter(formatter)
			logger.addHandler(hdlr)
			# Does not display this message at startup.
			if self.__logTarget is not None:
				logSys.info("Start Fail2ban v%s", version.version)
				logSys.info(
					"Changed logging target to %s for Fail2ban v%s"
					% ((target
						if target != "SYSLOG"
						else "%s (%s)"
							 % (target, self.__syslogSocket)),
					   version.version))
			# Sets the logging target.
			self.__logTarget = target
			return True

	##
	# Sets the syslog socket.
	#
	# syslogsocket is the full path to the syslog socket
	# @param syslogsocket the syslog socket path
	def setSyslogSocket(self, syslogsocket):
		with self.__loggingLock:
			if self.__syslogSocket == syslogsocket:
				return True
			self.__syslogSocket = syslogsocket
			# Conditionally reload, logtarget depends on socket path when SYSLOG
			return self.__logTarget != "SYSLOG"\
				   or self.setLogTarget(self.__logTarget)

	def getLogTarget(self):
		with self.__loggingLock:
			return self.__logTarget

	def getSyslogSocket(self):
		with self.__loggingLock:
			return self.__syslogSocket

	def flushLogs(self):
		if self.__logTarget not in ['STDERR', 'STDOUT', 'SYSLOG']:
			for handler in getLogger("fail2ban").handlers:
				try:
					handler.doRollover()
					logSys.info("rollover performed on %s" % self.__logTarget)
				except AttributeError:
					handler.flush()
					logSys.info("flush performed on %s" % self.__logTarget)
			return "rolled over"
		else:
			for handler in getLogger("fail2ban").handlers:
				handler.flush()
				logSys.info("flush performed on %s" % self.__logTarget)
			return "flushed"
			
	def setDatabase(self, filename):
		# if not changed - nothing to do
		if self.__db and self.__db.filename == filename:
			return
		if not self.__db and filename.lower() == 'none':
			return
		if len(self.__jails) != 0:
			raise RuntimeError(
				"Cannot change database when there are jails present")
		if filename.lower() == "none":
			self.__db = None
		else:
			if Fail2BanDb is not None:
				self.__db = Fail2BanDb(filename)
				self.__db.delAllJails()
			else:
				logSys.error(
					"Unable to import fail2ban database module as sqlite "
					"is not available.")
		if Observers.Main is not None:
			Observers.Main.db_set(self.__db)
	
	def getDatabase(self):
		return self.__db

	def __createDaemon(self): # pragma: no cover
		""" Detach a process from the controlling terminal and run it in the
			background as a daemon.
		
			http://aspn.activestate.com/ASPN/Cookbook/Python/Recipe/278731
		"""
	
		# When the first child terminates, all processes in the second child
		# are sent a SIGHUP, so it's ignored.

		# We need to set this in the parent process, so it gets inherited by the
		# child process, and this makes sure that it is effect even if the parent
		# terminates quickly.
<<<<<<< HEAD
		for s in (signal.SIGHUP,):
			self.__prev_signals[s] = signal.getsignal(s)
			signal.signal(s, signal.SIG_IGN)
=======
		self._rebindSignal(signal.SIGHUP, signal.SIG_IGN)
>>>>>>> 9b03a6d4

		try:
			# Fork a child process so the parent can exit.  This will return control
			# to the command line or shell.  This is required so that the new process
			# is guaranteed not to be a process group leader.  We have this guarantee
			# because the process GID of the parent is inherited by the child, but
			# the child gets a new PID, making it impossible for its PID to equal its
			# PGID.
			pid = os.fork()
		except OSError, e:
			return (False, (e.errno, e.strerror))	 # ERROR (return a tuple)
		
		if pid == 0:	   # The first child.
	
			# Next we call os.setsid() to become the session leader of this new
			# session.  The process also becomes the process group leader of the
			# new process group.  Since a controlling terminal is associated with a
			# session, and this new session has not yet acquired a controlling
			# terminal our process now has no controlling terminal.  This shouldn't
			# fail, since we're guaranteed that the child is not a process group
			# leader.
			os.setsid()
		
			try:
				# Fork a second child to prevent zombies.  Since the first child is
				# a session leader without a controlling terminal, it's possible for
				# it to acquire one by opening a terminal in the future.  This second
				# fork guarantees that the child is no longer a session leader, thus
				# preventing the daemon from ever acquiring a controlling terminal.
				pid = os.fork()		# Fork a second child.
			except OSError, e:
				return (False, (e.errno, e.strerror))  # ERROR (return a tuple)
		
			if (pid == 0):	  # The second child.
				# Ensure that the daemon doesn't keep any directory in use.  Failure
				# to do this could make a filesystem unmountable.
				os.chdir("/")
			else:
				os._exit(0)	  # Exit parent (the first child) of the second child.
		else:
			# Signal to exit, parent of the first child.
			return None
	
		# Close all open files.  Try the system configuration variable, SC_OPEN_MAX,
		# for the maximum number of open files to close.  If it doesn't exist, use
		# the default value (configurable).
		try:
			maxfd = os.sysconf("SC_OPEN_MAX")
		except (AttributeError, ValueError):
			maxfd = 256	   # default maximum
	
		# urandom should not be closed in Python 3.4.0. Fixed in 3.4.1
		# http://bugs.python.org/issue21207
		if sys.version_info[0:3] == (3, 4, 0): # pragma: no cover
			urandom_fd = os.open("/dev/urandom", os.O_RDONLY)
			for fd in range(0, maxfd):
				try:
					if not os.path.sameopenfile(urandom_fd, fd):
						os.close(fd)
				except OSError:   # ERROR (ignore)
					pass
			os.close(urandom_fd)
		else:
			os.closerange(0, maxfd)
	
		# Redirect the standard file descriptors to /dev/null.
		os.open("/dev/null", os.O_RDONLY)	# standard input (0)
		os.open("/dev/null", os.O_RDWR)		# standard output (1)
		os.open("/dev/null", os.O_RDWR)		# standard error (2)
		return (True,)


class ServerInitializationError(Exception):
	pass<|MERGE_RESOLUTION|>--- conflicted
+++ resolved
@@ -88,16 +88,12 @@
 		logSys.debug("Caught signal %d. Flushing logs" % signum)
 		self.flushLogs()
 
-<<<<<<< HEAD
-	def start(self, sock, pidfile, force=False, observer=True, conf={}):
-=======
 	def _rebindSignal(self, s, new):
 		"""Bind new signal handler while storing old one in _prev_signals"""
 		self.__prev_signals[s] = signal.getsignal(s)
 		signal.signal(s, new)
 
-	def start(self, sock, pidfile, force=False, conf={}):
->>>>>>> 9b03a6d4
+	def start(self, sock, pidfile, force=False, observer=True, conf={}):
 		# First set the mask to only allow access to owner
 		os.umask(0077)
 		# Second daemonize before logging etc, because it will close all handles:
@@ -130,16 +126,10 @@
 
 		# Install signal handlers
 		if _thread_name() == '_MainThread':
-<<<<<<< HEAD
-			for s in (signal.SIGTERM, signal.SIGINT, signal.SIGUSR1):
-				self.__prev_signals[s] = signal.getsignal(s)
-				signal.signal(s, self.__sigTERMhandler if s != signal.SIGUSR1 else self.__sigUSR1handler)
-=======
 			for s in (signal.SIGTERM, signal.SIGINT):
 				self._rebindSignal(s, self.__sigTERMhandler)
 			self._rebindSignal(signal.SIGUSR1, self.__sigUSR1handler)
 
->>>>>>> 9b03a6d4
 		# Ensure unhandled exceptions are logged
 		sys.excepthook = excepthook
 
@@ -405,11 +395,7 @@
 		return self.__jails[name].getBanTimeExtra(opt)
 	
 	def isStarted(self):
-<<<<<<< HEAD
-		self.__asyncServer.isActive()
-=======
 		return self.__asyncServer is not None and self.__asyncServer.isActive()
->>>>>>> 9b03a6d4
 
 	def isAlive(self, jailnum=None):
 		if jailnum is not None and len(self.__jails) != jailnum:
@@ -457,11 +443,7 @@
 				getLogger("fail2ban").setLevel(getattr(logging, value))
 				self.__logLevel = value
 			except AttributeError:
-<<<<<<< HEAD
-				raise ValueError("Invalid log level")
-=======
 				raise ValueError("Invalid log level %r" % value)
->>>>>>> 9b03a6d4
 	
 	##
 	# Get the logging level.
@@ -532,7 +514,7 @@
 				try:
 					handler.flush()
 					handler.close()
-				except (ValueError, KeyError):  # pragma: no cover
+				except (ValueError, KeyError): # pragma: no cover
 					# Is known to be thrown after logging was shutdown once
 					# with older Pythons -- seems to be safe to ignore there
 					# At least it was still failing on 2.6.2-0ubuntu1 (jaunty)
@@ -632,13 +614,7 @@
 		# We need to set this in the parent process, so it gets inherited by the
 		# child process, and this makes sure that it is effect even if the parent
 		# terminates quickly.
-<<<<<<< HEAD
-		for s in (signal.SIGHUP,):
-			self.__prev_signals[s] = signal.getsignal(s)
-			signal.signal(s, signal.SIG_IGN)
-=======
 		self._rebindSignal(signal.SIGHUP, signal.SIG_IGN)
->>>>>>> 9b03a6d4
 
 		try:
 			# Fork a child process so the parent can exit.  This will return control
