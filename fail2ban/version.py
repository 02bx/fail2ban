# emacs: -*- mode: python; py-indent-offset: 4; indent-tabs-mode: t -*-
# vi: set ft=python sts=4 ts=4 sw=4 noet :

# This file is part of Fail2Ban.
#
# Fail2Ban is free software; you can redistribute it and/or modify
# it under the terms of the GNU General Public License as published by
# the Free Software Foundation; either version 2 of the License, or
# (at your option) any later version.
#
# Fail2Ban is distributed in the hope that it will be useful,
# but WITHOUT ANY WARRANTY; without even the implied warranty of
# MERCHANTABILITY or FITNESS FOR A PARTICULAR PURPOSE.  See the
# GNU General Public License for more details.
#
# You should have received a copy of the GNU General Public License
# along with Fail2Ban; if not, write to the Free Software
# Foundation, Inc., 51 Franklin Street, Fifth Floor, Boston, MA  02110-1301, USA.

# Author: Cyril Jaquier
#

__author__ = "Cyril Jaquier, Yaroslav Halchenko, Steven Hiscocks, Daniel Black"
__copyright__ = "Copyright (c) 2004 Cyril Jaquier, 2005-2016 Yaroslav Halchenko, 2013-2014 Steven Hiscocks, Daniel Black"
__license__ = "GPL-v2+"

<<<<<<< HEAD
version = "0.11.0.dev0"
=======
version = "0.10.3.dev1"
>>>>>>> 9a38d569
<|MERGE_RESOLUTION|>--- conflicted
+++ resolved
@@ -24,8 +24,4 @@
 __copyright__ = "Copyright (c) 2004 Cyril Jaquier, 2005-2016 Yaroslav Halchenko, 2013-2014 Steven Hiscocks, Daniel Black"
 __license__ = "GPL-v2+"
 
-<<<<<<< HEAD
-version = "0.11.0.dev0"
-=======
-version = "0.10.3.dev1"
->>>>>>> 9a38d569
+version = "0.11.0.dev1"