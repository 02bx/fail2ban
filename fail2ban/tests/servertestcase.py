--- conflicted
+++ resolved
@@ -812,11 +812,7 @@
 
 class _BadThread(JailThread):
 	def run(self):
-<<<<<<< HEAD
 		raise RuntimeError('run bad thread exception')
-=======
-		int("ignore this exception -- raised for testing")
->>>>>>> f756278f
 
 class LoggingTests(LogCaptureTestCase):
 
