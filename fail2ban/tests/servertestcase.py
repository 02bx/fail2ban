--- conflicted
+++ resolved
@@ -382,7 +382,6 @@
 		self.assertLogged("Ban 192.0.2.2", wait=True)
 		self.assertNotLogged("Ban 192.0.2.1")
 
-<<<<<<< HEAD
 	@with_alt_time
 	def testJailBanList(self):
 		jail = "TestJailBanList"
@@ -426,13 +425,12 @@
 			outList=["192.168.0.1"])
 		_getBanListTest(jail, unbanip="192.168.0.1",
 			outList=[])
-=======
+
 	def testJailMaxMatches(self):
 		self.setGetTest("maxmatches", "5", 5, jail=self.jailName)
 		self.setGetTest("maxmatches", "2", 2, jail=self.jailName)
 		self.setGetTest("maxmatches", "-2", -2, jail=self.jailName)
 		self.setGetTestNOK("maxmatches", "Duck", jail=self.jailName)
->>>>>>> d67e42ef
 
 	def testJailMaxRetry(self):
 		self.setGetTest("maxretry", "5", 5, jail=self.jailName)
