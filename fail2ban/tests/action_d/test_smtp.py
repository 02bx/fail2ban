# emacs: -*- mode: python; py-indent-offset: 4; indent-tabs-mode: t -*-
# vi: set ft=python sts=4 ts=4 sw=4 noet :

# This file is part of Fail2Ban.
#
# Fail2Ban is free software; you can redistribute it and/or modify
# it under the terms of the GNU General Public License as published by
# the Free Software Foundation; either version 2 of the License, or
# (at your option) any later version.
#
# Fail2Ban is distributed in the hope that it will be useful,
# but WITHOUT ANY WARRANTY; without even the implied warranty of
# MERCHANTABILITY or FITNESS FOR A PARTICULAR PURPOSE.  See the
# GNU General Public License for more details.
#
# You should have received a copy of the GNU General Public License
# along with Fail2Ban; if not, write to the Free Software
# Foundation, Inc., 51 Franklin Street, Fifth Floor, Boston, MA  02110-1301, USA.

import os
import smtpd
import threading
import unittest
import sys
if sys.version_info >= (3, 3):
	import importlib
else:
	import imp

from ..dummyjail import DummyJail

<<<<<<< HEAD
from ..utils import CONFIG_DIR, asyncserver

=======
from ..utils import CONFIG_DIR, asyncserver, Utils
>>>>>>> 1ec6782f

class TestSMTPServer(smtpd.SMTPServer):

	def __init__(self, *args):
		smtpd.SMTPServer.__init__(self, *args)
		self.ready = False

	def process_message(self, peer, mailfrom, rcpttos, data):
		self.peer = peer
		self.mailfrom = mailfrom
		self.rcpttos = rcpttos
		self.data = data
		self.ready = True


class SMTPActionTest(unittest.TestCase):

	def setUp(self):
		"""Call before every test case."""
		self.jail = DummyJail()
		pythonModule = os.path.join(CONFIG_DIR, "action.d", "smtp.py")
		pythonModuleName = os.path.basename(pythonModule.rstrip(".py"))
		if sys.version_info >= (3, 3):
			customActionModule = importlib.machinery.SourceFileLoader(
				pythonModuleName, pythonModule).load_module()
		else:
			customActionModule = imp.load_source(
				pythonModuleName, pythonModule)

		self.smtpd = TestSMTPServer(("localhost", 0), None)
		port = self.smtpd.socket.getsockname()[1]

		self.action = customActionModule.Action(
			self.jail, "test", host="127.0.0.1:%i" % port)

		## because of bug in loop (see loop in asyncserver.py) use it's loop instead of asyncore.loop:
		self._active = True
		self._loop_thread = threading.Thread(
			target=asyncserver.loop, kwargs={'active': lambda: self._active})
		self._loop_thread.daemon = True
		self._loop_thread.start()

	def tearDown(self):
		"""Call after every test case."""
		self.smtpd.close()
		self._active = False
		self._loop_thread.join()

	def _exec_and_wait(self, doaction):
		self.smtpd.ready = False
		doaction()
		Utils.wait_for(lambda: self.smtpd.ready, 3)

	def testStart(self):
		self._exec_and_wait(self.action.start)
		self.assertEqual(self.smtpd.mailfrom, "fail2ban")
		self.assertEqual(self.smtpd.rcpttos, ["root"])
		self.assertTrue(
			"Subject: [Fail2Ban] %s: started" % self.jail.name
			in self.smtpd.data)

	def testStop(self):
		self._exec_and_wait(self.action.stop)
		self.assertEqual(self.smtpd.mailfrom, "fail2ban")
		self.assertEqual(self.smtpd.rcpttos, ["root"])
		self.assertTrue(
			"Subject: [Fail2Ban] %s: stopped" %
				self.jail.name in self.smtpd.data)

	def testBan(self):
		aInfo = {
			'ip': "127.0.0.2",
			'failures': 3,
			'matches': "Test fail 1\n",
			'ipjailmatches': "Test fail 1\nTest Fail2\n",
			'ipmatches': "Test fail 1\nTest Fail2\nTest Fail3\n",
			}

		self._exec_and_wait(lambda: self.action.ban(aInfo))
		self.assertEqual(self.smtpd.mailfrom, "fail2ban")
		self.assertEqual(self.smtpd.rcpttos, ["root"])
		subject = "Subject: [Fail2Ban] %s: banned %s" % (
			self.jail.name, aInfo['ip'])
		self.assertTrue(subject in self.smtpd.data.replace("\n", ""))
		self.assertTrue(
			"%i attempts" % aInfo['failures'] in self.smtpd.data)

		self.action.matches = "matches"
		self._exec_and_wait(lambda: self.action.ban(aInfo))
		self.assertTrue(aInfo['matches'] in self.smtpd.data)

		self.action.matches = "ipjailmatches"
		self._exec_and_wait(lambda: self.action.ban(aInfo))
		self.assertTrue(aInfo['ipjailmatches'] in self.smtpd.data)

		self.action.matches = "ipmatches"
		self._exec_and_wait(lambda: self.action.ban(aInfo))
		self.assertTrue(aInfo['ipmatches'] in self.smtpd.data)

	def testOptions(self):
		self._exec_and_wait(self.action.start)
		self.assertEqual(self.smtpd.mailfrom, "fail2ban")
		self.assertEqual(self.smtpd.rcpttos, ["root"])

		self.action.fromname = "Test"
		self.action.fromaddr = "test@example.com"
		self.action.toaddr = "test@example.com, test2@example.com"
		self._exec_and_wait(self.action.start)
		self.assertEqual(self.smtpd.mailfrom, "test@example.com")
		self.assertTrue("From: %s <%s>" %
			(self.action.fromname, self.action.fromaddr) in self.smtpd.data)
		self.assertEqual(set(self.smtpd.rcpttos), set(["test@example.com", "test2@example.com"]))<|MERGE_RESOLUTION|>--- conflicted
+++ resolved
@@ -29,12 +29,7 @@
 
 from ..dummyjail import DummyJail
 
-<<<<<<< HEAD
-from ..utils import CONFIG_DIR, asyncserver
-
-=======
 from ..utils import CONFIG_DIR, asyncserver, Utils
->>>>>>> 1ec6782f
 
 class TestSMTPServer(smtpd.SMTPServer):
 
