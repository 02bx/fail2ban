# emacs: -*- mode: python; py-indent-offset: 4; indent-tabs-mode: t -*-
# vi: set ft=python sts=4 ts=4 sw=4 noet :

# This file is part of Fail2Ban.
#
# Fail2Ban is free software; you can redistribute it and/or modify
# it under the terms of the GNU General Public License as published by
# the Free Software Foundation; either version 2 of the License, or
# (at your option) any later version.
#
# Fail2Ban is distributed in the hope that it will be useful,
# but WITHOUT ANY WARRANTY; without even the implied warranty of
# MERCHANTABILITY or FITNESS FOR A PARTICULAR PURPOSE.  See the
# GNU General Public License for more details.
#
# You should have received a copy of the GNU General Public License
# along with Fail2Ban; if not, write to the Free Software
# Foundation, Inc., 51 Franklin Street, Fifth Floor, Boston, MA  02110-1301, USA.


__author__ = "Yaroslav Halchenko"
__copyright__ = "Copyright (c) 2013 Yaroslav Halchenko"
__license__ = "GPL"

import logging
import optparse
import os
import re
import tempfile
import shutil
import sys
import time
import unittest

from StringIO import StringIO
from functools import wraps

from ..helpers import getLogger
<<<<<<< HEAD
from ..server.ipdns import DNSUtils
=======
from ..server.filter import DNSUtils
>>>>>>> 1ec6782f
from ..server.mytime import MyTime
from ..server.utils import Utils
# for action_d.test_smtp :
from ..server import asyncserver


logSys = getLogger(__name__)

CONFIG_DIR = os.environ.get('FAIL2BAN_CONFIG_DIR', None)

if not CONFIG_DIR:
# Use heuristic to figure out where configuration files are
	if os.path.exists(os.path.join('config','fail2ban.conf')):
		CONFIG_DIR = 'config'
	else:
		CONFIG_DIR = '/etc/fail2ban'

# In not installed env (setup, test-cases) use fail2ban modules from main directory:
if 1 or os.environ.get('PYTHONPATH', None) is None:
	os.putenv('PYTHONPATH', os.path.dirname(os.path.dirname(os.path.dirname(
		os.path.abspath(__file__)))))

class F2B(optparse.Values):
	def __init__(self, opts={}):
		self.__dict__ = opts.__dict__ if opts else {
			'fast': False, 'memory_db':False, 'no_gamin': False, 'no_network': False, 
			"negate_re": False,
		}
		if self.fast:
			self.memory_db = True
			self.no_gamin = True
		self.__dict__['share_config'] = {}
	def SkipIfFast(self):
		pass
	def SkipIfNoNetwork(self):
		pass
	def maxWaitTime(self,wtime):
		if self.fast:
			wtime = float(wtime) / 10
		return wtime


<<<<<<< HEAD
def with_tmpdir(f):
	"""Helper decorator to create a temporary directory

	Directory gets removed after function returns, regardless
	if exception was thrown of not
	"""
=======
def withtmpdir(f):
>>>>>>> 1ec6782f
	@wraps(f)
	def wrapper(self, *args, **kwargs):
		tmp = tempfile.mkdtemp(prefix="f2b-temp")
		try:
			return f(self, tmp, *args, **kwargs)
		finally:
			# clean up
			shutil.rmtree(tmp)
	return wrapper

<<<<<<< HEAD

=======
>>>>>>> 1ec6782f
def initTests(opts):
	unittest.F2B = F2B(opts)
	# --fast :
	if unittest.F2B.fast: # pragma: no cover
		# racy decrease default sleep intervals to test it faster 
		# (prevent long sleeping during test cases ... less time goes to sleep):
		Utils.DEFAULT_SLEEP_TIME = 0.0025
		Utils.DEFAULT_SLEEP_INTERVAL = 0.0005
		def F2B_SkipIfFast():
			raise unittest.SkipTest('Skip test because of "--fast"')
		unittest.F2B.SkipIfFast = F2B_SkipIfFast
	else:
		# sleep intervals are large - use replacement for sleep to check time to sleep:
		_org_sleep = time.sleep
		def _new_sleep(v):
			if (v > Utils.DEFAULT_SLEEP_TIME): # pragma: no cover
				raise ValueError('[BAD-CODE] To long sleep interval: %s, try to use conditional Utils.wait_for instead' % v)
			_org_sleep(min(v, Utils.DEFAULT_SLEEP_TIME))
		time.sleep = _new_sleep
	# --no-network :
	if unittest.F2B.no_network: # pragma: no cover
		def F2B_SkipIfNoNetwork():
			raise unittest.SkipTest('Skip test because of "--no-network"')
		unittest.F2B.SkipIfNoNetwork = F2B_SkipIfNoNetwork
	# precache all invalid ip's (TEST-NET-1, ..., TEST-NET-3 according to RFC 5737):
	c = DNSUtils.CACHE_ipToName
	for i in xrange(255):
		c.set('192.0.2.%s' % i, None)
		c.set('198.51.100.%s' % i, None)
		c.set('203.0.113.%s' % i, None)
<<<<<<< HEAD
	if unittest.F2B.no_network: # pragma: no cover
		# precache all wrong dns to ip's used in test cases:
		c = DNSUtils.CACHE_nameToIp
		for i in (
			('999.999.999.999', []),
			('abcdef.abcdef', []),
			('192.168.0.', []),
			('failed.dns.ch', []),
		):
			c.set(*i)
=======
>>>>>>> 1ec6782f


def mtimesleep():
	# no sleep now should be necessary since polling tracks now not only
	# mtime but also ino and size
	pass

old_TZ = os.environ.get('TZ', None)


def setUpMyTime():
	# Set the time to a fixed, known value
	# Sun Aug 14 12:00:00 CEST 2005
	# yoh: we need to adjust TZ to match the one used by Cyril so all the timestamps match
	os.environ['TZ'] = 'Europe/Zurich'
	time.tzset()
	MyTime.setTime(1124013600)


def tearDownMyTime():
	os.environ.pop('TZ')
	if old_TZ: # pragma: no cover
		os.environ['TZ'] = old_TZ
	time.tzset()
	MyTime.myTime = None


def gatherTests(regexps=None, opts=None):
	initTests(opts)
	# Import all the test cases here instead of a module level to
	# avoid circular imports
	from . import banmanagertestcase
	from . import clientbeautifiertestcase
	from . import clientreadertestcase
	from . import tickettestcase
	from . import failmanagertestcase
	from . import filtertestcase
	from . import servertestcase
	from . import datedetectortestcase
	from . import actiontestcase
	from . import actionstestcase
	from . import sockettestcase
	from . import misctestcase
	from . import databasetestcase
	from . import observertestcase
	from . import samplestestcase
	from . import fail2banclienttestcase
	from . import fail2banregextestcase

	if not regexps: # pragma: no cover
		tests = unittest.TestSuite()
	else: # pragma: no cover
		class FilteredTestSuite(unittest.TestSuite):
			_regexps = [re.compile(r) for r in regexps]

			def addTest(self, suite):
				matched = []
				for test in suite:
					s = str(test)
					for r in self._regexps:
						m = r.search(s)
						if (m if not opts.negate_re else not m):
							matched.append(test)
							break
				for test in matched:
					super(FilteredTestSuite, self).addTest(test)

		tests = FilteredTestSuite()

	# Server
	tests.addTest(unittest.makeSuite(servertestcase.Transmitter))
	tests.addTest(unittest.makeSuite(servertestcase.JailTests))
	tests.addTest(unittest.makeSuite(servertestcase.RegexTests))
	tests.addTest(unittest.makeSuite(servertestcase.LoggingTests))
	tests.addTest(unittest.makeSuite(servertestcase.ServerConfigReaderTests))
	tests.addTest(unittest.makeSuite(actiontestcase.CommandActionTest))
	tests.addTest(unittest.makeSuite(actionstestcase.ExecuteActions))
	# Ticket, BanTicket, FailTicket
	tests.addTest(unittest.makeSuite(tickettestcase.TicketTests))
	# FailManager
	tests.addTest(unittest.makeSuite(failmanagertestcase.AddFailure))
	tests.addTest(unittest.makeSuite(failmanagertestcase.FailmanagerComplex))
	# BanManager
	tests.addTest(unittest.makeSuite(banmanagertestcase.AddFailure))
	try:
		import dns
		tests.addTest(unittest.makeSuite(banmanagertestcase.StatusExtendedCymruInfo))
	except ImportError: # pragma: no cover
		pass
	
	# ClientBeautifier
	tests.addTest(unittest.makeSuite(clientbeautifiertestcase.BeautifierTest))

	# ClientReaders
	tests.addTest(unittest.makeSuite(clientreadertestcase.ConfigReaderTest))
	tests.addTest(unittest.makeSuite(clientreadertestcase.JailReaderTest))
	tests.addTest(unittest.makeSuite(clientreadertestcase.FilterReaderTest))
	tests.addTest(unittest.makeSuite(clientreadertestcase.JailsReaderTest))
	tests.addTest(unittest.makeSuite(clientreadertestcase.JailsReaderTestCache))
	# CSocket and AsyncServer
	tests.addTest(unittest.makeSuite(sockettestcase.Socket))
	tests.addTest(unittest.makeSuite(sockettestcase.ClientMisc))
	# Misc helpers
	tests.addTest(unittest.makeSuite(misctestcase.HelpersTest))
	tests.addTest(unittest.makeSuite(misctestcase.SetupTest))
	tests.addTest(unittest.makeSuite(misctestcase.TestsUtilsTest))
	tests.addTest(unittest.makeSuite(misctestcase.CustomDateFormatsTest))
	tests.addTest(unittest.makeSuite(misctestcase.MyTimeTest))
	# Database
	tests.addTest(unittest.makeSuite(databasetestcase.DatabaseTest))
	# Observer
	tests.addTest(unittest.makeSuite(observertestcase.ObserverTest))
	tests.addTest(unittest.makeSuite(observertestcase.BanTimeIncr))
	tests.addTest(unittest.makeSuite(observertestcase.BanTimeIncrDB))

	# Filter
	tests.addTest(unittest.makeSuite(filtertestcase.IgnoreIP))
	tests.addTest(unittest.makeSuite(filtertestcase.BasicFilter))
	tests.addTest(unittest.makeSuite(filtertestcase.LogFile))
	tests.addTest(unittest.makeSuite(filtertestcase.LogFileMonitor))
	tests.addTest(unittest.makeSuite(filtertestcase.LogFileFilterPoll))
	# each test case class self will check no network, and skip it (we see it in log)
	tests.addTest(unittest.makeSuite(filtertestcase.IgnoreIPDNS))
	tests.addTest(unittest.makeSuite(filtertestcase.GetFailures))
	tests.addTest(unittest.makeSuite(filtertestcase.DNSUtilsTests))
	tests.addTest(unittest.makeSuite(filtertestcase.DNSUtilsNetworkTests))
	tests.addTest(unittest.makeSuite(filtertestcase.JailTests))

	# DateDetector
	tests.addTest(unittest.makeSuite(datedetectortestcase.DateDetectorTest))
	# Filter Regex tests with sample logs
	tests.addTest(unittest.makeSuite(samplestestcase.FilterSamplesRegex))

	# bin/fail2ban-client, bin/fail2ban-server
	tests.addTest(unittest.makeSuite(fail2banclienttestcase.Fail2banClientTest))
	tests.addTest(unittest.makeSuite(fail2banclienttestcase.Fail2banServerTest))
	# bin/fail2ban-regex
	tests.addTest(unittest.makeSuite(fail2banregextestcase.Fail2banRegexTest))

	#
	# Python action testcases
	#
	testloader = unittest.TestLoader()
	from . import action_d
	for file_ in os.listdir(
		os.path.abspath(os.path.dirname(action_d.__file__))):
		if file_.startswith("test_") and file_.endswith(".py"):
			tests.addTest(testloader.loadTestsFromName(
				"%s.%s" % (action_d.__name__, os.path.splitext(file_)[0])))

	#
	# Extensive use-tests of different available filters backends
	#

	from ..server.filterpoll import FilterPoll
	filters = [FilterPoll]					  # always available

	# Additional filters available only if external modules are available
	# yoh: Since I do not know better way for parametric tests
	#      with good old unittest
	try:
		# because gamin can be very slow on some platforms (and can produce many failures 
		# with fast sleep interval) - skip it by fast run:
		if unittest.F2B.fast or unittest.F2B.no_gamin: # pragma: no cover
			raise Exception('Skip, fast: %s, no_gamin: %s' % (unittest.F2B.fast, unittest.F2B.no_gamin))
		from ..server.filtergamin import FilterGamin
		filters.append(FilterGamin)
	except Exception, e: # pragma: no cover
		logSys.warning("Skipping gamin backend testing. Got exception '%s'" % e)

	try:
		from ..server.filterpyinotify import FilterPyinotify
		filters.append(FilterPyinotify)
	except Exception, e: # pragma: no cover
		logSys.warning("I: Skipping pyinotify backend testing. Got exception '%s'" % e)

	for Filter_ in filters:
		tests.addTest(unittest.makeSuite(
			filtertestcase.get_monitor_failures_testcase(Filter_)))
	try: # pragma: systemd no cover
		from ..server.filtersystemd import FilterSystemd
		tests.addTest(unittest.makeSuite(filtertestcase.get_monitor_failures_journal_testcase(FilterSystemd)))
	except Exception, e: # pragma: no cover
		logSys.warning("I: Skipping systemd backend testing. Got exception '%s'" % e)

	# Server test for logging elements which break logging used to support
	# testcases analysis
	tests.addTest(unittest.makeSuite(servertestcase.TransmitterLogging))

	return tests


# forwards compatibility of unittest.TestCase for some early python versions
if not hasattr(unittest.TestCase, 'assertIn'):
	def __assertIn(self, a, b, msg=None):
		if a not in b: # pragma: no cover
			self.fail(msg or "%r was not found in %r" % (a, b))
	unittest.TestCase.assertIn = __assertIn
	def __assertNotIn(self, a, b, msg=None):
		if a in b: # pragma: no cover
			self.fail(msg or "%r was found in %r" % (a, b))
	unittest.TestCase.assertNotIn = __assertNotIn


class LogCaptureTestCase(unittest.TestCase):

	def setUp(self):

		# For extended testing of what gets output into logging
		# system, we will redirect it to a string
		logSys = getLogger("fail2ban")

		# Keep old settings
		self._old_level = logSys.level
		self._old_handlers = logSys.handlers
		# Let's log everything into a string
		self._log = StringIO()
		logSys.handlers = [logging.StreamHandler(self._log)]
		if self._old_level <= logging.DEBUG: # so if DEBUG etc -- show them (and log it in travis)!
			print("")
			logSys.handlers += self._old_handlers
			logSys.debug('='*10 + ' %s ' + '='*20, self.id())
		logSys.setLevel(getattr(logging, 'DEBUG'))

	def tearDown(self):
		"""Call after every test case."""
		# print "O: >>%s<<" % self._log.getvalue()
		self.pruneLog()
		logSys = getLogger("fail2ban")
		logSys.handlers = self._old_handlers
		logSys.level = self._old_level

	def _is_logged(self, s):
		return s in self._log.getvalue()

	def assertLogged(self, *s, **kwargs):
		"""Assert that one of the strings was logged

		Preferable to assertTrue(self._is_logged(..)))
		since provides message with the actual log.

		Parameters
		----------
		s : string or list/set/tuple of strings
		  Test should succeed if string (or any of the listed) is present in the log
		all : boolean (default False) if True should fail if any of s not logged
		"""
		logged = self._log.getvalue()
		if not kwargs.get('all', False):
			# at least one entry should be found:
			for s_ in s:
				if s_ in logged:
					return
			if True: # pragma: no cover
				self.fail("None among %r was found in the log: ===\n%s===" % (s, logged))
		else:
			# each entry should be found:
			for s_ in s:
				if s_ not in logged: # pragma: no cover
					self.fail("%r was not found in the log: ===\n%s===" % (s_, logged))

	def assertNotLogged(self, *s, **kwargs):
		"""Assert that strings were not logged

		Parameters
		----------
		s : string or list/set/tuple of strings
		  Test should succeed if the string (or at least one of the listed) is not
		  present in the log
		all : boolean (default False) if True should fail if any of s logged
		"""
		logged = self._log.getvalue()
		if not kwargs.get('all', False):
			for s_ in s:
				if s_ not in logged:
					return
			if True: # pragma: no cover
				self.fail("All of the %r were found present in the log: ===\n%s===" % (s, logged))
		else:
			for s_ in s:
				if s_ in logged: # pragma: no cover
					self.fail("%r was found in the log: ===\n%s===" % (s_, logged))

	def pruneLog(self):
		self._log.truncate(0)

	def pruneLog(self):
		self._log.truncate(0)

	def getLog(self):
		return self._log.getvalue()

	def printLog(self):
		print(self._log.getvalue())

<<<<<<< HEAD

pid_exists = Utils.pid_exists

# Python 2.6 compatibility. in 2.7 assertDictEqual
def assert_dict_equal(a, b):
	assert isinstance(a, dict), "Object is not dictionary: %r" % a
	assert isinstance(b, dict), "Object is not dictionary: %r" % b
	assert a==b, "Dictionaries differ:\n%r !=\n%r" % (a, b)
=======
pid_exists = Utils.pid_exists
>>>>>>> 1ec6782f
<|MERGE_RESOLUTION|>--- conflicted
+++ resolved
@@ -36,11 +36,7 @@
 from functools import wraps
 
 from ..helpers import getLogger
-<<<<<<< HEAD
 from ..server.ipdns import DNSUtils
-=======
-from ..server.filter import DNSUtils
->>>>>>> 1ec6782f
 from ..server.mytime import MyTime
 from ..server.utils import Utils
 # for action_d.test_smtp :
@@ -83,16 +79,12 @@
 		return wtime
 
 
-<<<<<<< HEAD
 def with_tmpdir(f):
 	"""Helper decorator to create a temporary directory
 
 	Directory gets removed after function returns, regardless
 	if exception was thrown of not
 	"""
-=======
-def withtmpdir(f):
->>>>>>> 1ec6782f
 	@wraps(f)
 	def wrapper(self, *args, **kwargs):
 		tmp = tempfile.mkdtemp(prefix="f2b-temp")
@@ -103,10 +95,7 @@
 			shutil.rmtree(tmp)
 	return wrapper
 
-<<<<<<< HEAD
-
-=======
->>>>>>> 1ec6782f
+
 def initTests(opts):
 	unittest.F2B = F2B(opts)
 	# --fast :
@@ -137,7 +126,6 @@
 		c.set('192.0.2.%s' % i, None)
 		c.set('198.51.100.%s' % i, None)
 		c.set('203.0.113.%s' % i, None)
-<<<<<<< HEAD
 	if unittest.F2B.no_network: # pragma: no cover
 		# precache all wrong dns to ip's used in test cases:
 		c = DNSUtils.CACHE_nameToIp
@@ -148,8 +136,6 @@
 			('failed.dns.ch', []),
 		):
 			c.set(*i)
-=======
->>>>>>> 1ec6782f
 
 
 def mtimesleep():
@@ -436,16 +422,12 @@
 	def pruneLog(self):
 		self._log.truncate(0)
 
-	def pruneLog(self):
-		self._log.truncate(0)
-
 	def getLog(self):
 		return self._log.getvalue()
 
 	def printLog(self):
 		print(self._log.getvalue())
 
-<<<<<<< HEAD
 
 pid_exists = Utils.pid_exists
 
@@ -453,7 +435,4 @@
 def assert_dict_equal(a, b):
 	assert isinstance(a, dict), "Object is not dictionary: %r" % a
 	assert isinstance(b, dict), "Object is not dictionary: %r" % b
-	assert a==b, "Dictionaries differ:\n%r !=\n%r" % (a, b)
-=======
-pid_exists = Utils.pid_exists
->>>>>>> 1ec6782f
+	assert a==b, "Dictionaries differ:\n%r !=\n%r" % (a, b)