# emacs: -*- mode: python; py-indent-offset: 4; indent-tabs-mode: t -*-
# vi: set ft=python sts=4 ts=4 sw=4 noet :

# This file is part of Fail2Ban.
#
# Fail2Ban is free software; you can redistribute it and/or modify
# it under the terms of the GNU General Public License as published by
# the Free Software Foundation; either version 2 of the License, or
# (at your option) any later version.
#
# Fail2Ban is distributed in the hope that it will be useful,
# but WITHOUT ANY WARRANTY; without even the implied warranty of
# MERCHANTABILITY or FITNESS FOR A PARTICULAR PURPOSE.  See the
# GNU General Public License for more details.
#
# You should have received a copy of the GNU General Public License
# along with Fail2Ban; if not, write to the Free Software
# Foundation, Inc., 51 Franklin Street, Fifth Floor, Boston, MA  02110-1301, USA.

__author__ = "Cyril Jaquier, Yaroslav Halchenko"
__copyright__ = "Copyright (c) 2004 Cyril Jaquier, 2011-2013 Yaroslav Halchenko"
__license__ = "GPL"

import glob
import logging
import os
import re
import shutil
import tempfile
import unittest
from ..client.configreader import ConfigReader, ConfigReaderUnshared
from ..client import configparserinc
from ..client.jailreader import JailReader
from ..client.filterreader import FilterReader
from ..client.jailsreader import JailsReader
from ..client.actionreader import ActionReader
from ..client.configurator import Configurator
from ..version import version
from .utils import LogCaptureTestCase

TEST_FILES_DIR = os.path.join(os.path.dirname(__file__), "files")
TEST_FILES_DIR_SHARE_CFG = {}

from .utils import CONFIG_DIR
<<<<<<< HEAD
CONFIG_DIR_SHARE_CFG = unittest.F2B.share_config
=======
CONFIG_DIR_TESTSHARE_CFG = {}
>>>>>>> 905c87ca

STOCK = os.path.exists(os.path.join('config','fail2ban.conf'))

IMPERFECT_CONFIG = os.path.join(os.path.dirname(__file__), 'config')
IMPERFECT_CONFIG_SHARE_CFG = {}


class ConfigReaderTest(unittest.TestCase):

	def setUp(self):
		"""Call before every test case."""
		self.d = tempfile.mkdtemp(prefix="f2b-temp")
		self.c = ConfigReaderUnshared(basedir=self.d)

	def tearDown(self):
		"""Call after every test case."""
		shutil.rmtree(self.d)

	def _write(self, fname, value=None, content=None):
		# verify if we don't need to create .d directory
		if os.path.sep in fname:
			d = os.path.dirname(fname)
			d_ = os.path.join(self.d, d)
			if not os.path.exists(d_):
				os.makedirs(d_)
		f = open("%s/%s" % (self.d, fname), "w")
		if value is not None:
			f.write("""
[section]
option = %s
	""" % value)
		if content is not None:
			f.write(content)
		f.close()

	def _remove(self, fname):
		os.unlink("%s/%s" % (self.d, fname))
		self.assertTrue(self.c.read('c'))	# we still should have some

	def _getoption(self, f='c'):
		self.assertTrue(self.c.read(f))	# we got some now
		return self.c.getOptions('section', [("int", 'option')])['option']

	def testInaccessibleFile(self):
		f = os.path.join(self.d, "d.conf")  # inaccessible file
		self._write('d.conf', 0)
		self.assertEqual(self._getoption('d'), 0)
		os.chmod(f, 0)
		# fragile test and known to fail e.g. under Cygwin where permissions
		# seems to be not enforced, thus condition
		if not os.access(f, os.R_OK):
			self.assertFalse(self.c.read('d'))	# should not be readable BUT present
		else:
			# SkipTest introduced only in 2.7 thus can't yet use generally
			# raise unittest.SkipTest("Skipping on %s -- access rights are not enforced" % platform)
			pass

	def testOptionalDotDDir(self):
		self.assertFalse(self.c.read('c'))	# nothing is there yet
		self._write("c.conf", "1")
		self.assertEqual(self._getoption(), 1)
		self._write("c.conf", "2")		# overwrite
		self.assertEqual(self._getoption(), 2)
		self._write("c.d/98.conf", "998") # add 1st override in .d/
		self.assertEqual(self._getoption(), 998)
		self._write("c.d/90.conf", "990") # add previously sorted override in .d/
		self.assertEqual(self._getoption(), 998) #  should stay the same
		self._write("c.d/99.conf", "999") # now override in a way without sorting we possibly get a failure
		self.assertEqual(self._getoption(), 999)
		self._write("c.local", "3")		# add override in .local
		self.assertEqual(self._getoption(), 3)
		self._write("c.d/1.local", "4")		# add override in .local
		self.assertEqual(self._getoption(), 4)
		self._remove("c.d/1.local")
		self._remove("c.local")
		self.assertEqual(self._getoption(), 999)
		self._remove("c.d/99.conf")
		self.assertEqual(self._getoption(), 998)
		self._remove("c.d/98.conf")
		self.assertEqual(self._getoption(), 990)
		self._remove("c.d/90.conf")
		self.assertEqual(self._getoption(), 2)

	def testInterpolations(self):
		self.assertFalse(self.c.read('i'))	# nothing is there yet
		self._write("i.conf", value=None, content="""
[DEFAULT]
b = a
zz = the%(__name__)s

[section]
y = 4%(b)s
e = 5${b}
z = %(__name__)s

[section2]
z = 3%(__name__)s
""")
		self.assertTrue(self.c.read('i'))
		self.assertEqual(self.c.sections(), ['section', 'section2'])
		self.assertEqual(self.c.get('section', 'y'), '4a')	 # basic interpolation works
		self.assertEqual(self.c.get('section', 'e'), '5${b}') # no extended interpolation
		self.assertEqual(self.c.get('section', 'z'), 'section') # __name__ works
		self.assertEqual(self.c.get('section', 'zz'), 'thesection') # __name__ works even 'delayed'
		self.assertEqual(self.c.get('section2', 'z'), '3section2') # and differs per section ;)

	def testComments(self):
		self.assertFalse(self.c.read('g'))	# nothing is there yet
		self._write("g.conf", value=None, content="""
[DEFAULT]
# A comment
b = a
c = d ;in line comment
""")
		self.assertTrue(self.c.read('g'))
		self.assertEqual(self.c.get('DEFAULT', 'b'), 'a')
		self.assertEqual(self.c.get('DEFAULT', 'c'), 'd')


class JailReaderTest(LogCaptureTestCase):

	def __init__(self, *args, **kwargs):
		super(JailReaderTest, self).__init__(*args, **kwargs)

	def testIncorrectJail(self):
		jail = JailReader('XXXABSENTXXX', basedir=CONFIG_DIR, share_config=CONFIG_DIR_SHARE_CFG)
		self.assertRaises(ValueError, jail.read)
		
	def testJailActionEmpty(self):
		jail = JailReader('emptyaction', basedir=IMPERFECT_CONFIG, share_config=IMPERFECT_CONFIG_SHARE_CFG)
		self.assertTrue(jail.read())
		self.assertTrue(jail.getOptions())
		self.assertTrue(jail.isEnabled())
		self.assertLogged('No filter set for jail emptyaction')
		self.assertLogged('No actions were defined for emptyaction')

	def testJailActionFilterMissing(self):
		jail = JailReader('missingbitsjail', basedir=IMPERFECT_CONFIG, share_config=IMPERFECT_CONFIG_SHARE_CFG)
		self.assertTrue(jail.read())
		self.assertFalse(jail.getOptions())
		self.assertTrue(jail.isEnabled())
		self.assertLogged("Found no accessible config files for 'filter.d/catchallthebadies' under %s" % IMPERFECT_CONFIG)
		self.assertLogged('Unable to read the filter')

	def testJailActionBrokenDef(self):
		jail = JailReader('brokenactiondef', basedir=IMPERFECT_CONFIG,
			share_config=IMPERFECT_CONFIG_SHARE_CFG)
		self.assertTrue(jail.read())
		self.assertFalse(jail.getOptions())
		self.assertTrue(jail.isEnabled())
		self.assertLogged('Error in action definition joho[foo')
		# This unittest has been deactivated for some time...
		# self.assertLogged(
		#     'Caught exception: While reading action joho[foo we should have got 1 or 2 groups. Got: 0')
		#   let's test for what is actually logged and handle changes in the future
		self.assertLogged(
			"Caught exception: 'NoneType' object has no attribute 'endswith'")

	if STOCK:
		def testStockSSHJail(self):
			jail = JailReader('sshd', basedir=CONFIG_DIR, share_config=CONFIG_DIR_SHARE_CFG) # we are running tests from root project dir atm
			self.assertTrue(jail.read())
			self.assertTrue(jail.getOptions())
			self.assertFalse(jail.isEnabled())
			self.assertEqual(jail.getName(), 'sshd')
			jail.setName('ssh-funky-blocker')
			self.assertEqual(jail.getName(), 'ssh-funky-blocker')
		
	def testSplitOption(self):
		# Simple example
		option = "mail-whois[name=SSH]"
		expected = ('mail-whois', {'name': 'SSH'})
		result = JailReader.extractOptions(option)
		self.assertEqual(expected, result)

		self.assertEqual(('mail.who_is', {}), JailReader.extractOptions("mail.who_is"))
		self.assertEqual(('mail.who_is', {'a':'cat', 'b':'dog'}), JailReader.extractOptions("mail.who_is[a=cat,b=dog]"))
		self.assertEqual(('mail--ho_is', {}), JailReader.extractOptions("mail--ho_is"))

		self.assertEqual(('mail--ho_is', {}), JailReader.extractOptions("mail--ho_is['s']"))
		#self.printLog()
		#self.assertLogged("Invalid argument ['s'] in ''s''")

		self.assertEqual(('mail', {'a': ','}), JailReader.extractOptions("mail[a=',']"))

		#self.assertRaises(ValueError, JailReader.extractOptions ,'mail-how[')

		# Empty option
		option = "abc[]"
		expected = ('abc', {})
		result = JailReader.extractOptions(option)
		self.assertEqual(expected, result)

		# More complex examples
		option = 'option[opt01=abc,opt02="123",opt03="with=okay?",opt04="andwith,okay...",opt05="how about spaces",opt06="single\'in\'double",opt07=\'double"in"single\',  opt08= leave some space, opt09=one for luck, opt10=, opt11=]'
		expected = ('option', {
			'opt01': "abc",
			'opt02': "123",
			'opt03': "with=okay?",
			'opt04': "andwith,okay...",
			'opt05': "how about spaces",
			'opt06': "single'in'double",
			'opt07': "double\"in\"single",
			'opt08': "leave some space",
			'opt09': "one for luck",
			'opt10': "",
			'opt11': "",
		})
		result = JailReader.extractOptions(option)
		self.assertEqual(expected, result)

	def testVersionAgent(self):
		jail = JailReader('blocklisttest', force_enable=True, basedir=CONFIG_DIR)
		# emulate jail.read(), because such jail not exists:
		ConfigReader.read(jail, "jail"); 
		sections = jail._cfg.get_sections()
		sections['blocklisttest'] = dict((('__name__', 'blocklisttest'), 
			('filter', ''),	('failregex', '^test <HOST>$'),
			('sender', 'f2b-test@example.com'), ('blocklist_de_apikey', 'test-key'), 
			('action', 
				'%(action_blocklist_de)s\n'
				'%(action_badips_report)s\n'
				'%(action_badips)s\n'
				'mynetwatchman[port=1234,protocol=udp,agent="%(fail2ban_agent)s"]'
			),
		))
		# get options:
		self.assertTrue(jail.getOptions())
		# convert and get stream
		stream = jail.convert()
		# get action and retrieve agent from it, compare with agent saved in version:
		act = [o for o in stream if len(o) > 4 and (o[4] == 'agent' or o[4].endswith('badips.py'))]
		useragent = 'Fail2Ban/%s' % version
		self.assertEqual(len(act), 4)
		self.assertEqual(act[0], ['set', 'blocklisttest', 'action', 'blocklist_de', 'agent', useragent])
		self.assertEqual(act[1], ['set', 'blocklisttest', 'action', 'badips', 'agent', useragent])
		self.assertEqual(eval(act[2][5]).get('agent', '<wrong>'), useragent)
		self.assertEqual(act[3], ['set', 'blocklisttest', 'action', 'mynetwatchman', 'agent', useragent])

	def testGlob(self):
		d = tempfile.mkdtemp(prefix="f2b-temp")
		# Generate few files
		# regular file
		f1 = os.path.join(d, 'f1')
		open(f1, 'w').close()
		# dangling link
		f2 = os.path.join(d, 'f2')
		os.symlink('nonexisting',f2)

		# must be only f1
		self.assertEqual(JailReader._glob(os.path.join(d, '*')), [f1])
		# since f2 is dangling -- empty list
		self.assertEqual(JailReader._glob(f2), [])
		self.assertLogged('File %s is a dangling link, thus cannot be monitored' % f2)
		self.assertEqual(JailReader._glob(os.path.join(d, 'nonexisting')), [])
		os.remove(f1)
		os.remove(f2)
		os.rmdir(d)

		
class FilterReaderTest(unittest.TestCase):

	def __init__(self, *args, **kwargs):
		super(FilterReaderTest, self).__init__(*args, **kwargs)
		self.__share_cfg = {}

	def testConvert(self):
		output = [['set', 'testcase01', 'addfailregex',
			"^\\s*(?:\\S+ )?(?:kernel: \\[\\d+\\.\\d+\\] )?(?:@vserver_\\S+ )"
			"?(?:(?:\\[\\d+\\])?:\\s+[\\[\\(]?sshd(?:\\(\\S+\\))?[\\]\\)]?:?|"
			"[\\[\\(]?sshd(?:\\(\\S+\\))?[\\]\\)]?:?(?:\\[\\d+\\])?:)?\\s*(?:"
			"error: PAM: )?Authentication failure for .* from <HOST>\\s*$"],
			['set', 'testcase01', 'addfailregex',
			"^\\s*(?:\\S+ )?(?:kernel: \\[\\d+\\.\\d+\\] )?(?:@vserver_\\S+ )"
			"?(?:(?:\\[\\d+\\])?:\\s+[\\[\\(]?sshd(?:\\(\\S+\\))?[\\]\\)]?:?|"
			"[\\[\\(]?sshd(?:\\(\\S+\\))?[\\]\\)]?:?(?:\\[\\d+\\])?:)?\\s*(?:"
			"error: PAM: )?User not known to the underlying authentication mo"
			"dule for .* from <HOST>\\s*$"],
			['set', 'testcase01', 'addfailregex',
			"^\\s*(?:\\S+ )?(?:kernel: \\[\\d+\\.\\d+\\] )?(?:@vserver_\\S+ )"
			"?(?:(?:\\[\\d+\\])?:\\s+[\\[\\(]?sshd(?:\\(\\S+\\))?[\\]\\)]?:?|"
			"[\\[\\(]?sshd(?:\\(\\S+\\))?[\\]\\)]?:?(?:\\[\\d+\\])?:)?\\s*(?:"
			"error: PAM: )?User not known to the\\nunderlying authentication."
			"+$<SKIPLINES>^.+ module for .* from <HOST>\\s*$"],
			['set', 'testcase01', 'addignoreregex', 
			"^.+ john from host 192.168.1.1\\s*$"],
			['set', 'testcase01', 'addjournalmatch',
				"_COMM=sshd", "+", "_SYSTEMD_UNIT=sshd.service", "_UID=0"],
			['set', 'testcase01', 'addjournalmatch',
				"FIELD= with spaces ", "+", "AFIELD= with + char and spaces"],
			['set', 'testcase01', 'datepattern', "%Y %m %d %H:%M:%S"],
			['set', 'testcase01', 'maxlines', "1"], # Last for overide test
		]
		filterReader = FilterReader("testcase01", "testcase01", {})
		filterReader.setBaseDir(TEST_FILES_DIR)
		filterReader.read()
		#filterReader.getOptions(["failregex", "ignoreregex"])
		filterReader.getOptions(None)

		# Add sort as configreader uses dictionary and therefore order
		# is unreliable
		self.assertEqual(sorted(filterReader.convert()), sorted(output))

		filterReader = FilterReader("testcase01", "testcase01", {'maxlines': "5"},
		  share_config=TEST_FILES_DIR_SHARE_CFG, basedir=TEST_FILES_DIR)
		filterReader.read()
		#filterReader.getOptions(["failregex", "ignoreregex"])
		filterReader.getOptions(None)
		output[-1][-1] = "5"
		self.assertEqual(sorted(filterReader.convert()), sorted(output))

	def testFilterReaderSubstitionDefault(self):
		output = [['set', 'jailname', 'addfailregex', 'to=sweet@example.com fromip=<IP>']]
		filterReader = FilterReader('substition', "jailname", {},
		  share_config=TEST_FILES_DIR_SHARE_CFG, basedir=TEST_FILES_DIR)
		filterReader.read()
		filterReader.getOptions(None)
		c = filterReader.convert()
		self.assertEqual(sorted(c), sorted(output))

	def testFilterReaderSubstitionSet(self):
		output = [['set', 'jailname', 'addfailregex', 'to=sour@example.com fromip=<IP>']]
		filterReader = FilterReader('substition', "jailname", {'honeypot': 'sour@example.com'},
		  share_config=TEST_FILES_DIR_SHARE_CFG, basedir=TEST_FILES_DIR)
		filterReader.read()
		filterReader.getOptions(None)
		c = filterReader.convert()
		self.assertEqual(sorted(c), sorted(output))

	def testFilterReaderSubstitionKnown(self):
		output = [['set', 'jailname', 'addfailregex', 'to=test,sweet@example.com,test2,sweet@example.com fromip=<IP>']]
		filterName, filterOpt = JailReader.extractOptions(
			'substition[honeypot="<sweet>,<known/honeypot>", sweet="test,<known/honeypot>,test2"]')
		filterReader = FilterReader('substition', "jailname", filterOpt,
		  share_config=TEST_FILES_DIR_SHARE_CFG, basedir=TEST_FILES_DIR)
		filterReader.read()
		filterReader.getOptions(None)
		c = filterReader.convert()
		self.assertEqual(sorted(c), sorted(output))

	def testFilterReaderSubstitionFail(self):
		# directly subst the same var :
		filterReader = FilterReader('substition', "jailname", {'honeypot': '<honeypot>'},
		  share_config=TEST_FILES_DIR_SHARE_CFG, basedir=TEST_FILES_DIR)
		filterReader.read()
		filterReader.getOptions(None)
		self.assertRaises(ValueError, FilterReader.convert, filterReader)
		# cross subst the same var :
		filterReader = FilterReader('substition', "jailname", {'honeypot': '<sweet>', 'sweet': '<honeypot>'},
		  share_config=TEST_FILES_DIR_SHARE_CFG, basedir=TEST_FILES_DIR)
		filterReader.read()
		filterReader.getOptions(None)
		self.assertRaises(ValueError, FilterReader.convert, filterReader)

	def testFilterReaderExplicit(self):
		# read explicit uses absolute path:
		path_ = os.path.abspath(os.path.join(TEST_FILES_DIR, "filter.d"))
		filterReader = FilterReader(os.path.join(path_, "testcase01.conf"), "testcase01", {})
		self.assertEqual(filterReader.readexplicit(), 
			[os.path.join(path_, "testcase-common.conf"), os.path.join(path_, "testcase01.conf")]
		)
		try:
			filterReader.getOptions(None)
			# from included common
			filterReader.get('Definition', '__prefix_line')
			# from testcase01
			filterReader.get('Definition', 'failregex')
			filterReader.get('Definition', 'ignoreregex')
		except Exception, e: # pragma: no cover - failed if reachable
			self.fail('unexpected options after readexplicit: %s' % (e))


class JailsReaderTestCache(LogCaptureTestCase):

	def _readWholeConf(self, basedir, force_enable=False, share_config=None):
		# read whole configuration like a file2ban-client ...
		configurator = Configurator(force_enable=force_enable, share_config=share_config)
		configurator.setBaseDir(basedir)
		configurator.readEarly()
		configurator.getEarlyOptions()
		configurator.readAll()
		# from here we test a cache with all includes / before / after :
		self.assertTrue(configurator.getOptions(None))

	def _getLoggedReadCount(self, filematch):
		cnt = 0
		for s in self.getLog().rsplit('\n'):
			if re.match(r"^\s*Reading files?: .*/"+filematch, s):
				cnt += 1
		return cnt

	def testTestJailConfCache(self):
		unittest.F2B.SkipIfFast()
		saved_ll = configparserinc.logLevel
		configparserinc.logLevel = logging.DEBUG
		basedir = tempfile.mkdtemp("fail2ban_conf")
		try:
			shutil.rmtree(basedir)
			shutil.copytree(CONFIG_DIR, basedir)
			shutil.copy(CONFIG_DIR + '/jail.conf', basedir + '/jail.local')
			shutil.copy(CONFIG_DIR + '/fail2ban.conf', basedir + '/fail2ban.local')

			# common sharing handle for this test:
			share_cfg = dict()

			# read whole configuration like a file2ban-client ...
			self._readWholeConf(basedir, share_config=share_cfg)
			# how many times jail.local was read:
			cnt = self._getLoggedReadCount('jail.local')
			# if cnt > 1:
			# 	self.printLog()
			self.assertTrue(cnt == 1, "Unexpected count by reading of jail files, cnt = %s" % cnt)

			# read whole configuration like a file2ban-client, again ...
			# but this time force enable all jails, to check filter and action cached also:
			self._readWholeConf(basedir, force_enable=True, share_config=share_cfg)
			cnt = self._getLoggedReadCount(r'jail\.local')
			# still one (no more reads):
			self.assertTrue(cnt == 1, "Unexpected count by second reading of jail files, cnt = %s" % cnt)

			# same with filter:
			cnt = self._getLoggedReadCount(r'filter\.d/common\.conf')
			self.assertTrue(cnt == 1, "Unexpected count by reading of filter files, cnt = %s" % cnt)
			# same with action:
			cnt = self._getLoggedReadCount(r'action\.d/iptables-common\.conf')
			self.assertTrue(cnt == 1, "Unexpected count by reading of action files, cnt = %s" % cnt)
		finally:
			shutil.rmtree(basedir)
			configparserinc.logLevel = saved_ll


class JailsReaderTest(LogCaptureTestCase):

	def __init__(self, *args, **kwargs):
		super(JailsReaderTest, self).__init__(*args, **kwargs)

	def testProvidingBadBasedir(self):
		if not os.path.exists('/XXX'):
			reader = JailsReader(basedir='/XXX')
			self.assertRaises(ValueError, reader.read)

	def testReadTestJailConf(self):
		jails = JailsReader(basedir=IMPERFECT_CONFIG, share_config=IMPERFECT_CONFIG_SHARE_CFG)
		self.assertTrue(jails.read())
		self.assertFalse(jails.getOptions())
		self.assertRaises(ValueError, jails.convert)
		comm_commands = jails.convert(allow_no_files=True)
		self.maxDiff = None
		self.assertEqual(sorted(comm_commands),
			sorted([['add', 'emptyaction', 'auto'],
			 ['add', 'test-known-interp', 'auto'],
			 ['set', 'test-known-interp', 'addfailregex', 'failure test 1 (filter.d/test.conf) <HOST>'],
			 ['set', 'test-known-interp', 'addfailregex', 'failure test 2 (filter.d/test.local) <HOST>'],
			 ['set', 'test-known-interp', 'addfailregex', 'failure test 3 (jail.local) <HOST>'],
			 ['start', 'test-known-interp'],
			 ['add', 'missinglogfiles', 'auto'],
			 ['set', 'missinglogfiles', 'addfailregex', '<IP>'],
			 ['add', 'brokenaction', 'auto'],
			 ['set', 'brokenaction', 'addfailregex', '<IP>'],
			 ['set', 'brokenaction', 'addaction', 'brokenaction'],
			 ['set',
			  'brokenaction',
			  'action',
			  'brokenaction',
			  'actionban',
			  'hit with big stick <ip>'],
			 ['add', 'parse_to_end_of_jail.conf', 'auto'],
			 ['set', 'parse_to_end_of_jail.conf', 'addfailregex', '<IP>'],
			 ['start', 'emptyaction'],
			 ['start', 'missinglogfiles'],
			 ['start', 'brokenaction'],
			 ['start', 'parse_to_end_of_jail.conf'],]))
		self.assertLogged("Errors in jail 'missingbitsjail'. Skipping...")
		self.assertLogged("No file(s) found for glob /weapons/of/mass/destruction")

	if STOCK:
		def testReadStockActionConf(self):
			for actionConfig in glob.glob(os.path.join(CONFIG_DIR, 'action.d', '*.conf')):
				actionName = os.path.basename(actionConfig).replace('.conf', '')
				actionReader = ActionReader(actionName, "TEST", {}, basedir=CONFIG_DIR)
				self.assertTrue(actionReader.read())
				actionReader.getOptions({})	  # populate _opts
				if not actionName.endswith('-common'):
					self.assertTrue('Definition' in actionReader.sections(),
						msg="Action file %r is lacking [Definition] section" % actionConfig)
					# all must have some actionban defined
					self.assertTrue(actionReader._opts.get('actionban', '').strip(),
						msg="Action file %r is lacking actionban" % actionConfig)
				self.assertTrue('Init' in actionReader.sections(),
						msg="Action file %r is lacking [Init] section" % actionConfig)

		def testReadStockJailConf(self):
			jails = JailsReader(basedir=CONFIG_DIR, share_config=CONFIG_DIR_SHARE_CFG) # we are running tests from root project dir atm
			self.assertTrue(jails.read())		  # opens fine
			self.assertTrue(jails.getOptions())	  # reads fine
			comm_commands = jails.convert()
			# by default None of the jails is enabled and we get no
			# commands to communicate to the server
			self.assertEqual(comm_commands, [])

			# TODO: make sure this is handled well
			## We should not "read" some bogus jail
			#old_comm_commands = comm_commands[:]   # make a copy
			#self.assertRaises(ValueError, jails.getOptions, "BOGUS")
			#self.printLog()
			#self.assertLogged("No section: 'BOGUS'")
			## and there should be no side-effects
			#self.assertEqual(jails.convert(), old_comm_commands)

			allFilters = set()

			# All jails must have filter and action set
			# TODO: evolve into a parametric test
			for jail in jails.sections():
				if jail == 'INCLUDES':
					continue
				filterName = jails.get(jail, 'filter')
				filterName, filterOpt = JailReader.extractOptions(filterName)
				allFilters.add(filterName)
				self.assertTrue(len(filterName))
				# moreover we must have a file for it
				# and it must be readable as a Filter
				filterReader = FilterReader(filterName, jail, filterOpt, 
					share_config=CONFIG_DIR_SHARE_CFG, basedir=CONFIG_DIR)
				self.assertTrue(filterReader.read(),"Failed to read filter:" + filterName)		  # opens fine
				filterReader.getOptions({})	  # reads fine

				#  test if filter has failregex set
				self.assertTrue(filterReader._opts.get('failregex', '').strip())

				actions = jails.get(jail, 'action')
				self.assertTrue(len(actions.strip()))

				# somewhat duplicating here what is done in JailsReader if
				# the jail is enabled
				for act in actions.split('\n'):
					actName, actOpt = JailReader.extractOptions(act)
					self.assertTrue(len(actName))
					self.assertTrue(isinstance(actOpt, dict))
					if actName == 'iptables-multiport':
						self.assertTrue('port' in actOpt)

					actionReader = ActionReader(actName, jail, {}, 
						share_config=CONFIG_DIR_SHARE_CFG, basedir=CONFIG_DIR)
					self.assertTrue(actionReader.read())
					actionReader.getOptions({})	  # populate _opts
					cmds = actionReader.convert()
					self.assertTrue(len(cmds))

					# all must have some actionban
					self.assertTrue(actionReader._opts.get('actionban', '').strip())

		# Verify that all filters found under config/ have a jail
		def testReadStockJailFilterComplete(self):
			jails = JailsReader(basedir=CONFIG_DIR, force_enable=True, share_config=CONFIG_DIR_SHARE_CFG)
			self.assertTrue(jails.read())             # opens fine
			self.assertTrue(jails.getOptions())       # reads fine
			# grab all filter names
			filters = set(os.path.splitext(os.path.split(a)[1])[0]
				for a in glob.glob(os.path.join('config', 'filter.d', '*.conf'))
					if not a.endswith('common.conf'))
			# get filters of all jails (filter names without options inside filter[...])
			filters_jail = set(
				JailReader.extractOptions(jail.options['filter'])[0] for jail in jails.jails
			)
			self.maxDiff = None
			self.assertTrue(filters.issubset(filters_jail),
					"More filters exists than are referenced in stock jail.conf %r" % filters.difference(filters_jail))
			self.assertTrue(filters_jail.issubset(filters),
					"Stock jail.conf references non-existent filters %r" % filters_jail.difference(filters))

		def testReadStockJailConfForceEnabled(self):
			# more of a smoke test to make sure that no obvious surprises
			# on users' systems when enabling shipped jails
			jails = JailsReader(basedir=CONFIG_DIR, force_enable=True, share_config=CONFIG_DIR_SHARE_CFG) # we are running tests from root project dir atm
			self.assertTrue(jails.read())		  # opens fine
			self.assertTrue(jails.getOptions())	  # reads fine
			comm_commands = jails.convert(allow_no_files=True)

			# by default we have lots of jails ;)
			self.assertTrue(len(comm_commands))

			# some common sanity checks for commands
			for command in comm_commands:
				if len(command) >= 3 and [command[0], command[2]] == ['set', 'bantime']:
					self.assertTrue(isinstance(command[3], int))
					self.assertTrue(command[3] > 0)

			# and we know even some of them by heart
			for j in ['sshd', 'recidive']:
				# by default we have 'auto' backend ATM
				self.assertTrue(['add', j, 'auto'] in comm_commands)
				# and warn on useDNS
				self.assertTrue(['set', j, 'usedns', 'warn'] in comm_commands)
				self.assertTrue(['start', j] in comm_commands)

			# last commands should be the 'start' commands
			self.assertEqual(comm_commands[-1][0], 'start')

			for j in  jails._JailsReader__jails:
				actions = j._JailReader__actions
				jail_name = j.getName()
				# make sure that all of the jails have actions assigned,
				# otherwise it makes little to no sense
				self.assertTrue(len(actions),
								msg="No actions found for jail %s" % jail_name)

				# Test for presence of blocktype (in relation to gh-232)
				for action in actions:
					commands = action.convert()
					action_name = action.getName()
					if '<blocktype>' in str(commands):
						# Verify that it is among cInfo
						self.assertTrue('blocktype' in action._initOpts)
						# Verify that we have a call to set it up
						blocktype_present = False
						target_command = ['set', jail_name, 'action', action_name, 'blocktype']
						for command in commands:
							if (len(command) > 5 and
								command[:5] == target_command):
								blocktype_present = True
								continue
						self.assertTrue(
							blocktype_present,
							msg="Found no %s command among %s"
								% (target_command, str(commands)) )

		def testStockConfigurator(self):
			configurator = Configurator()
			configurator.setBaseDir(CONFIG_DIR)
			self.assertEqual(configurator.getBaseDir(), CONFIG_DIR)

			configurator.readEarly()
			opts = configurator.getEarlyOptions()
			# our current default settings
			self.assertEqual(opts['socket'], '/var/run/fail2ban/fail2ban.sock')
			self.assertEqual(opts['pidfile'], '/var/run/fail2ban/fail2ban.pid')

			configurator.getOptions()
			configurator.convertToProtocol()
			commands = configurator.getConfigStream()

			# verify that dbfile comes before dbpurgeage
			def find_set(option):
				for i, e in enumerate(commands):
					if e[0] == 'set' and e[1] == option:
						return i
				raise ValueError("Did not find command 'set %s' among commands %s"
								 % (option, commands))

			# Set up of logging should come first
			self.assertEqual(find_set('syslogsocket'), 0)
			self.assertEqual(find_set('loglevel'), 1)
			self.assertEqual(find_set('logtarget'), 2)
			# then dbfile should be before dbpurgeage
			self.assertTrue(find_set('dbpurgeage') > find_set('dbfile'))

			# and there is logging information left to be passed into the
			# server
			self.assertEqual(sorted(commands),
							 [['set', 'dbfile',
								'/var/lib/fail2ban/fail2ban.sqlite3'],
							  ['set', 'dbpurgeage', '1d'],
							  ['set', 'loglevel', "INFO"],
							  ['set', 'logtarget', '/var/log/fail2ban.log'],
							  ['set', 'syslogsocket', 'auto']])

			# and if we force change configurator's fail2ban's baseDir
			# there should be an error message (test visually ;) --
			# otherwise just a code smoke test)
			configurator._Configurator__jails.setBaseDir('/tmp')
			self.assertEqual(configurator._Configurator__jails.getBaseDir(), '/tmp')
			self.assertEqual(configurator.getBaseDir(), CONFIG_DIR)

	def testMultipleSameAction(self):
		basedir = tempfile.mkdtemp("fail2ban_conf")
		os.mkdir(os.path.join(basedir, "filter.d"))
		os.mkdir(os.path.join(basedir, "action.d"))
		open(os.path.join(basedir, "action.d", "testaction1.conf"), 'w').close()
		open(os.path.join(basedir, "filter.d", "testfilter1.conf"), 'w').close()
		jailfd = open(os.path.join(basedir, "jail.conf"), 'w')
		jailfd.write("""
[testjail1]
enabled = true
action = testaction1[actname=test1]
         testaction1[actname=test2]
         testaction.py
         testaction.py[actname=test3]
filter = testfilter1
""")
		jailfd.close()
		jails = JailsReader(basedir=basedir, share_config={})
		self.assertTrue(jails.read())
		self.assertTrue(jails.getOptions())
		comm_commands = jails.convert(allow_no_files=True)

		add_actions = [comm[3:] for comm in comm_commands
			if comm[:3] == ['set', 'testjail1', 'addaction']]

		self.assertEqual(len(set(action[0] for action in add_actions)), 4)

		# Python actions should not be passed `actname`
		self.assertEqual(add_actions[-1][-1], "{}")

		shutil.rmtree(basedir)<|MERGE_RESOLUTION|>--- conflicted
+++ resolved
@@ -35,6 +35,7 @@
 from ..client.jailsreader import JailsReader
 from ..client.actionreader import ActionReader
 from ..client.configurator import Configurator
+from ..server.mytime import MyTime
 from ..version import version
 from .utils import LogCaptureTestCase
 
@@ -42,11 +43,7 @@
 TEST_FILES_DIR_SHARE_CFG = {}
 
 from .utils import CONFIG_DIR
-<<<<<<< HEAD
 CONFIG_DIR_SHARE_CFG = unittest.F2B.share_config
-=======
-CONFIG_DIR_TESTSHARE_CFG = {}
->>>>>>> 905c87ca
 
 STOCK = os.path.exists(os.path.join('config','fail2ban.conf'))
 
@@ -632,8 +629,8 @@
 			# some common sanity checks for commands
 			for command in comm_commands:
 				if len(command) >= 3 and [command[0], command[2]] == ['set', 'bantime']:
-					self.assertTrue(isinstance(command[3], int))
-					self.assertTrue(command[3] > 0)
+					self.assertTrue(MyTime.str2seconds(command[3]) > 0)
+					
 
 			# and we know even some of them by heart
 			for j in ['sshd', 'recidive']:
