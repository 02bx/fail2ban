--- conflicted
+++ resolved
@@ -613,8 +613,6 @@
 					# all must have some actionban defined
 					self.assertTrue(actionReader._opts.get('actionban', '').strip(),
 						msg="Action file %r is lacking actionban" % actionConfig)
-<<<<<<< HEAD
-=======
 					# test name of jail is set in options (also if not supplied within parameters):
 					opts = actionReader.getCombined(
 						ignore=CommandAction._escapedTags | set(('timeout', 'bantime')))
@@ -625,9 +623,6 @@
 						#print('****', actionName, opts.get('actionstart', ''))
 						self.assertIn('f2b-TEST', opts.get('actionstart', ''),
 							msg="Action file %r: interpolation of actionstart does not contains jail-name 'f2b-TEST'" % actionConfig)
-				self.assertIn('Init', actionReader.sections(),
-						msg="Action file %r is lacking [Init] section" % actionConfig)
->>>>>>> 33874d6e
 
 		def testReadStockJailConf(self):
 			jails = JailsReader(basedir=CONFIG_DIR, share_config=CONFIG_DIR_SHARE_CFG) # we are running tests from root project dir atm
