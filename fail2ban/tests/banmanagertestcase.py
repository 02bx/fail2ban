# emacs: -*- mode: python; py-indent-offset: 4; indent-tabs-mode: t -*-
# vi: set ft=python sts=4 ts=4 sw=4 noet :

# This file is part of Fail2Ban.
#
# Fail2Ban is free software; you can redistribute it and/or modify
# it under the terms of the GNU General Public License as published by
# the Free Software Foundation; either version 2 of the License, or
# (at your option) any later version.
#
# Fail2Ban is distributed in the hope that it will be useful,
# but WITHOUT ANY WARRANTY; without even the implied warranty of
# MERCHANTABILITY or FITNESS FOR A PARTICULAR PURPOSE.  See the
# GNU General Public License for more details.
#
# You should have received a copy of the GNU General Public License
# along with Fail2Ban; if not, write to the Free Software
# Foundation, Inc., 51 Franklin Street, Fifth Floor, Boston, MA  02110-1301, USA.

# Author: Cyril Jaquier
# 

__author__ = "Cyril Jaquier"
__copyright__ = "Copyright (c) 2004 Cyril Jaquier"
__license__ = "GPL"

import unittest

from .utils import setUpMyTime, tearDownMyTime

from ..server.banmanager import BanManager
from ..server.ticket import BanTicket

class AddFailure(unittest.TestCase):
	def setUp(self):
		"""Call before every test case."""
<<<<<<< HEAD
		setUpMyTime()
=======
		super(AddFailure, self).setUp()
>>>>>>> 96d404f0
		self.__ticket = BanTicket('193.168.0.128', 1167605999.0)
		self.__banManager = BanManager()

	def tearDown(self):
		"""Call after every test case."""
		tearDownMyTime()

	def testAdd(self):
		self.assertTrue(self.__banManager.addBanTicket(self.__ticket))
		self.assertEqual(self.__banManager.size(), 1)
		self.assertEqual(self.__banManager.getBanTotal(), 1)
		self.__banManager.setBanTotal(0)
		self.assertEqual(self.__banManager.getBanTotal(), 0)
	
	def testAddDuplicate(self):
		self.assertTrue(self.__banManager.addBanTicket(self.__ticket))
		self.assertFalse(self.__banManager.addBanTicket(self.__ticket))
		self.assertEqual(self.__banManager.size(), 1)

	def testAddDuplicateWithTime(self):
		defBanTime = self.__banManager.getBanTime()
		prevEndOfBanTime = 0
		# add again a duplicate :
		#   0) with same start time and the same (default) ban time
		#   1) with newer start time and the same (default) ban time
		#   2) with same start time and longer ban time
    #   3) with permanent ban time (-1)
		for tnew, btnew in (
			(1167605999.0,       None),
			(1167605999.0 + 100, None),
			(1167605999.0,       24*60*60),
			(1167605999.0,       -1),
		):
			ticket1 = BanTicket('193.168.0.128', 1167605999.0)
			ticket2 = BanTicket('193.168.0.128', tnew)
			if btnew is not None:
				ticket2.setBanTime(btnew)
			self.assertTrue(self.__banManager.addBanTicket(ticket1))
			self.assertFalse(self.__banManager.addBanTicket(ticket2))
			self.assertEqual(self.__banManager.size(), 1)
			# pop ticket and check it was prolonged :
			banticket = self.__banManager.getTicketByID(ticket2.getID())
			self.assertEqual(banticket.getEndOfBanTime(defBanTime), ticket2.getEndOfBanTime(defBanTime))
			self.assertTrue(banticket.getEndOfBanTime(defBanTime) > prevEndOfBanTime)
			prevEndOfBanTime = ticket1.getEndOfBanTime(defBanTime)
			# but the start time should not be changed (+ 100 is ignored):
			self.assertEqual(banticket.getTime(), 1167605999.0)
			# if prolong to permanent, it should also have permanent ban time:
			if btnew == -1:
				self.assertEqual(banticket.getBanTime(defBanTime), -1)

	def testInListOK(self):
		self.assertTrue(self.__banManager.addBanTicket(self.__ticket))
		ticket = BanTicket('193.168.0.128', 1167605999.0)
		self.assertTrue(self.__banManager._inBanList(ticket))

	def testInListNOK(self):
		self.assertTrue(self.__banManager.addBanTicket(self.__ticket))
		ticket = BanTicket('111.111.1.111', 1167605999.0)
		self.assertFalse(self.__banManager._inBanList(ticket))
		
	def testBanTimeIncr(self):
		ticket = BanTicket(self.__ticket.getIP(), self.__ticket.getTime())
		## increase twice and at end permanent:
		for i in (1000, 2000, -1):
			self.__banManager.addBanTicket(self.__ticket)
			ticket.setBanTime(i)
			self.assertFalse(self.__banManager.addBanTicket(ticket))
			self.assertEqual(str(self.__banManager.getTicketByID(ticket.getIP())), 
				"BanTicket: ip=%s time=%s bantime=%s bancount=0 #attempts=0 matches=[]" % (ticket.getIP(), ticket.getTime(), i))
		## after permanent, it should remain permanent ban time (-1):
		self.__banManager.addBanTicket(self.__ticket)
		ticket.setBanTime(-1)
		self.assertFalse(self.__banManager.addBanTicket(ticket))
		ticket.setBanTime(1000)
		self.assertFalse(self.__banManager.addBanTicket(ticket))
		self.assertEqual(str(self.__banManager.getTicketByID(ticket.getIP())), 
			"BanTicket: ip=%s time=%s bantime=%s bancount=0 #attempts=0 matches=[]" % (ticket.getIP(), ticket.getTime(), -1))

	def testUnban(self):
		btime = self.__banManager.getBanTime()
		stime = self.__ticket.getTime()
		self.assertTrue(self.__banManager.addBanTicket(self.__ticket))
		self.assertTrue(self.__banManager._inBanList(self.__ticket))
		self.assertEqual(self.__banManager.unBanList(stime), [])
		self.assertEqual(self.__banManager.unBanList(stime + btime + 1), [self.__ticket])
		self.assertEqual(self.__banManager.size(), 0)
		## again, but now we will prolong ban-time and then try to unban again (1st too early):
		self.assertTrue(self.__banManager.addBanTicket(self.__ticket))
		# prolong ban:
		ticket = BanTicket(self.__ticket.getID(), stime + 600)
		self.assertFalse(self.__banManager.addBanTicket(ticket))
		# try unban too early:
		self.assertEqual(len(self.__banManager.unBanList(stime + btime + 1)), 0)
		# try unban using correct time:
		self.assertEqual(len(self.__banManager.unBanList(stime + btime + 600 + 1)), 1)
		## again, but now we test removing tickets particular (to test < 2/3-rule):
		for i in range(5):
			ticket = BanTicket('193.168.0.%s' % i, stime)
			ticket.setBanTime(ticket.getBanTime(btime) + i*10)
			self.assertTrue(self.__banManager.addBanTicket(ticket))
		self.assertEqual(len(self.__banManager.unBanList(stime + btime + 1*10 + 1)), 2)
		self.assertEqual(len(self.__banManager.unBanList(stime + btime + 5*10 + 1)), 3)
		self.assertEqual(self.__banManager.size(), 0)

	def testUnbanPermanent(self):
		btime = self.__banManager.getBanTime()
		self.__banManager.setBanTime(-1)
		try:
			self.assertTrue(self.__banManager.addBanTicket(self.__ticket))
			self.assertTrue(self.__banManager._inBanList(self.__ticket))
			self.assertEqual(self.__banManager.unBanList(self.__ticket.getTime() + btime + 1), [])
			self.assertEqual(self.__banManager.size(), 1)
		finally:
			self.__banManager.setBanTime(btime)


class StatusExtendedCymruInfo(unittest.TestCase):
	def setUp(self):
		"""Call before every test case."""
		super(StatusExtendedCymruInfo, self).setUp()
		unittest.F2B.SkipIfNoNetwork()
		setUpMyTime()
		self.__ban_ip = "93.184.216.34"
		self.__asn = "15133"
		self.__country = "EU"
		self.__rir = "ripencc"
		ticket = BanTicket(self.__ban_ip, 1167605999.0)
		self.__banManager = BanManager()
		self.assertTrue(self.__banManager.addBanTicket(ticket))

	def tearDown(self):
		"""Call after every test case."""
		tearDownMyTime()

	available = True, None

	def _getBanListExtendedCymruInfo(self):
		tc = StatusExtendedCymruInfo
		if tc.available[0]:
			cymru_info = self.__banManager.getBanListExtendedCymruInfo(
				timeout=(2 if unittest.F2B.fast else 20))
		else:
			cymru_info = tc.available[1]
		if cymru_info.get("error"): # pragma: no cover - availability
			tc.available = False, cymru_info
			raise unittest.SkipTest('Skip test because service is not available: %s' % cymru_info["error"])
		return cymru_info


	def testCymruInfo(self):
		cymru_info = self._getBanListExtendedCymruInfo()
		self.assertDictEqual(cymru_info,
						  {"asn": [self.__asn],
						   "country": [self.__country],
						   "rir": [self.__rir]})

	def testCymruInfoASN(self):
		self.assertEqual(
			self.__banManager.geBanListExtendedASN(self._getBanListExtendedCymruInfo()),
			[self.__asn])

	def testCymruInfoCountry(self):
		self.assertEqual(
			self.__banManager.geBanListExtendedCountry(self._getBanListExtendedCymruInfo()),
			[self.__country])

	def testCymruInfoRIR(self):
		self.assertEqual(
			self.__banManager.geBanListExtendedRIR(self._getBanListExtendedCymruInfo()),
			[self.__rir])

	def testCymruInfoNxdomain(self):
		self.__banManager = BanManager()

		# non-existing IP
		ticket = BanTicket("0.0.0.0", 1167605999.0)
		self.assertTrue(self.__banManager.addBanTicket(ticket))
		cymru_info = self._getBanListExtendedCymruInfo()
		self.assertDictEqual(cymru_info,
						  {"asn": ["nxdomain"],
						   "country": ["nxdomain"],
						   "rir": ["nxdomain"]})

		# even for private IPs ASNs defined
		# Since it outputs for all active tickets we would get previous results
		# and new ones
		ticket = BanTicket("10.0.0.0", 1167606000.0)
		self.assertTrue(self.__banManager.addBanTicket(ticket))
		cymru_info = self._getBanListExtendedCymruInfo()
		self.assertDictEqual(dict((k, sorted(v)) for k, v in cymru_info.iteritems()),
						  {"asn": sorted(["nxdomain", "4565",]),
						   "country": sorted(["nxdomain", "unknown"]),
						   "rir": sorted(["nxdomain", "other"])})<|MERGE_RESOLUTION|>--- conflicted
+++ resolved
@@ -34,11 +34,8 @@
 class AddFailure(unittest.TestCase):
 	def setUp(self):
 		"""Call before every test case."""
-<<<<<<< HEAD
+		super(AddFailure, self).setUp()
 		setUpMyTime()
-=======
-		super(AddFailure, self).setUp()
->>>>>>> 96d404f0
 		self.__ticket = BanTicket('193.168.0.128', 1167605999.0)
 		self.__banManager = BanManager()
 
