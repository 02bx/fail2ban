# emacs: -*- mode: python; py-indent-offset: 4; indent-tabs-mode: t -*-
# vi: set ft=python sts=4 ts=4 sw=4 noet :

# This file is part of Fail2Ban.
#
# Fail2Ban is free software; you can redistribute it and/or modify
# it under the terms of the GNU General Public License as published by
# the Free Software Foundation; either version 2 of the License, or
# (at your option) any later version.
#
# Fail2Ban is distributed in the hope that it will be useful,
# but WITHOUT ANY WARRANTY; without even the implied warranty of
# MERCHANTABILITY or FITNESS FOR A PARTICULAR PURPOSE.  See the
# GNU General Public License for more details.
#
# You should have received a copy of the GNU General Public License
# along with Fail2Ban; if not, write to the Free Software
# Foundation, Inc., 51 Franklin Street, Fifth Floor, Boston, MA  02110-1301, USA.

# Author: Cyril Jaquier
# 

__author__ = "Cyril Jaquier"
__copyright__ = "Copyright (c) 2004 Cyril Jaquier"
__license__ = "GPL"

import os
import time
import tempfile

from ..server.action import CommandAction, CallingMap

from .utils import LogCaptureTestCase
from .utils import pid_exists

class CommandActionTest(LogCaptureTestCase):

	def setUp(self):
		"""Call before every test case."""
		self.__action = CommandAction(None, "Test")
		LogCaptureTestCase.setUp(self)

	def tearDown(self):
		"""Call after every test case."""
		LogCaptureTestCase.tearDown(self)
		self.__action.stop()

	def testSubstituteRecursiveTags(self):
		aInfo = {
			'HOST': "192.0.2.0",
			'ABC': "123 <HOST>",
			'xyz': "890 <ABC>",
		}
		# Recursion is bad
		self.assertFalse(CommandAction.substituteRecursiveTags({'A': '<A>'}))
		self.assertFalse(CommandAction.substituteRecursiveTags({'A': '<B>', 'B': '<A>'}))
		self.assertFalse(CommandAction.substituteRecursiveTags({'A': '<B>', 'B': '<C>', 'C': '<A>'}))
		# Unresolveable substition
		self.assertFalse(CommandAction.substituteRecursiveTags({'A': 'to=<B> fromip=<IP>', 'C': '<B>', 'B': '<C>', 'D': ''}))
		self.assertFalse(CommandAction.substituteRecursiveTags({'failregex': 'to=<honeypot> fromip=<IP>', 'sweet': '<honeypot>', 'honeypot': '<sweet>', 'ignoreregex': ''}))
		# missing tags are ok
		self.assertEqual(CommandAction.substituteRecursiveTags({'A': '<C>'}), {'A': '<C>'})
		self.assertEqual(CommandAction.substituteRecursiveTags({'A': '<C> <D> <X>','X':'fun'}), {'A': '<C> <D> fun', 'X':'fun'})
		self.assertEqual(CommandAction.substituteRecursiveTags({'A': '<C> <B>', 'B': 'cool'}), {'A': '<C> cool', 'B': 'cool'})
		# Escaped tags should be ignored
		self.assertEqual(CommandAction.substituteRecursiveTags({'A': '<matches> <B>', 'B': 'cool'}), {'A': '<matches> cool', 'B': 'cool'})
		# Multiple stuff on same line is ok
		self.assertEqual(CommandAction.substituteRecursiveTags({'failregex': 'to=<honeypot> fromip=<IP> evilperson=<honeypot>', 'honeypot': 'pokie', 'ignoreregex': ''}),
								{ 'failregex': "to=pokie fromip=<IP> evilperson=pokie",
									'honeypot': 'pokie',
									'ignoreregex': '',
								})
		# rest is just cool
		self.assertEqual(CommandAction.substituteRecursiveTags(aInfo),
								{ 'HOST': "192.0.2.0",
									'ABC': '123 192.0.2.0',
									'xyz': '890 123 192.0.2.0',
								})
		# obscure embedded case
		self.assertEqual(CommandAction.substituteRecursiveTags({'A': '<<PREF>HOST>', 'PREF': 'IPV4'}),
						 {'A': '<IPV4HOST>', 'PREF': 'IPV4'})
		self.assertEqual(CommandAction.substituteRecursiveTags({'A': '<<PREF>HOST>', 'PREF': 'IPV4', 'IPV4HOST': '1.2.3.4'}),
						 {'A': '1.2.3.4', 'PREF': 'IPV4', 'IPV4HOST': '1.2.3.4'})
		# more embedded within a string and two interpolations
		self.assertEqual(CommandAction.substituteRecursiveTags({'A': 'A <IP<PREF>HOST> B IP<PREF> C', 'PREF': 'V4', 'IPV4HOST': '1.2.3.4'}),
						 {'A': 'A 1.2.3.4 B IPV4 C', 'PREF': 'V4', 'IPV4HOST': '1.2.3.4'})

	def testReplaceTag(self):
		aInfo = {
			'HOST': "192.0.2.0",
			'ABC': "123",
			'xyz': "890",
		}
		self.assertEqual(
			self.__action.replaceTag("Text<br>text", aInfo),
			"Text\ntext")
		self.assertEqual(
			self.__action.replaceTag("Text <HOST> text", aInfo),
			"Text 192.0.2.0 text")
		self.assertEqual(
			self.__action.replaceTag("Text <xyz> text <ABC> ABC", aInfo),
			"Text 890 text 123 ABC")
		self.assertEqual(
			self.__action.replaceTag("<matches>",
				{'matches': "some >char< should \< be[ escap}ed&\n"}),
			"some \\>char\\< should \\\\\\< be\\[ escap\\}ed\\&\n")
		self.assertEqual(
			self.__action.replaceTag("<ipmatches>",
				{'ipmatches': "some >char< should \< be[ escap}ed&\n"}),
			"some \\>char\\< should \\\\\\< be\\[ escap\\}ed\\&\n")
		self.assertEqual(
			self.__action.replaceTag("<ipjailmatches>",
				{'ipjailmatches': "some >char< should \< be[ escap}ed&\n"}),
			"some \\>char\\< should \\\\\\< be\\[ escap\\}ed\\&\n")

		# Recursive
		aInfo["ABC"] = "<xyz>"
		self.assertEqual(
			self.__action.replaceTag("Text <xyz> text <ABC> ABC", aInfo),
			"Text 890 text 890 ABC")

		# Callable
		self.assertEqual(
			self.__action.replaceTag("09 <matches> 11",
				CallingMap(matches=lambda: str(10))),
			"09 10 11")

		# As tag not present, therefore callable should not be called
		# Will raise ValueError if it is
		self.assertEqual(
			self.__action.replaceTag("abc",
				CallingMap(matches=lambda: int("a"))), "abc")

	def testExecuteActionBan(self):
		self.__action.actionstart = "touch /tmp/fail2ban.test"
		self.assertEqual(self.__action.actionstart, "touch /tmp/fail2ban.test")
		self.__action.actionstop = "rm -f /tmp/fail2ban.test"
		self.assertEqual(self.__action.actionstop, 'rm -f /tmp/fail2ban.test')
		self.__action.actionban = "echo -n"
		self.assertEqual(self.__action.actionban, 'echo -n')
		self.__action.actioncheck = "[ -e /tmp/fail2ban.test ]"
		self.assertEqual(self.__action.actioncheck, '[ -e /tmp/fail2ban.test ]')
		self.__action.actionunban = "true"
		self.assertEqual(self.__action.actionunban, 'true')

		self.assertFalse(self._is_logged('returned'))
		# no action was actually executed yet

		self.__action.ban({'ip': None})
		self.assertTrue(self._is_logged('Invariant check failed'))
		self.assertTrue(self._is_logged('returned successfully'))

	def testExecuteActionEmptyUnban(self):
		self.__action.actionunban = ""
		self.__action.unban({})
		self.assertTrue(self._is_logged('Nothing to do'))

	def testExecuteActionStartCtags(self):
		self.__action.HOST = "192.0.2.0"
		self.__action.actionstart = "touch /tmp/fail2ban.test.<HOST>"
		self.__action.actionstop = "rm -f /tmp/fail2ban.test.<HOST>"
		self.__action.actioncheck = "[ -e /tmp/fail2ban.test.192.0.2.0 ]"
		self.__action.start()

	def testExecuteActionCheckRestoreEnvironment(self):
		self.__action.actionstart = ""
		self.__action.actionstop = "rm -f /tmp/fail2ban.test"
		self.__action.actionban = "rm /tmp/fail2ban.test"
		self.__action.actioncheck = "[ -e /tmp/fail2ban.test ]"
		self.assertRaises(RuntimeError, self.__action.ban, {'ip': None})
		self.assertTrue(self._is_logged('Unable to restore environment'))

	def testExecuteActionChangeCtags(self):
		self.assertRaises(AttributeError, getattr, self.__action, "ROST")
		self.__action.ROST = "192.0.2.0"
		self.assertEqual(self.__action.ROST,"192.0.2.0")

	def testExecuteActionUnbanAinfo(self):
		aInfo = {
			'ABC': "123",
		}
		self.__action.actionban = "touch /tmp/fail2ban.test.123"
		self.__action.actionunban = "rm /tmp/fail2ban.test.<ABC>"
		self.__action.ban(aInfo)
		self.__action.unban(aInfo)

	def testExecuteActionStartEmpty(self):
		self.__action.actionstart = ""
		self.__action.start()
		self.assertTrue(self._is_logged('Nothing to do'))

	def testExecuteIncorrectCmd(self):
		CommandAction.executeCmd('/bin/ls >/dev/null\nbogusXXX now 2>/dev/null')
		self.assertTrue(self._is_logged('HINT on 127: "Command not found"'))

	def testExecuteTimeout(self):
		stime = time.time()
		# Should take a minute
		self.assertFalse(CommandAction.executeCmd('sleep 60', timeout=2))
		# give a test still 1 second, because system could be too busy
		self.assertTrue(time.time() >= stime + 2 and time.time() <= stime + 3)
		self.assertTrue(self._is_logged('sleep 60 -- timed out after 2 seconds')
			or self._is_logged('sleep 60 -- timed out after 3 seconds'))
		self.assertTrue(self._is_logged('sleep 60 -- killed with SIGTERM'))

	def testExecuteTimeoutWithNastyChildren(self):
		# temporary file for a nasty kid shell script
		tmpFilename = tempfile.mktemp(".sh", "fail2ban_")
		# Create a nasty script which would hang there for a while
		with open(tmpFilename, 'w') as f:
			f.write("""#!/bin/bash
		trap : HUP EXIT TERM

		echo "$$" > %s.pid
		echo "my pid $$ . sleeping lo-o-o-ong"
		sleep 10000
		""" % tmpFilename)

		def getnastypid():
			with open(tmpFilename + '.pid') as f:
				return int(f.read())

		# First test if can kill the bastard
<<<<<<< HEAD
		self.assertFalse(CommandAction.executeCmd(
		                 'bash %s' % tmpFilename, timeout=.1))
		# Verify that the proccess itself got killed
=======
		self.assertRaises(
			RuntimeError, CommandAction.executeCmd, 'bash %s' % tmpFilename, timeout=.1)
		# Verify that the process itself got killed
>>>>>>> bfa286b8
		self.assertFalse(pid_exists(getnastypid()))  # process should have been killed
		self.assertTrue(self._is_logged('timed out'))
		self.assertTrue(self._is_logged('killed with SIGTERM'))

		# A bit evolved case even though, previous test already tests killing children processes
<<<<<<< HEAD
		self.assertFalse(CommandAction.executeCmd(
			'out=`bash %s`; echo ALRIGHT' % tmpFilename, timeout=.2))
		# Verify that the proccess itself got killed
=======
		self.assertRaises(
			RuntimeError, CommandAction.executeCmd, 'out=`bash %s`; echo ALRIGHT' % tmpFilename,
			timeout=.2)
		# Verify that the process itself got killed
>>>>>>> bfa286b8
		self.assertFalse(pid_exists(getnastypid()))
		self.assertTrue(self._is_logged('timed out'))
		self.assertTrue(self._is_logged('killed with SIGTERM'))

		os.unlink(tmpFilename)
		os.unlink(tmpFilename + '.pid')


	def testCaptureStdOutErr(self):
		CommandAction.executeCmd('echo "How now brown cow"')
		self.assertTrue(self._is_logged("'How now brown cow\\n'"))
		CommandAction.executeCmd(
			'echo "The rain in Spain stays mainly in the plain" 1>&2')
		self.assertTrue(self._is_logged(
			"'The rain in Spain stays mainly in the plain\\n'"))

	def testCallingMap(self):
		mymap = CallingMap(callme=lambda: str(10), error=lambda: int('a'),
			dontcallme= "string", number=17)

		# Should work fine
		self.assertEqual(
			"%(callme)s okay %(dontcallme)s %(number)i" % mymap,
			"10 okay string 17")
		# Error will now trip, demonstrating delayed call
		self.assertRaises(ValueError, lambda x: "%(error)i" % x, mymap)<|MERGE_RESOLUTION|>--- conflicted
+++ resolved
@@ -221,30 +221,17 @@
 				return int(f.read())
 
 		# First test if can kill the bastard
-<<<<<<< HEAD
 		self.assertFalse(CommandAction.executeCmd(
 		                 'bash %s' % tmpFilename, timeout=.1))
-		# Verify that the proccess itself got killed
-=======
-		self.assertRaises(
-			RuntimeError, CommandAction.executeCmd, 'bash %s' % tmpFilename, timeout=.1)
 		# Verify that the process itself got killed
->>>>>>> bfa286b8
 		self.assertFalse(pid_exists(getnastypid()))  # process should have been killed
 		self.assertTrue(self._is_logged('timed out'))
 		self.assertTrue(self._is_logged('killed with SIGTERM'))
 
 		# A bit evolved case even though, previous test already tests killing children processes
-<<<<<<< HEAD
 		self.assertFalse(CommandAction.executeCmd(
 			'out=`bash %s`; echo ALRIGHT' % tmpFilename, timeout=.2))
-		# Verify that the proccess itself got killed
-=======
-		self.assertRaises(
-			RuntimeError, CommandAction.executeCmd, 'out=`bash %s`; echo ALRIGHT' % tmpFilename,
-			timeout=.2)
 		# Verify that the process itself got killed
->>>>>>> bfa286b8
 		self.assertFalse(pid_exists(getnastypid()))
 		self.assertTrue(self._is_logged('timed out'))
 		self.assertTrue(self._is_logged('killed with SIGTERM'))
