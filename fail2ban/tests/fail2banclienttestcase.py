# emacs: -*- mode: python; py-indent-offset: 4; indent-tabs-mode: t -*-
# vi: set ft=python sts=4 ts=4 sw=4 noet :

# This file is part of Fail2Ban.
#
# Fail2Ban is free software; you can redistribute it and/or modify
# it under the terms of the GNU General Public License as published by
# the Free Software Foundation; either version 2 of the License, or
# (at your option) any later version.
#
# Fail2Ban is distributed in the hope that it will be useful,
# but WITHOUT ANY WARRANTY; without even the implied warranty of
# MERCHANTABILITY or FITNESS FOR A PARTICULAR PURPOSE.  See the
# GNU General Public License for more details.
#
# You should have received a copy of the GNU General Public License
# along with Fail2Ban; if not, write to the Free Software
# Foundation, Inc., 51 Franklin Street, Fifth Floor, Boston, MA  02110-1301, USA.

# Fail2Ban developers

__author__ = "Serg Brester"
__copyright__ = "Copyright (c) 2014- Serg G. Brester (sebres), 2008- Fail2Ban Contributors"
__license__ = "GPL"

import fileinput
import os
import re
import sys
import time
import signal
import unittest

from os.path import join as pjoin, isdir, isfile, exists, dirname
from functools import wraps
from threading import Thread

from ..client import fail2banclient, fail2banserver, fail2bancmdline
from ..client.fail2bancmdline import Fail2banCmdLine
from ..client.fail2banclient import exec_command_line as _exec_client, CSocket, VisualWait
from ..client.fail2banserver import Fail2banServer, exec_command_line as _exec_server
from .. import protocol
from ..server import server
from ..server.mytime import MyTime
from ..server.utils import Utils
from .utils import LogCaptureTestCase, logSys as DefLogSys, with_tmpdir, shutil, logging, \
	STOCK, CONFIG_DIR as STOCK_CONF_DIR, TEST_NOW, tearDownMyTime

from ..helpers import getLogger

# Gets the instance of the logger.
logSys = getLogger(__name__)

CLIENT = "fail2ban-client"
SERVER = "fail2ban-server"
BIN = dirname(Fail2banServer.getServerPath())

MAX_WAITTIME = unittest.F2B.maxWaitTime(unittest.F2B.MAX_WAITTIME)
MID_WAITTIME = unittest.F2B.maxWaitTime(unittest.F2B.MID_WAITTIME)

##
# Several wrappers and settings for proper testing:
#

fail2bancmdline.MAX_WAITTIME = MAX_WAITTIME - 1

fail2bancmdline.logSys = \
fail2banclient.logSys = \
fail2banserver.logSys = logSys

SRV_DEF_LOGTARGET = server.DEF_LOGTARGET
SRV_DEF_LOGLEVEL = server.DEF_LOGLEVEL

def _test_output(*args):
	logSys.info(args[0])
fail2bancmdline.output = \
fail2banclient.output = \
fail2banserver.output = \
protocol.output = _test_output

def _time_shift(shift):
	# jump to the future (+shift minutes):
	logSys.debug("===>>> time shift + %s min", shift)
	MyTime.setTime(MyTime.time() + shift*60)


Observers = server.Observers

def _observer_wait_idle():
	"""Helper to wait observer becomes idle"""
	if Observers.Main is not None:
		Observers.Main.wait_empty(MID_WAITTIME)
		Observers.Main.wait_idle(MID_WAITTIME / 5)

def _observer_wait_before_incrban(cond, timeout=MID_WAITTIME):
	"""Helper to block observer before increase bantime until some condition gets true"""
	if Observers.Main is not None:
		# switch ban handler:
		_obs_banFound = Observers.Main.banFound
		def _banFound(*args, **kwargs):
			# restore original handler:
			Observers.Main.banFound = _obs_banFound
			# wait for:
			logSys.debug('  [Observer::banFound] *** observer blocked for test')
			Utils.wait_for(cond, timeout)
			logSys.debug('  [Observer::banFound] +++ observer runs again')
			# original banFound:
			_obs_banFound(*args, **kwargs)
		Observers.Main.banFound = _banFound

#
# Mocking .exit so we could test its correct operation.
# Two custom exceptions will be assessed to be raised in the tests
#

class ExitException(fail2bancmdline.ExitException):
	"""Exception upon a normal exit"""
	pass


class FailExitException(fail2bancmdline.ExitException):
	"""Exception upon abnormal exit"""
	pass


SUCCESS = ExitException
FAILED = FailExitException

INTERACT = []


def _test_input_command(*args):
	if len(INTERACT):
		#logSys.debug('--- interact command: %r', INTERACT[0])
		return INTERACT.pop(0)
	else:
		return "exit"

fail2banclient.input_command = _test_input_command

# prevents change logging params, log capturing, etc:
fail2bancmdline.PRODUCTION = \
fail2banserver.PRODUCTION = False

_out_file = LogCaptureTestCase.dumpFile

def _write_file(fn, mode, *lines):
	f = open(fn, mode)
	f.write('\n'.join(lines)+('\n' if lines else ''))
	f.close()

def _read_file(fn):
	f = None
	try:
		f = open(fn)
		return f.read()
	finally:
		if f is not None:
			f.close()


def _start_params(tmp, use_stock=False, use_stock_cfg=None, 
	logtarget="/dev/null", db=":memory:", f2b_local=(), jails=("",), 
	create_before_start=None,
):
	cfg = pjoin(tmp, "config")
	if db == 'auto':
		db = pjoin(tmp, "f2b-db.sqlite3")
	j_conf = 'jail.conf'
	if use_stock and STOCK:
		# copy config (sub-directories as alias):
		def ig_dirs(dir, files):
			"""Filters list of 'files' to contain only directories (under dir)"""
			return [f for f in files if isdir(pjoin(dir, f))]
		shutil.copytree(STOCK_CONF_DIR, cfg, ignore=ig_dirs)
		if use_stock_cfg is None: use_stock_cfg = ('action.d', 'filter.d')
		# replace fail2ban params (database with memory):
		r = re.compile(r'^dbfile\s*=')
		for line in fileinput.input(pjoin(cfg, "fail2ban.conf"), inplace=True):
			line = line.rstrip('\n')
			if r.match(line):
				line = "dbfile = :memory:"
			print(line)
		# replace jail params (polling as backend to be fast in initialize):
		r = re.compile(r'^backend\s*=')
		for line in fileinput.input(pjoin(cfg, "jail.conf"), inplace=True):
			line = line.rstrip('\n')
			if r.match(line):
				line = "backend = polling"
			print(line)
		# jails to local:
		j_conf = 'jail.local' if jails else ''
	else:
		# just empty config directory without anything (only fail2ban.conf/jail.conf):
		os.mkdir(cfg)
		_write_file(pjoin(cfg, "fail2ban.conf"), "w",
			"[Definition]",
			"loglevel = INFO",
			"logtarget = " + logtarget.replace('%', '%%'),
			"syslogsocket = auto",
			"socket = " + pjoin(tmp, "f2b.sock"),
			"pidfile = " + pjoin(tmp, "f2b.pid"),
			"backend = polling",
			"dbfile = " + db,
			"dbmaxmatches = 100",
			"dbpurgeage = 1d",
			"",
		)
	# write jails (local or conf):
	if j_conf:
		_write_file(pjoin(cfg, j_conf), "w",
			*((
				"[INCLUDES]", "",
			  "[DEFAULT]", "tmp = " + tmp, "",
			)+jails)
		)
	if f2b_local:
		_write_file(pjoin(cfg, "fail2ban.local"), "w", *f2b_local)
	if unittest.F2B.log_level < logging.DEBUG: # pragma: no cover
		_out_file(pjoin(cfg, "fail2ban.conf"))
		_out_file(pjoin(cfg, "jail.conf"))
		if f2b_local:
			_out_file(pjoin(cfg, "fail2ban.local"))
		if j_conf and j_conf != "jail.conf":
			_out_file(pjoin(cfg, j_conf))

	# link stock actions and filters:
	if use_stock_cfg and STOCK:
		for n in use_stock_cfg:
			os.symlink(os.path.abspath(pjoin(STOCK_CONF_DIR, n)), pjoin(cfg, n))
	if create_before_start:
		for n in create_before_start:
			_write_file(n % {'tmp': tmp}, 'w', '')
	# parameters (sock/pid and config, increase verbosity, set log, etc.):
	vvv, llev = (), "INFO"
	if unittest.F2B.log_level < logging.INFO: # pragma: no cover
		llev = str(unittest.F2B.log_level)
		if unittest.F2B.verbosity > 1:
			vvv = ("-" + "v"*unittest.F2B.verbosity,)
	llev = vvv + ("--loglevel", llev)
	return (
		"-c", cfg, "-s", pjoin(tmp, "f2b.sock"), "-p", pjoin(tmp, "f2b.pid"),
		"--logtarget", logtarget,) + llev + ("--syslogsocket", "auto",
		"--timeout", str(fail2bancmdline.MAX_WAITTIME),
	)

def _inherited_log(startparams):
	try:
		return startparams[startparams.index('--logtarget')+1] == 'INHERITED'
	except ValueError:
		return False

def _get_pid_from_file(pidfile):
	pid = None
	try:
		pid = _read_file(pidfile)
		pid = re.match(r'\S+', pid).group()
		return int(pid)
	except Exception as e: # pragma: no cover
		logSys.debug(e)
	return pid

def _kill_srv(pidfile):
	logSys.debug("cleanup: %r", (pidfile, isdir(pidfile)))
	if isdir(pidfile):
		piddir = pidfile
		pidfile = pjoin(piddir, "f2b.pid")
		if not isfile(pidfile): # pragma: no cover
			pidfile = pjoin(piddir, "fail2ban.pid")

	# output log in heavydebug (to see possible start errors):
	if unittest.F2B.log_level < logging.DEBUG: # pragma: no cover
		logfile = pjoin(piddir, "f2b.log")
		if isfile(logfile):
			_out_file(logfile)
		else:
			logSys.log(5, 'no logfile %r', logfile)

	if not isfile(pidfile):
		logSys.debug("cleanup: no pidfile for %r", piddir)
		return True

	logSys.debug("cleanup pidfile: %r", pidfile)
	pid = _get_pid_from_file(pidfile)
	if pid is None: # pragma: no cover
		return False

	try:
		logSys.debug("cleanup pid: %r", pid)
		if pid <= 0 or pid == os.getpid(): # pragma: no cover
			raise ValueError('pid %s of %s is invalid' % (pid, pidfile))
		if not Utils.pid_exists(pid):
			return True
		## try to properly stop (have signal handler):
		os.kill(pid, signal.SIGTERM)
		## check still exists after small timeout:
		if not Utils.wait_for(lambda: not Utils.pid_exists(pid), 1):
			## try to kill hereafter:
			os.kill(pid, signal.SIGKILL)
		logSys.debug("cleanup: kill ready")
		return not Utils.pid_exists(pid)
	except Exception as e: # pragma: no cover
		logSys.exception(e)
	return True


def with_kill_srv(f):
	"""Helper to decorate tests which receive in the last argument tmpdir to pass to kill_srv

	To be used in tandem with @with_tmpdir
	"""
	@wraps(f)
	def wrapper(self, *args):
		pidfile = args[-1]
		try:
			return f(self, *args)
		finally:
			_kill_srv(pidfile)
	return wrapper

def with_foreground_server_thread(startextra={}):
	"""Helper to decorate tests uses foreground server (as thread), started directly in test-cases

	To be used only in subclasses
	"""
	def _deco_wrapper(f):
		@with_tmpdir
		@wraps(f)
		def wrapper(self, tmp, *args, **kwargs):
			th = None
			phase = dict()
			try:
				# started directly here, so prevent overwrite test cases logger with "INHERITED"
				startparams = _start_params(tmp, logtarget="INHERITED", **startextra)
				# because foreground block execution - start it in thread:
				th = Thread(
					name="_TestCaseWorker",
					target=self._testStartForeground,
					args=(tmp, startparams, phase)
				)
				th.daemon = True
				th.start()
				# to wait for end of server, default accept any exit code, because multi-threaded, 
				# thus server can exit in-between...
				def _stopAndWaitForServerEnd(code=(SUCCESS, FAILED)):
					tearDownMyTime()
					# if seems to be down - try to catch end phase (wait a bit for end:True to recognize down state):
					if not phase.get('end', None) and not os.path.exists(pjoin(tmp, "f2b.pid")):
						Utils.wait_for(lambda: phase.get('end', None) is not None, MID_WAITTIME)
					# stop (if still running):
					if not phase.get('end', None):
						self.execCmd(code, startparams, "stop")
						# wait for end sign:
						Utils.wait_for(lambda: phase.get('end', None) is not None, MAX_WAITTIME)
						self.assertTrue(phase.get('end', None))
						self.assertLogged("Shutdown successful", "Exiting Fail2ban", all=True, wait=MAX_WAITTIME)
					# set to NOP: avoid dual call
					self.stopAndWaitForServerEnd = lambda *args, **kwargs: None
				self.stopAndWaitForServerEnd = _stopAndWaitForServerEnd
				# wait for start thread:
				Utils.wait_for(lambda: phase.get('start', None) is not None, MAX_WAITTIME)
				self.assertTrue(phase.get('start', None))
				# wait for server (socket and ready):
				self._wait_for_srv(tmp, True, startparams=startparams, phase=phase)
				DefLogSys.info('=== within server: begin ===')
				self.pruneLog()
				# several commands to server in body of decorated function:
				return f(self, tmp, startparams, *args, **kwargs)
			except Exception as e: # pragma: no cover
				print('=== Catch an exception: %s' % e)
				log = self.getLog()
				if log:
					print('=== Error of server, log: ===\n%s===' % log)
					self.pruneLog()
				raise
			finally:
				if th:
					# wait for server end (if not yet already exited):
					DefLogSys.info('=== within server: end.  ===')
					self.pruneLog()
					self.stopAndWaitForServerEnd()
					# we start client/server directly in current process (new thread),
					# so don't kill (same process) - if success, just wait for end of worker:
					if phase.get('end', None):
						th.join()
				tearDownMyTime()
		return wrapper
	return _deco_wrapper


class Fail2banClientServerBase(LogCaptureTestCase):

	_orig_exit = Fail2banCmdLine._exit

	def _setLogLevel(self, *args, **kwargs):
		pass

	def setUp(self):
		"""Call before every test case."""
		LogCaptureTestCase.setUp(self)
		# prevent to switch the logging in the test cases (use inherited one):
		server.DEF_LOGTARGET = "INHERITED"
		server.DEF_LOGLEVEL = DefLogSys.level
		Fail2banCmdLine._exit = staticmethod(self._test_exit)

	def tearDown(self):
		"""Call after every test case."""
		Fail2banCmdLine._exit = self._orig_exit
		# restore server log target:
		server.DEF_LOGTARGET = SRV_DEF_LOGTARGET
		server.DEF_LOGLEVEL = SRV_DEF_LOGLEVEL
		LogCaptureTestCase.tearDown(self)
		tearDownMyTime()

	@staticmethod
	def _test_exit(code=0):
		if code == 0:
			raise ExitException()
		else:
			raise FailExitException()

	def _wait_for_srv(self, tmp, ready=True, startparams=None, phase=None):
		if not phase: phase = {}
		try:
			sock = pjoin(tmp, "f2b.sock")
			# wait for server (socket):
			ret = Utils.wait_for(lambda: phase.get('end') or exists(sock), MAX_WAITTIME)
			if not ret or phase.get('end'): # pragma: no cover - test-failure case only
				raise Exception(
					'Unexpected: Socket file does not exists.\nStart failed: %r'
					% (startparams,)
				)
			if ready:
				# wait for communication with worker ready:
				ret = Utils.wait_for(lambda: "Server ready" in self.getLog(), MAX_WAITTIME)
				if not ret: # pragma: no cover - test-failure case only
					raise Exception(
						'Unexpected: Server ready was not found, phase %r.\nStart failed: %r'
						% (phase, startparams,)
					)
		except:  # pragma: no cover
			if _inherited_log(startparams):
				print('=== Error by wait fot server, log: ===\n%s===' % self.getLog())
				self.pruneLog()
			log = pjoin(tmp, "f2b.log")
			if isfile(log):
				_out_file(log)
			elif not _inherited_log(startparams):
				logSys.debug("No log file %s to examine details of error", log)
			raise

	def execCmd(self, exitType, startparams, *args):
		self.assertRaises(exitType, self.exec_command_line[0],
			(self.exec_command_line[1:] + startparams + args))

	def execCmdDirect(self, startparams, *args):
		sock = startparams[startparams.index('-s')+1]
		s = CSocket(sock)
		try:
			return s.send(args)
		finally:
			s.close()

	#
	# Common tests
	#
	def _testStartForeground(self, tmp, startparams, phase):
		# start and wait to end (foreground):
		logSys.debug("start of test worker")
		phase['start'] = True
		try:
			self.execCmd(SUCCESS, ("-f",) + startparams, "start")
		finally:
			# end :
			phase['start'] = False
			phase['end'] = True
			logSys.debug("end of test worker")

	@with_foreground_server_thread(startextra={'f2b_local':(
			"[Thread]",
			"stacksize = 128"
			"",
		)})
	def testStartForeground(self, tmp, startparams):
		# check thread options were set:
		self.pruneLog()
		self.execCmd(SUCCESS, startparams, "get", "thread")
		self.assertLogged("{'stacksize': 128}")
		# several commands to server:
		self.execCmd(SUCCESS, startparams, "ping")
		self.execCmd(FAILED, startparams, "~~unknown~cmd~failed~~")
		self.execCmd(SUCCESS, startparams, "echo", "TEST-ECHO")


class Fail2banClientTest(Fail2banClientServerBase):

	exec_command_line = (_exec_client, CLIENT,)

	def testConsistency(self):
		self.assertTrue(isfile(pjoin(BIN, CLIENT)))
		self.assertTrue(isfile(pjoin(BIN, SERVER)))

	def testClientUsage(self):
		self.execCmd(SUCCESS, (), "-h")
		self.assertLogged("Usage: " + CLIENT)
		self.assertLogged("Report bugs to ")
		self.pruneLog()
		self.execCmd(SUCCESS, (), "-V")
		self.assertLogged(fail2bancmdline.normVersion())
		self.pruneLog()
		self.execCmd(SUCCESS, (), "-vq", "--version")
		self.assertLogged("Fail2Ban v" + fail2bancmdline.version)
		self.pruneLog()
		self.execCmd(SUCCESS, (), "--str2sec", "1d12h30m")
		self.assertLogged("131400")

	@with_tmpdir
	def testClientDump(self, tmp):
		# use here the stock configuration (if possible)
		startparams = _start_params(tmp, True)
		self.execCmd(SUCCESS, startparams, "-vvd")
		self.assertLogged("Loading files")
		self.assertLogged("['set', 'logtarget',")
		self.pruneLog()
		# pretty dump:
		self.execCmd(SUCCESS, startparams, "--dp")
		self.assertLogged("['set', 'logtarget',")
		
	@with_tmpdir
	@with_kill_srv
	def testClientStartBackgroundInside(self, tmp):
		# use once the stock configuration (to test starting also)
		startparams = _start_params(tmp, True)
		# start:
		self.execCmd(SUCCESS, ("-b",) + startparams, "start")
		# wait for server (socket and ready):
		self._wait_for_srv(tmp, True, startparams=startparams)
		self.assertLogged("Server ready")
		self.assertLogged("Exit with code 0")
		try:
			self.execCmd(SUCCESS, startparams, "echo", "TEST-ECHO")
			self.execCmd(FAILED, startparams, "~~unknown~cmd~failed~~")
			self.pruneLog()
			# start again (should fail):
			self.execCmd(FAILED, ("-b",) + startparams, "start")
			self.assertLogged("Server already running")
		finally:
			self.pruneLog()
			# stop:
			self.execCmd(SUCCESS, startparams, "stop")
			self.assertLogged("Shutdown successful")
			self.assertLogged("Exit with code 0")

		self.pruneLog()
		# stop again (should fail):
		self.execCmd(FAILED, startparams, "stop")
		self.assertLogged("Failed to access socket path")
		self.assertLogged("Is fail2ban running?")

	@with_tmpdir
	@with_kill_srv
	def testClientStartBackgroundCall(self, tmp):
		global INTERACT
		startparams = _start_params(tmp, logtarget=pjoin(tmp, "f2b.log"))
		# if fast, start server process from client started direct here:
		if unittest.F2B.fast: # pragma: no cover
			self.execCmd(SUCCESS, startparams + ("start",))
		else:
			# start (in new process, using the same python version):
			cmd = (sys.executable, pjoin(BIN, CLIENT))
			logSys.debug('Start %s ...', cmd)
			cmd = cmd + startparams + ("--async", "start",)
			ret = Utils.executeCmd(cmd, timeout=MAX_WAITTIME, shell=False, output=True)
			self.assertTrue(len(ret) and ret[0])
			# wait for server (socket and ready):
			self._wait_for_srv(tmp, True, startparams=cmd)
		self.assertLogged("Server ready")
		self.pruneLog()
		try:
			# echo from client (inside):
			self.execCmd(SUCCESS, startparams, "echo", "TEST-ECHO")
			self.assertLogged("TEST-ECHO")
			self.assertLogged("Exit with code 0")
			self.pruneLog()
			# test ping timeout:
			self.execCmd(SUCCESS, startparams, "ping", "0.1")
			self.assertLogged("Server replied: pong")
			self.pruneLog()
			# python 3 seems to bypass such short timeouts also, 
			# so suspend/resume server process and test between it...
			pid = _get_pid_from_file(pjoin(tmp, "f2b.pid"))
			try:
				# suspend:
				os.kill(pid, signal.SIGSTOP); # or SIGTSTP?
				time.sleep(Utils.DEFAULT_SHORT_INTERVAL)
				# test ping with short timeout:
				self.execCmd(FAILED, startparams, "ping", "1e-10")
			finally:
				# resume:
				os.kill(pid, signal.SIGCONT)
			self.assertLogged("timed out")
			self.pruneLog()
			# interactive client chat with started server:
			INTERACT += [
				"echo INTERACT-ECHO",
				"status",
				"exit"
			]
			self.execCmd(SUCCESS, startparams, "-i")
			self.assertLogged("INTERACT-ECHO")
			self.assertLogged("Status", "Number of jail:")
			self.assertLogged("Exit with code 0")
			self.pruneLog()
			# test reload and restart over interactive client:
			INTERACT += [
				"reload",
				"restart",
				"exit"
			]
			self.execCmd(SUCCESS, startparams, "-i")
			self.assertLogged("Reading config files:")
			self.assertLogged("Shutdown successful")
			self.assertLogged("Server ready")
			self.assertLogged("Exit with code 0")
			self.pruneLog()
			# test reload missing jail (interactive):
			INTERACT += [
				"reload ~~unknown~jail~fail~~",
				"exit"
			]
			self.execCmd(SUCCESS, startparams, "-i")
			self.assertLogged("Failed during configuration: No section: '~~unknown~jail~fail~~'")
			self.pruneLog()
			# test reload missing jail (direct):
			self.execCmd(FAILED, startparams, "reload", "~~unknown~jail~fail~~")
			self.assertLogged("Failed during configuration: No section: '~~unknown~jail~fail~~'")
			self.assertLogged("Exit with code 255")
			self.pruneLog()
		finally:
			self.pruneLog()
			# stop:
			self.execCmd(SUCCESS, startparams, "stop")
			self.assertLogged("Shutdown successful")
			self.assertLogged("Exit with code 0")

	@with_tmpdir
	@with_kill_srv
	def testClientFailStart(self, tmp):
		# started directly here, so prevent overwrite test cases logger with "INHERITED"
		startparams = _start_params(tmp, logtarget="INHERITED")

		## wrong config directory
		self.execCmd(FAILED, (),
			"--async", "-c", pjoin(tmp, "miss"), "start")
		self.assertLogged("Base configuration directory " + pjoin(tmp, "miss") + " does not exist")
		self.pruneLog()

		## wrong socket
		self.execCmd(FAILED, (),
			"--async", "-c", pjoin(tmp, "config"), "-s", pjoin(tmp, "miss/f2b.sock"), "start")
		self.assertLogged("There is no directory " + pjoin(tmp, "miss") + " to contain the socket file")
		self.pruneLog()

		## not running
		self.execCmd(FAILED, (),
			"-c", pjoin(tmp, "config"), "-s", pjoin(tmp, "f2b.sock"), "reload")
		self.assertLogged("Could not find server")
		self.pruneLog()

		## already exists:
		open(pjoin(tmp, "f2b.sock"), 'a').close()
		self.execCmd(FAILED, (),
			"--async", "-c", pjoin(tmp, "config"), "-s", pjoin(tmp, "f2b.sock"), "start")
		self.assertLogged("Fail2ban seems to be in unexpected state (not running but the socket exists)")
		self.pruneLog()
		os.remove(pjoin(tmp, "f2b.sock"))

		## wrong option:
		self.execCmd(FAILED, (), "-s")
		self.assertLogged("Usage: ")
		self.pruneLog()

	@with_tmpdir
	def testClientFailCommands(self, tmp):
		# started directly here, so prevent overwrite test cases logger with "INHERITED"
		startparams = _start_params(tmp, logtarget="INHERITED")

		# not started:
		self.execCmd(FAILED, startparams,
			"reload", "jail")
		self.assertLogged("Could not find server")
		self.pruneLog()

		# unexpected arg:
		self.execCmd(FAILED, startparams,
			"--async", "reload", "--xxx", "jail")
		self.assertLogged("Unexpected argument(s) for reload:")
		self.pruneLog()


	def testVisualWait(self):
		sleeptime = 0.035
		for verbose in (2, 0):
			cntr = 15
			with VisualWait(verbose, 5) as vis:
				while cntr:
					vis.heartbeat()
					if verbose and not unittest.F2B.fast:
						time.sleep(sleeptime)
					cntr -= 1


class Fail2banServerTest(Fail2banClientServerBase):

	exec_command_line = (_exec_server, SERVER,)

	def testServerUsage(self):
		self.execCmd(SUCCESS, (), "-h")
		self.assertLogged("Usage: " + SERVER)
		self.assertLogged("Report bugs to ")

	@with_tmpdir
	@with_kill_srv
	def testServerStartBackground(self, tmp):
		# to prevent fork of test-cases process, start server in background via command:
		startparams = _start_params(tmp, logtarget=pjoin(tmp, "f2b.log"))
		# start (in new process, using the same python version):
		cmd = (sys.executable, pjoin(BIN, SERVER))
		logSys.debug('Start %s ...', cmd)
		cmd = cmd + startparams + ("-b",)
		ret = Utils.executeCmd(cmd, timeout=MAX_WAITTIME, shell=False, output=True)
		self.assertTrue(len(ret) and ret[0])
		# wait for server (socket and ready):
		self._wait_for_srv(tmp, True, startparams=cmd)
		self.assertLogged("Server ready")
		self.pruneLog()
		try:
			self.execCmd(SUCCESS, startparams, "echo", "TEST-ECHO")
			self.execCmd(FAILED, startparams, "~~unknown~cmd~failed~~")
		finally:
			self.pruneLog()
			# stop:
			self.execCmd(SUCCESS, startparams, "stop")
			self.assertLogged("Shutdown successful")
			self.assertLogged("Exit with code 0")

	@with_tmpdir
	@with_kill_srv
	def testServerFailStart(self, tmp):
		# started directly here, so prevent overwrite test cases logger with "INHERITED"
		startparams = _start_params(tmp, logtarget="INHERITED")

		## wrong config directory
		self.execCmd(FAILED, (),
			"-c", pjoin(tmp, "miss"))
		self.assertLogged("Base configuration directory " + pjoin(tmp, "miss") + " does not exist")
		self.pruneLog()

		## wrong socket
		self.execCmd(FAILED, (),
			"-c", pjoin(tmp, "config"), "-x", "-s", pjoin(tmp, "miss/f2b.sock"))
		self.assertLogged("There is no directory " + pjoin(tmp, "miss") + " to contain the socket file")
		self.pruneLog()

		## already exists:
		open(pjoin(tmp, "f2b.sock"), 'a').close()
		self.execCmd(FAILED, (),
			"-c", pjoin(tmp, "config"), "-s", pjoin(tmp, "f2b.sock"))
		self.assertLogged("Fail2ban seems to be in unexpected state (not running but the socket exists)")
		self.pruneLog()
		os.remove(pjoin(tmp, "f2b.sock"))

	@with_tmpdir
	@with_kill_srv
	def testServerTestFailStart(self, tmp):
		# started directly here, so prevent overwrite test cases logger with "INHERITED"
		startparams = _start_params(tmp, logtarget="INHERITED")
		cfg = pjoin(tmp, "config")

		# test configuration is correct:
		self.pruneLog("[test-phase 0]")
		self.execCmd(SUCCESS, startparams, "--test")
		self.assertLogged("OK: configuration test is successful")

		# append one wrong configured jail:
		_write_file(pjoin(cfg, "jail.conf"), "a", "", "[broken-jail]", 
			"", "filter = broken-jail-filter", "enabled = true")

		# first try test config:
		self.pruneLog("[test-phase 0a]")
		self.execCmd(FAILED, startparams, "--test")
		self.assertLogged("Unable to read the filter 'broken-jail-filter'",
			"Errors in jail 'broken-jail'.",
			"ERROR: test configuration failed", all=True)

		# failed to start with test config:
		self.pruneLog("[test-phase 0b]")
		self.execCmd(FAILED, startparams, "-t", "start")
		self.assertLogged("Unable to read the filter 'broken-jail-filter'",
			"Errors in jail 'broken-jail'.",
			"ERROR: test configuration failed", all=True)

	@with_tmpdir
	def testKillAfterStart(self, tmp):
		try:
			# to prevent fork of test-cases process, start server in background via command:
			startparams = _start_params(tmp, logtarget=pjoin(tmp,
				'f2b.log[format="SRV: %(relativeCreated)3d | %(message)s", datetime=off]'))
			# start (in new process, using the same python version):
			cmd = (sys.executable, pjoin(BIN, SERVER))
			logSys.debug('Start %s ...', cmd)
			cmd = cmd + startparams + ("-b",)
			ret = Utils.executeCmd(cmd, timeout=MAX_WAITTIME, shell=False, output=True)
			self.assertTrue(len(ret) and ret[0])
			# wait for server (socket and ready):
			self._wait_for_srv(tmp, True, startparams=cmd)
			self.assertLogged("Server ready")
			self.pruneLog()
			logSys.debug('Kill server ... %s', tmp)
		finally:
			self.assertTrue(_kill_srv(tmp))
		# wait for end (kill was successful):
		Utils.wait_for(lambda: not isfile(pjoin(tmp, "f2b.pid")), MAX_WAITTIME)
		self.assertFalse(isfile(pjoin(tmp, "f2b.pid")))
		self.assertLogged("cleanup: kill ready")
		self.pruneLog()
		# again:
		self.assertTrue(_kill_srv(tmp))
		self.assertLogged("cleanup: no pidfile for")

	@with_foreground_server_thread(startextra={'db': 'auto'})
	def testServerReloadTest(self, tmp, startparams):
		# Very complicated test-case, that expected running server (foreground in thread).
		#
		# In this test-case, each phase is related from previous one, 
		# so it cannot be splitted in multiple test cases.
		# Additionaly many log-messages used as ready-sign (to wait for end of phase).
		#
		# Used file database (instead of :memory:), to restore bans and log-file positions,
		# after restart/reload between phases.
		cfg = pjoin(tmp, "config")
		test1log = pjoin(tmp, "test1.log")
		test2log = pjoin(tmp, "test2.log")
		test3log = pjoin(tmp, "test3.log")

		os.mkdir(pjoin(cfg, "action.d"))
		def _write_action_cfg(actname="test-action1", allow=True, 
			start="", reload="", ban="", unban="", stop=""):
			fn = pjoin(cfg, "action.d", "%s.conf" % actname)
			if not allow:
				os.remove(fn)
				return
			_write_file(fn, "w",
				"[DEFAULT]",
				"_exec_once = 0",
				"",
				"[Definition]",
				"norestored = %(_exec_once)s",
				"restore = ",
				"info = ",
				"_use_flush_ = echo '[%(name)s] %(actname)s: -- flushing IPs'",
				"actionstart =  echo '[%(name)s] %(actname)s: ** start'", start,
				"actionreload = echo '[%(name)s] %(actname)s: .. reload'", reload,
				"actionban =    echo '[%(name)s] %(actname)s: ++ ban <ip> %(restore)s%(info)s'", ban,
				"actionunban =  echo '[%(name)s] %(actname)s: -- unban <ip>'", unban,
				"actionstop =   echo '[%(name)s] %(actname)s: __ stop'", stop,
			)
			if unittest.F2B.log_level <= logging.DEBUG: # pragma: no cover
				_out_file(fn)

		def _write_jail_cfg(enabled=(1, 2), actions=(), backend="polling"):
			_write_file(pjoin(cfg, "jail.conf"), "w",
				"[INCLUDES]", "",
				"[DEFAULT]", "",
				"usedns = no",
				"maxretry = 3",
				"findtime = 10m",
				r"failregex = ^\s*failure <F-ERRCODE>401|403</F-ERRCODE> from <HOST>",
				"datepattern = {^LN-BEG}EPOCH",
				"ignoreip = 127.0.0.1/8 ::1", # just to cover ignoreip in jailreader/transmitter
				"",
				"[test-jail1]", "backend = " + backend, "filter =", 
				"action = ",
				"         test-action1[name='%(__name__)s']" \
					if 1 in actions else "",
				"         test-action2[name='%(__name__)s', restore='restored: <restored>', info=', err-code: <F-ERRCODE>']" \
					if 2 in actions else "",
				"         test-action2[name='%(__name__)s', actname=test-action3, _exec_once=1, restore='restored: <restored>',"
										" actionflush=<_use_flush_>]" \
					if 3 in actions else "",
				"logpath = " + test1log,
				"          " + test2log if 2 in enabled else "",
				"          " + test3log if 2 in enabled else "",
				r"failregex = ^\s*failure <F-ERRCODE>401|403</F-ERRCODE> from <HOST>",
				r"            ^\s*error <F-ERRCODE>401|403</F-ERRCODE> from <HOST>" \
					if 2 in enabled else "",
				"enabled = true" if 1 in enabled else "",
				"",
				"[test-jail2]", "backend = " + backend, "filter =", 
				"action = ",
				"         test-action2[name='%(__name__)s', restore='restored: <restored>', info=', err-code: <F-ERRCODE>']" \
					if 2 in actions else "",
				"         test-action2[name='%(__name__)s', actname=test-action3, _exec_once=1, restore='restored: <restored>']"
										" actionflush=<_use_flush_>]" \
					if 3 in actions else "",
				"logpath = " + test2log,
				"enabled = true" if 2 in enabled else "",
			)
			if unittest.F2B.log_level <= logging.DEBUG: # pragma: no cover
				_out_file(pjoin(cfg, "jail.conf"))

		# create default test actions:
		_write_action_cfg(actname="test-action1")
		_write_action_cfg(actname="test-action2")

		_write_jail_cfg(enabled=[1], actions=[1,2,3])
		# append one wrong configured jail:
		_write_file(pjoin(cfg, "jail.conf"), "a", "", "[broken-jail]", 
			"", "filter = broken-jail-filter", "enabled = true")

		_write_file(test1log, "w", *((str(int(MyTime.time())) + " failure 401 from 192.0.2.1: test 1",) * 3))
		_write_file(test2log, "w")
		_write_file(test3log, "w")
		
		# reload and wait for ban:
		self.pruneLog("[test-phase 1a]")
		if unittest.F2B.log_level < logging.DEBUG: # pragma: no cover
			_out_file(test1log)
		self.execCmd(SUCCESS, startparams, "reload")
		self.assertLogged(
			"Reload finished.",
			"1 ticket(s) in 'test-jail1", all=True, wait=MID_WAITTIME)
		self.assertLogged("Added logfile: %r" % test1log)
		self.assertLogged("[test-jail1] Ban 192.0.2.1")
		# test actions started:
		self.assertLogged(
			"stdout: '[test-jail1] test-action1: ** start'", 
			"stdout: '[test-jail1] test-action2: ** start'", all=True)
		# test restored is 0 (both actions available):
		self.assertLogged(
			"stdout: '[test-jail1] test-action2: ++ ban 192.0.2.1 restored: 0, err-code: 401'",
			"stdout: '[test-jail1] test-action3: ++ ban 192.0.2.1 restored: 0'",
			all=True, wait=MID_WAITTIME)

		# broken jail was logged (in client and server log):
		self.assertLogged(
			"Unable to read the filter 'broken-jail-filter'",
			"Errors in jail 'broken-jail'. Skipping...",
			"Jail 'broken-jail' skipped, because of wrong configuration", all=True)
		
		# enable both jails, 3 logs for jail1, etc...
		# truncate test-log - we should not find unban/ban again by reload:
		self.pruneLog("[test-phase 1b]")
		_write_jail_cfg(actions=[1,2])
		_write_file(test1log, "w+")
		if unittest.F2B.log_level < logging.DEBUG: # pragma: no cover
			_out_file(test1log)
		self.execCmd(SUCCESS, startparams, "reload")
		self.assertLogged("Reload finished.", wait=MID_WAITTIME)
		# test not unbanned / banned again:
		self.assertNotLogged(
			"[test-jail1] Unban 192.0.2.1", 
			"[test-jail1] Ban 192.0.2.1", all=True)
		# test 2 new log files:
		self.assertLogged(
			"Added logfile: %r" % test2log, 
			"Added logfile: %r" % test3log, all=True)
		# test actions reloaded:
		self.assertLogged(
			"stdout: '[test-jail1] test-action1: .. reload'", 
			"stdout: '[test-jail1] test-action2: .. reload'", all=True)
		# test 1 new jail:
		self.assertLogged(
			"Creating new jail 'test-jail2'",
			"Jail 'test-jail2' started", all=True)
		# test action3 removed, test flushing successful (and no single unban occurred):
		self.assertLogged(
			"stdout: '[test-jail1] test-action3: -- flushing IPs'",
			"stdout: '[test-jail1] test-action3: __ stop'", all=True)
		self.assertNotLogged(
			"stdout: '[test-jail1] test-action3: -- unban 192.0.2.1'")
		
		# update action1, delete action2 (should be stopped via configuration)...
		self.pruneLog("[test-phase 2a]")
		_write_jail_cfg(actions=[1])
		_write_action_cfg(actname="test-action1", 
			start= "               echo '[<name>] %s: started.'" % "test-action1",
			reload="               echo '[<name>] %s: reloaded.'" % "test-action1", 
			stop=  "               echo '[<name>] %s: stopped.'" % "test-action1")
		self.execCmd(SUCCESS, startparams, "reload")
		self.assertLogged("Reload finished.", wait=MID_WAITTIME)
		# test not unbanned / banned again:
		self.assertNotLogged(
			"[test-jail1] Unban 192.0.2.1", 
			"[test-jail1] Ban 192.0.2.1", all=True)
		# no new log files:
		self.assertNotLogged("Added logfile:")
		# test action reloaded (update):
		self.assertLogged(
			"stdout: '[test-jail1] test-action1: .. reload'",
			"stdout: '[test-jail1] test-action1: reloaded.'", all=True)
		# test stopped action unbans:
		self.assertLogged(
			"stdout: '[test-jail1] test-action2: -- unban 192.0.2.1'")
		# test action stopped:
		self.assertLogged(
			"stdout: '[test-jail1] test-action2: __ stop'")
		self.assertNotLogged(
			"stdout: '[test-jail1] test-action1: -- unban 192.0.2.1'")
		
		# don't need action1 anymore:
		_write_action_cfg(actname="test-action1", allow=False)
		# leave action2 just to test restored interpolation:
		_write_jail_cfg(actions=[2,3])
		
		self.pruneLog("[test-phase 2b]")
		# write new failures:
		_write_file(test2log, "w+", *(
			(str(int(MyTime.time())) + "   error 403 from 192.0.2.2: test 2",) * 3 +
		  (str(int(MyTime.time())) + "   error 403 from 192.0.2.3: test 2",) * 3 +
		  (str(int(MyTime.time())) + " failure 401 from 192.0.2.4: test 2",) * 3 +
		  (str(int(MyTime.time())) + " failure 401 from 192.0.2.8: test 2",) * 3
		))
		if unittest.F2B.log_level < logging.DEBUG: # pragma: no cover
			_out_file(test2log)
		# test all will be found in jail1 and one in jail2:
		self.assertLogged(
			"2 ticket(s) in 'test-jail2",
			"5 ticket(s) in 'test-jail1", all=True, wait=MID_WAITTIME)
		# ban manually to cover restore in restart (phase 2c):
		self.execCmd(SUCCESS, startparams,
			"set", "test-jail2", "banip", "192.0.2.9")
		self.assertLogged(
			"3 ticket(s) in 'test-jail2", wait=MID_WAITTIME)
		self.assertLogged(
			"[test-jail1] Ban 192.0.2.2",
			"[test-jail1] Ban 192.0.2.3",
			"[test-jail1] Ban 192.0.2.4",
			"[test-jail1] Ban 192.0.2.8",
			"[test-jail2] Ban 192.0.2.4",
			"[test-jail2] Ban 192.0.2.8", 
			"[test-jail2] Ban 192.0.2.9", all=True)
		# test ips at all not visible for jail2:
		self.assertNotLogged(
			"[test-jail2] Found 192.0.2.2", 
			"[test-jail2] Ban 192.0.2.2",
			"[test-jail2] Found 192.0.2.3", 
			"[test-jail2] Ban 192.0.2.3", 
			all=True)
<<<<<<< HEAD
		# if observer available wait for it becomes idle (write all tickets to db):
		_observer_wait_idle()
=======
		# test banned command:
		self.assertSortedEqual(self.execCmdDirect(startparams,
			'banned'), (0, [
				{'test-jail1': ['192.0.2.4', '192.0.2.1', '192.0.2.8', '192.0.2.3', '192.0.2.2']},
				{'test-jail2': ['192.0.2.4', '192.0.2.9', '192.0.2.8']}
			]
		))
		self.assertSortedEqual(self.execCmdDirect(startparams,
			'banned', '192.0.2.1', '192.0.2.4', '192.0.2.222'), (0, [
			  ['test-jail1'], ['test-jail1', 'test-jail2'], []
			]
		))
		self.assertSortedEqual(self.execCmdDirect(startparams,
			'get', 'test-jail1', 'banned')[1], [
				'192.0.2.4', '192.0.2.1', '192.0.2.8', '192.0.2.3', '192.0.2.2'])
		self.assertSortedEqual(self.execCmdDirect(startparams,
			'get', 'test-jail2', 'banned')[1], [
				'192.0.2.4', '192.0.2.9', '192.0.2.8'])
		self.assertEqual(self.execCmdDirect(startparams,
			'get', 'test-jail1', 'banned', '192.0.2.3')[1],  1)
		self.assertEqual(self.execCmdDirect(startparams,
			'get', 'test-jail1', 'banned', '192.0.2.9')[1],  0)
		self.assertEqual(self.execCmdDirect(startparams,
			'get', 'test-jail1', 'banned', '192.0.2.3', '192.0.2.9')[1],  [1, 0])
>>>>>>> b8e2b772

		# rotate logs:
		_write_file(test1log, "w+")
		_write_file(test2log, "w+")

		# restart jail without unban all:
		self.pruneLog("[test-phase 2c]")
		self.execCmd(SUCCESS, startparams,
			"restart", "test-jail2")
		self.assertLogged(
			"Reload finished.",
			"Restore Ban",
			"3 ticket(s) in 'test-jail2", all=True, wait=MID_WAITTIME)
		# stop/start and unban/restore ban:
		self.assertLogged(
			"[test-jail2] Unban 192.0.2.4",
			"[test-jail2] Unban 192.0.2.8",
			"[test-jail2] Unban 192.0.2.9",
			"Jail 'test-jail2' stopped",
			"Jail 'test-jail2' started",
			"[test-jail2] Restore Ban 192.0.2.4",
			"[test-jail2] Restore Ban 192.0.2.8",
			"[test-jail2] Restore Ban 192.0.2.9", all=True
		)
		# test restored is 1 (only test-action2):
		self.assertLogged(
			"stdout: '[test-jail2] test-action2: ++ ban 192.0.2.4 restored: 1, err-code: 401'",
			"stdout: '[test-jail2] test-action2: ++ ban 192.0.2.8 restored: 1, err-code: 401'",
			all=True, wait=MID_WAITTIME)
		# test test-action3 not executed at all (norestored check):
		self.assertNotLogged(
			"stdout: '[test-jail2] test-action3: ++ ban 192.0.2.4 restored: 1'",
			"stdout: '[test-jail2] test-action3: ++ ban 192.0.2.8 restored: 1'",
			all=True)

		# ban manually to test later flush by unban all:
		self.pruneLog("[test-phase 2d]")
		self.execCmd(SUCCESS, startparams,
			"set", "test-jail2", "banip", "192.0.2.21")
		self.execCmd(SUCCESS, startparams,
			"set", "test-jail2", "banip", "192.0.2.22")
		self.assertLogged(
			"stdout: '[test-jail2] test-action3: ++ ban 192.0.2.22",
			"stdout: '[test-jail2] test-action3: ++ ban 192.0.2.22 ", all=True, wait=MID_WAITTIME)

		# get banned ips:
		_observer_wait_idle()
		self.pruneLog("[test-phase 2d.1]")
		self.execCmd(SUCCESS, startparams, "get", "test-jail2", "banip", "\n")
		self.assertLogged(
			"192.0.2.4", "192.0.2.8", "192.0.2.21", "192.0.2.22", all=True, wait=MID_WAITTIME)
		self.pruneLog("[test-phase 2d.2]")
		self.execCmd(SUCCESS, startparams, "get", "test-jail1", "banip")
		self.assertLogged(
			"192.0.2.1", "192.0.2.2", "192.0.2.3", "192.0.2.4", "192.0.2.8", all=True, wait=MID_WAITTIME)

		# restart jail with unban all:
		self.pruneLog("[test-phase 2e]")
		self.execCmd(SUCCESS, startparams,
			"restart", "--unban", "test-jail2")
		self.assertLogged(
			"Reload finished.",
			"Jail 'test-jail2' started", all=True, wait=MID_WAITTIME)
		self.assertLogged(
			"Jail 'test-jail2' stopped",
			"Jail 'test-jail2' started",
			"[test-jail2] Unban 192.0.2.4",
			"[test-jail2] Unban 192.0.2.8",
			"[test-jail2] Unban 192.0.2.9", all=True
		)
		# test unban (action2):
		self.assertLogged(
			"stdout: '[test-jail2] test-action2: -- unban 192.0.2.21",
			"stdout: '[test-jail2] test-action2: -- unban 192.0.2.22'", all=True)
		# test flush (action3, and no single unban via action3 occurred):
		self.assertLogged(
			"stdout: '[test-jail2] test-action3: -- flushing IPs'")
		self.assertNotLogged(
			"stdout: '[test-jail2] test-action3: -- unban 192.0.2.21'",
			"stdout: '[test-jail2] test-action3: -- unban 192.0.2.22'", all=True)
		# no more ban (unbanned all):
		self.assertNotLogged(
			"[test-jail2] Ban 192.0.2.4",
			"[test-jail2] Ban 192.0.2.8", all=True
		)

		# don't need actions anymore:
		_write_action_cfg(actname="test-action2", allow=False)
		_write_jail_cfg(actions=[])

		# reload jail1 without restart (without ban/unban):
		self.pruneLog("[test-phase 3]")
		self.execCmd(SUCCESS, startparams, "reload", "test-jail1")
		self.assertLogged("Reload finished.", wait=MID_WAITTIME)
		self.assertLogged(
			"Reload jail 'test-jail1'",
			"Jail 'test-jail1' reloaded", all=True)
		self.assertNotLogged(
			"Reload jail 'test-jail2'",
			"Jail 'test-jail2' reloaded",
			"Jail 'test-jail1' started", all=True
		)

		# whole reload, but this time with jail1 only (jail2 should be stopped via configuration):
		self.pruneLog("[test-phase 4]")
		_write_jail_cfg(enabled=[1])
		self.execCmd(SUCCESS, startparams, "reload")
		self.assertLogged("Reload finished.", wait=MID_WAITTIME)
		# test both jails should be reloaded:
		self.assertLogged(
			"Reload jail 'test-jail1'")
		# test jail2 goes down:
		self.assertLogged(
			"Stopping jail 'test-jail2'", 
			"Jail 'test-jail2' stopped", all=True)
		# test 2 log files removed:
		self.assertLogged(
			"Removed logfile: %r" % test2log, 
			"Removed logfile: %r" % test3log, all=True)

		# now write failures again and check already banned (jail1 was alive the whole time) and new bans occurred (jail1 was alive the whole time):
		self.pruneLog("[test-phase 5]")
		_write_file(test1log, "w+", *(
			(str(int(MyTime.time())) + " failure 401 from 192.0.2.1: test 5",) * 3 + 
			(str(int(MyTime.time())) + "   error 403 from 192.0.2.5: test 5",) * 3 +
			(str(int(MyTime.time())) + " failure 401 from 192.0.2.6: test 5",) * 3
		))
		if unittest.F2B.log_level < logging.DEBUG: # pragma: no cover
			_out_file(test1log)
		self.assertLogged(
			"6 ticket(s) in 'test-jail1",
			"[test-jail1] 192.0.2.1 already banned", all=True, wait=MID_WAITTIME)
		# test "failure" regexp still available:
		self.assertLogged(
			"[test-jail1] Found 192.0.2.1",
			"[test-jail1] Found 192.0.2.6",
			"[test-jail1] 192.0.2.1 already banned",
			"[test-jail1] Ban 192.0.2.6", all=True)
		# test "error" regexp no more available:
		self.assertNotLogged("[test-jail1] Found 192.0.2.5")

		# unban single ips:
		self.pruneLog("[test-phase 6]")
		self.execCmd(SUCCESS, startparams,
			"--async", "unban", "192.0.2.5", "192.0.2.6")
		self.assertLogged(
			"192.0.2.5 is not banned",
			"[test-jail1] Unban 192.0.2.6", all=True, wait=MID_WAITTIME
		)

		# reload all (one jail) with unban all:
		self.pruneLog("[test-phase 7]")
		self.execCmd(SUCCESS, startparams,
			"reload", "--unban")
		self.assertLogged("Reload finished.", wait=MID_WAITTIME)
		# reloads unbanned all:
		self.assertLogged(
			"Jail 'test-jail1' reloaded",
			"[test-jail1] Unban 192.0.2.1",
			"[test-jail1] Unban 192.0.2.2",
			"[test-jail1] Unban 192.0.2.3",
			"[test-jail1] Unban 192.0.2.4", all=True
		)
		# no restart occurred, no more ban (unbanned all using option "--unban"):
		self.assertNotLogged(
			"Jail 'test-jail1' stopped",
			"Jail 'test-jail1' started",
			"[test-jail1] Ban 192.0.2.1",
			"[test-jail1] Ban 192.0.2.2",
			"[test-jail1] Ban 192.0.2.3",
			"[test-jail1] Ban 192.0.2.4", all=True
		)

		# unban all (just to test command, already empty - nothing to unban):
		self.pruneLog("[test-phase 7b]")
		self.execCmd(SUCCESS, startparams,
			"--async", "unban", "--all")
		self.assertLogged(
			"Flush ban list",
			"Unbanned 0, 0 ticket(s) in 'test-jail1'", all=True)

		# backend-switch (restart instead of reload):
		self.pruneLog("[test-phase 8a]")
		_write_jail_cfg(enabled=[1], backend="xxx-unknown-backend-zzz")
		self.execCmd(FAILED, startparams, "reload")
		self.assertLogged("Reload finished.", wait=MID_WAITTIME)
		self.assertLogged(
			"Restart jail 'test-jail1' (reason: 'polling' != ", 
			"Unknown backend ", all=True)

		self.pruneLog("[test-phase 8b]")
		_write_jail_cfg(enabled=[1])
		self.execCmd(SUCCESS, startparams, "reload")
		self.assertLogged("Reload finished.", wait=MID_WAITTIME)

		# several small cases (cover several parts):
		self.pruneLog("[test-phase end-1]")
		# wrong jail (not-started):
		self.execCmd(FAILED, startparams,
			"--async", "reload", "test-jail2")
		self.assertLogged("Reload finished.", wait=MID_WAITTIME)
		self.assertLogged("the jail 'test-jail2' does not exist")
		self.pruneLog()
		# unavailable jail (but exit 0), using --if-exists option:
		self.execCmd(SUCCESS, startparams,
			"--async", "reload", "--if-exists", "test-jail2")
		self.assertLogged("Reload finished.", wait=MID_WAITTIME)
		self.assertNotLogged(
			"Creating new jail 'test-jail2'",
			"Jail 'test-jail2' started", all=True)

		# restart all jails (without restart server):
		self.pruneLog("[test-phase end-2]")
		self.execCmd(SUCCESS, startparams,
			"--async", "reload", "--restart", "--all")
		self.assertLogged("Reload finished.", wait=MID_WAITTIME)
		self.assertLogged(
			"Jail 'test-jail1' stopped", 
			"Jail 'test-jail1' started", all=True, wait=MID_WAITTIME)

		# Coverage for pickle of IPAddr (as string):
		self.pruneLog("[test-phase end-3]")
		self.execCmd(SUCCESS, startparams,
			"--async", "set", "test-jail1", "addignoreip", "192.0.2.1/32", "2001:DB8::1/96")
		self.execCmd(SUCCESS, startparams,
			"--async", "get", "test-jail1", "ignoreip")
		self.assertLogged("192.0.2.1/32", "2001:DB8::1/96", all=True)

	# test action.d/nginx-block-map.conf --
	@unittest.F2B.skip_if_cfg_missing(action="nginx-block-map")
	@with_foreground_server_thread(startextra={
		# create log-file (avoid "not found" errors):
		'create_before_start': ('%(tmp)s/blck-failures.log',),
		# we need action.d/nginx-block-map.conf and blocklist_de:
		'use_stock_cfg': ('action.d',),
		# jail-config:
		'jails': (
			'[nginx-blck-lst]',
			'backend = polling',
			'usedns = no',
			'logpath = %(tmp)s/blck-failures.log',
			'action = nginx-block-map[blck_lst_reload="", blck_lst_file="%(tmp)s/blck-lst.map"]',
			'         blocklist_de[actionban=\'curl() { echo "*** curl" "$*";}; <Definition/actionban>\', email="Fail2Ban <fail2ban@localhost>", '
													  'apikey="TEST-API-KEY", agent="fail2ban-test-agent", service=<name>]',
			'filter =',
			'datepattern = ^Epoch',
			'failregex = ^ failure "<F-ID>[^"]+</F-ID>" - <ADDR>',
			'maxretry = 1', # ban by first failure
			'enabled = true',
	  )
	})
	def testServerActions_NginxBlockMap(self, tmp, startparams):
		cfg = pjoin(tmp, "config")
		lgfn = '%(tmp)s/blck-failures.log' % {'tmp': tmp}
		mpfn = '%(tmp)s/blck-lst.map' % {'tmp': tmp}
		# ban sessions (write log like nginx does it with f2b_session_errors log-format):
		_write_file(lgfn, "w+",
			str(int(MyTime.time())) + ' failure "125-000-001" - 192.0.2.1',
			str(int(MyTime.time())) + ' failure "125-000-002" - 192.0.2.1',
			str(int(MyTime.time())) + ' failure "125-000-003" - 192.0.2.1 (\xf2\xf0\xe5\xf2\xe8\xe9)',
			str(int(MyTime.time())) + ' failure "125-000-004" - 192.0.2.1 (\xf2\xf0\xe5\xf2\xe8\xe9)',
			str(int(MyTime.time())) + ' failure "125-000-005" - 192.0.2.1',
		)
		# check all sessions are banned (and blacklisted in map-file):
		self.assertLogged(
			"[nginx-blck-lst] Ban 125-000-001",
			"[nginx-blck-lst] Ban 125-000-002",
			"[nginx-blck-lst] Ban 125-000-003",
			"[nginx-blck-lst] Ban 125-000-004",
			"[nginx-blck-lst] Ban 125-000-005",
			"5 ticket(s)",
			all=True, wait=MID_WAITTIME
		)
		_out_file(mpfn)
		mp = _read_file(mpfn)
		self.assertIn('\\125-000-001 1;\n', mp)
		self.assertIn('\\125-000-002 1;\n', mp)
		self.assertIn('\\125-000-003 1;\n', mp)
		self.assertIn('\\125-000-004 1;\n', mp)
		self.assertIn('\\125-000-005 1;\n', mp)

		# check blocklist_de substitution (e. g. new-line after <matches>):
		self.assertLogged(
			"stdout: '*** curl --fail --data-urlencode server=Fail2Ban <fail2ban@localhost>"
			                 " --data apikey=TEST-API-KEY --data service=nginx-blck-lst ",
			"stdout: ' --data format=text --user-agent fail2ban-test-agent",
			all=True, wait=MID_WAITTIME
		)

		# unban 1, 2 and 5:
		self.execCmd(SUCCESS, startparams, 'unban', '125-000-001', '125-000-002', '125-000-005')
		_out_file(mpfn)
		# check really unbanned but other sessions are still present (blacklisted in map-file):
		mp = _read_file(mpfn)
		self.assertNotIn('\\125-000-001 1;\n', mp)
		self.assertNotIn('\\125-000-002 1;\n', mp)
		self.assertNotIn('\\125-000-005 1;\n', mp)
		self.assertIn('\\125-000-003 1;\n', mp)
		self.assertIn('\\125-000-004 1;\n', mp)

		# stop server and wait for end:
		self.stopAndWaitForServerEnd(SUCCESS)

		# check flushed (all sessions were deleted from map-file):
		self.assertLogged("[nginx-blck-lst] Flush ticket(s) with nginx-block-map")
		_out_file(mpfn)
		mp = _read_file(mpfn)
		self.assertEqual(mp, '')

	@unittest.F2B.skip_if_cfg_missing(filter="sendmail-auth")
	@with_foreground_server_thread(startextra={
		# create log-file (avoid "not found" errors):
		'create_before_start': ('%(tmp)s/test.log',),
		'use_stock': True,
		# fail2ban.local:
		'f2b_local': (
			'[DEFAULT]',
			'dbmaxmatches = 1'
		),
		# jail.local config:
		'jails': (
			# default:
			'''test_action = dummy[actionstart_on_demand=1, init="start: %(__name__)s", target="%(tmp)s/test.txt",
      actionban='<known/actionban>;
        echo "<matches>"; printf "=====\\n%%b\\n=====\\n\\n" "<matches>" >> <target>']''',
			# jail sendmail-auth:
			'[sendmail-auth]',
			'backend = polling',
			'usedns = no',
			'logpath = %(tmp)s/test.log',
			'action = %(test_action)s',
			'filter = sendmail-auth[logtype=short]',
			'datepattern = ^Epoch',
			'maxretry = 3',
			'maxmatches = 2',
			'enabled = true',
			# jail sendmail-reject:
			'[sendmail-reject]',
			'backend = polling',
			'usedns = no',
			'logpath = %(tmp)s/test.log',
			'action = %(test_action)s',
			'filter = sendmail-reject[logtype=short]',
			'datepattern = ^Epoch',
			'maxretry = 3',
			'enabled = true',
		)
	})
	def testServerJails_Sendmail(self, tmp, startparams):
		cfg = pjoin(tmp, "config")
		lgfn = '%(tmp)s/test.log' % {'tmp': tmp}
		tofn = '%(tmp)s/test.txt' % {'tmp': tmp}

		smaut_msg = (
			str(int(MyTime.time())) + ' smtp1 sm-mta[5133]: s1000000000001: [192.0.2.1]: possible SMTP attack: command=AUTH, count=1',
			str(int(MyTime.time())) + ' smtp1 sm-mta[5133]: s1000000000002: [192.0.2.1]: possible SMTP attack: command=AUTH, count=2',
			str(int(MyTime.time())) + ' smtp1 sm-mta[5133]: s1000000000003: [192.0.2.1]: possible SMTP attack: command=AUTH, count=3',
		)
		smrej_msg = (
			str(int(MyTime.time())) + ' smtp1 sm-mta[21134]: s2000000000001: ruleset=check_rcpt, arg1=<123@example.com>, relay=xxx.dynamic.example.com [192.0.2.2], reject=550 5.7.1 <123@example.com>... Relaying denied. Proper authentication required.',
			str(int(MyTime.time())) + ' smtp1 sm-mta[21134]: s2000000000002: ruleset=check_rcpt, arg1=<345@example.com>, relay=xxx.dynamic.example.com [192.0.2.2], reject=550 5.7.1 <345@example.com>... Relaying denied. Proper authentication required.',
			str(int(MyTime.time())) + ' smtp1 sm-mta[21134]: s3000000000003: ruleset=check_rcpt, arg1=<567@example.com>, relay=xxx.dynamic.example.com [192.0.2.2], reject=550 5.7.1 <567@example.com>... Relaying denied. Proper authentication required.',
		)

		self.pruneLog("[test-phase sendmail-auth]")
		# write log:
		_write_file(lgfn, "w+", *smaut_msg)
		# wait and check it caused banned (and dump in the test-file):
		self.assertLogged(
			"[sendmail-auth] Ban 192.0.2.1", "1 ticket(s) in 'sendmail-auth'", all=True, wait=MID_WAITTIME)
		_out_file(tofn)
		td = _read_file(tofn)
		# check matches (maxmatches = 2, so only 2 & 3 available):
		m = smaut_msg[0]
		self.assertNotIn(m, td)
		for m in smaut_msg[1:]:
			self.assertIn(m, td)

		self.pruneLog("[test-phase sendmail-reject]")
		# write log:
		_write_file(lgfn, "w+", *smrej_msg)
		# wait and check it caused banned (and dump in the test-file):
		self.assertLogged(
			"[sendmail-reject] Ban 192.0.2.2", "1 ticket(s) in 'sendmail-reject'", all=True, wait=MID_WAITTIME)
		_out_file(tofn)
		td = _read_file(tofn)
		# check matches (no maxmatches, so all matched messages are available):
		for m in smrej_msg:
			self.assertIn(m, td)

		self.pruneLog("[test-phase restart sendmail-*]")
		# restart jails (active ban-tickets should be restored):
		self.execCmd(SUCCESS, startparams,
			"reload", "--restart", "--all")
		# wait a bit:
		self.assertLogged(
			"Reload finished.",
			"[sendmail-auth] Restore Ban 192.0.2.1", "1 ticket(s) in 'sendmail-auth'", all=True, wait=MID_WAITTIME)
		# check matches again - (dbmaxmatches = 1), so it should be only last match after restart:
		td = _read_file(tofn)
		m = smaut_msg[-1]
		self.assertLogged(m)
		self.assertIn(m, td)
		for m in smaut_msg[0:-1]:
			self.assertNotLogged(m)
			self.assertNotIn(m, td)
		# wait for restore of reject-jail:
		self.assertLogged(
			"[sendmail-reject] Restore Ban 192.0.2.2", "1 ticket(s) in 'sendmail-reject'", all=True, wait=MID_WAITTIME)
		td = _read_file(tofn)
		m = smrej_msg[-1]
		self.assertLogged(m)
		self.assertIn(m, td)
		for m in smrej_msg[0:-1]:
			self.assertNotLogged(m)
			self.assertNotIn(m, td)

		self.pruneLog("[test-phase stop server]")
		# stop server and wait for end:
		self.stopAndWaitForServerEnd(SUCCESS)

		# just to debug actionstop:
		self.assertFalse(exists(tofn))

	@with_foreground_server_thread()
	def testServerObserver(self, tmp, startparams):
		cfg = pjoin(tmp, "config")
		test1log = pjoin(tmp, "test1.log")

		os.mkdir(pjoin(cfg, "action.d"))
		def _write_action_cfg(actname="test-action1", prolong=True):
			fn = pjoin(cfg, "action.d", "%s.conf" % actname)
			_write_file(fn, "w",
				"[DEFAULT]",
				"",
				"[Definition]",
				"actionban =     printf %%s \"[%(name)s] %(actname)s: ++ ban <ip> -c <bancount> -t <bantime> : <F-MSG>\"", \
				"actionprolong = printf %%s \"[%(name)s] %(actname)s: ++ prolong <ip> -c <bancount> -t <bantime> : <F-MSG>\"" \
					if prolong else "",
				"actionunban =   printf %%b '[%(name)s] %(actname)s: -- unban <ip>'",
			)
			if unittest.F2B.log_level <= logging.DEBUG: # pragma: no cover
				_out_file(fn)

		def _write_jail_cfg(backend="polling"):
			_write_file(pjoin(cfg, "jail.conf"), "w",
				"[INCLUDES]", "",
				"[DEFAULT]", "",
				"usedns = no",
				"maxretry = 3",
				"findtime = 1m",
				"bantime = 5m",
				"bantime.increment = true",
				"datepattern = {^LN-BEG}EPOCH",
				"",
				"[test-jail1]", "backend = " + backend, "filter =", 
				"action = test-action1[name='%(__name__)s']",
				"         test-action2[name='%(__name__)s']",
				"logpath = " + test1log,
				r"failregex = ^\s*failure <F-ERRCODE>401|403</F-ERRCODE> from <HOST>:\s*<F-MSG>.*</F-MSG>$",
				"enabled = true",
				"",
			)
			if unittest.F2B.log_level <= logging.DEBUG: # pragma: no cover
				_out_file(pjoin(cfg, "jail.conf"))

		# create test config:
		_write_action_cfg(actname="test-action1", prolong=False)
		_write_action_cfg(actname="test-action2", prolong=True)
		_write_jail_cfg()

		_write_file(test1log, "w")
		# initial start:
		self.pruneLog("[test-phase 0) time-0]")
		self.execCmd(SUCCESS, startparams, "reload")
		# generate bad ip:
		_write_file(test1log, "w+", *(
		  (str(int(MyTime.time())) + " failure 401 from 192.0.2.11: I'm bad \"hacker\" `` $(echo test)",) * 3
		))
		# wait for ban:
		_observer_wait_idle()
		self.assertLogged(
			"stdout: '[test-jail1] test-action1: ++ ban 192.0.2.11 -c 1 -t 300 : ",
			"stdout: '[test-jail1] test-action2: ++ ban 192.0.2.11 -c 1 -t 300 : ",
			all=True, wait=MID_WAITTIME)
		# wait for observer idle (write all tickets to db):
		_observer_wait_idle()

		self.pruneLog("[test-phase 1) time+10m]")
		# jump to the future (+10 minutes):
		_time_shift(10)
		_observer_wait_idle()
		self.assertLogged(
			"stdout: '[test-jail1] test-action1: -- unban 192.0.2.11",
			"stdout: '[test-jail1] test-action2: -- unban 192.0.2.11",
			"0 ticket(s) in 'test-jail1'",
			all=True, wait=MID_WAITTIME)
		_observer_wait_idle()

		self.pruneLog("[test-phase 2) time+10m]")
		# following tests are time-related - observer can prolong ticket (increase ban-time) 
		# before banning, so block it here before banFound called, prolong case later:
		wakeObs = False
		_observer_wait_before_incrban(lambda: wakeObs)
		# write again (IP already bad):
		_write_file(test1log, "w+", *(
		  (str(int(MyTime.time())) + " failure 401 from 192.0.2.11: I'm very bad \"hacker\" `` $(echo test)",) * 2
		))
		# wait for ban:
		self.assertLogged(
			"stdout: '[test-jail1] test-action1: ++ ban 192.0.2.11 -c 2 -t 300 : ",
			"stdout: '[test-jail1] test-action2: ++ ban 192.0.2.11 -c 2 -t 300 : ",
			all=True, wait=MID_WAITTIME)
		# get banned ips with time:
		self.pruneLog("[test-phase 2) time+10m - get-ips]")
		self.execCmd(SUCCESS, startparams, "get", "test-jail1", "banip", "--with-time")
		self.assertLogged(
			"192.0.2.11", "+ 300 =", all=True, wait=MID_WAITTIME)
		# unblock observer here and wait it is done:
		wakeObs = True
		_observer_wait_idle()

		self.pruneLog("[test-phase 2) time+11m]")
		# jump to the future (+1 minute):
		_time_shift(1)
		# wait for observer idle (write all tickets to db):
		_observer_wait_idle()
		# wait for prolong:
		self.assertLogged(
			"stdout: '[test-jail1] test-action2: ++ prolong 192.0.2.11 -c 2 -t 600 : ",
			all=True, wait=MID_WAITTIME)

		# get banned ips with time:
		_observer_wait_idle()
		self.pruneLog("[test-phase 2) time+11m - get-ips]")
		self.execCmd(SUCCESS, startparams, "get", "test-jail1", "banip", "--with-time")
		self.assertLogged(
			"192.0.2.11", "+ 600 =", all=True, wait=MID_WAITTIME)

		# test stop with busy observer:
		self.pruneLog("[test-phase end) stop on busy observer]")
		tearDownMyTime()
		a = {'state': 0}
		obsMain = Observers.Main
		def _long_action():
			logSys.info('++ observer enters busy state ...')
			a['state'] = 1
			Utils.wait_for(lambda: a['state'] == 2, MAX_WAITTIME)
			obsMain.db_purge(); # does nothing (db is already None)
			logSys.info('-- observer leaves busy state.')
		obsMain.add('call', _long_action)
		obsMain.add('call', lambda: None)
		# wait observer enter busy state:
		Utils.wait_for(lambda: a['state'] == 1, MAX_WAITTIME)
		# overwrite default wait time (normally 5 seconds):
		obsMain_stop = obsMain.stop
		def _stop(wtime=(0.01 if unittest.F2B.fast else 0.1), forceQuit=True):
			return obsMain_stop(wtime, forceQuit)
		obsMain.stop = _stop
		# stop server and wait for end:
		self.stopAndWaitForServerEnd(SUCCESS)
		# check observer and db state:
		self.assertNotLogged('observer leaves busy state')
		self.assertFalse(obsMain.idle)
		self.assertEqual(obsMain._ObserverThread__db, None)
		# server is exited without wait for observer, stop it now:
		a['state'] = 2
		self.assertLogged('observer leaves busy state', wait=True)
		obsMain.join()

	# test multiple start/stop of the server (threaded in foreground) --
	if False: # pragma: no cover
		@with_foreground_server_thread()
		def _testServerStartStop(self, tmp, startparams):
			# stop server and wait for end:
			self.stopAndWaitForServerEnd(SUCCESS)

		def testServerStartStop(self):
			for i in xrange(2000):
				self._testServerStartStop()
<|MERGE_RESOLUTION|>--- conflicted
+++ resolved
@@ -1047,10 +1047,8 @@
 			"[test-jail2] Found 192.0.2.3", 
 			"[test-jail2] Ban 192.0.2.3", 
 			all=True)
-<<<<<<< HEAD
 		# if observer available wait for it becomes idle (write all tickets to db):
 		_observer_wait_idle()
-=======
 		# test banned command:
 		self.assertSortedEqual(self.execCmdDirect(startparams,
 			'banned'), (0, [
@@ -1075,7 +1073,6 @@
 			'get', 'test-jail1', 'banned', '192.0.2.9')[1],  0)
 		self.assertEqual(self.execCmdDirect(startparams,
 			'get', 'test-jail1', 'banned', '192.0.2.3', '192.0.2.9')[1],  [1, 0])
->>>>>>> b8e2b772
 
 		# rotate logs:
 		_write_file(test1log, "w+")
