--- conflicted
+++ resolved
@@ -1209,110 +1209,6 @@
 			"Jail 'test-jail1' stopped", 
 			"Jail 'test-jail1' started", all=True)
 
-<<<<<<< HEAD
-	@with_foreground_server_thread()
-	def testServerObserver(self, tmp, startparams):
-		cfg = pjoin(tmp, "config")
-		test1log = pjoin(tmp, "test1.log")
-
-		os.mkdir(pjoin(cfg, "action.d"))
-		def _write_action_cfg(actname="test-action1", prolong=True):
-			fn = pjoin(cfg, "action.d", "%s.conf" % actname)
-			_write_file(fn, "w",
-				"[DEFAULT]",
-				"",
-				"[Definition]",
-				"actionban =     printf %%s \"[%(name)s] %(actname)s: ++ ban <ip> -c <bancount> -t <bantime> : <F-MSG>\"", \
-				"actionprolong = printf %%s \"[%(name)s] %(actname)s: ++ prolong <ip> -c <bancount> -t <bantime> : <F-MSG>\"" \
-					if prolong else "",
-				"actionunban =   printf %%b '[%(name)s] %(actname)s: -- unban <ip>'",
-			)
-			if unittest.F2B.log_level <= logging.DEBUG: # pragma: no cover
-				_out_file(fn)
-
-		def _write_jail_cfg(backend="polling"):
-			_write_file(pjoin(cfg, "jail.conf"), "w",
-				"[INCLUDES]", "",
-				"[DEFAULT]", "",
-				"usedns = no",
-				"maxretry = 3",
-				"findtime = 1m",
-				"bantime = 5m",
-				"bantime.increment = true",
-				"datepattern = {^LN-BEG}EPOCH",
-				"",
-				"[test-jail1]", "backend = " + backend, "filter =", 
-				"action = test-action1[name='%(__name__)s']",
-				"         test-action2[name='%(__name__)s']",
-				"logpath = " + test1log,
-				"failregex = ^\s*failure <F-ERRCODE>401|403</F-ERRCODE> from <HOST>:\s*<F-MSG>.*</F-MSG>$",
-				"enabled = true",
-				"",
-			)
-			if unittest.F2B.log_level <= logging.DEBUG: # pragma: no cover
-				_out_file(pjoin(cfg, "jail.conf"))
-
-		# create test config:
-		_write_action_cfg(actname="test-action1", prolong=False)
-		_write_action_cfg(actname="test-action2", prolong=True)
-		_write_jail_cfg()
-
-		_write_file(test1log, "w")
-		# initial start:
-		self.pruneLog("[test-phase 0) time-0]")
-		self.execSuccess(startparams, "reload")
-		# generate bad ip:
-		_write_file(test1log, "w+", *(
-		  (str(int(MyTime.time())) + " failure 401 from 192.0.2.11: I'm bad \"hacker\" `` $(echo test)",) * 3
-		))
-		# wait for ban:
-		_observer_wait_idle()
-		self.assertLogged(
-			"stdout: '[test-jail1] test-action1: ++ ban 192.0.2.11 -c 1 -t 300 : ",
-			"stdout: '[test-jail1] test-action2: ++ ban 192.0.2.11 -c 1 -t 300 : ",
-			all=True, wait=MID_WAITTIME)
-		# wait for observer idle (write all tickets to db):
-		_observer_wait_idle()
-
-		self.pruneLog("[test-phase 1) time+10m]")
-		# jump to the future (+10 minutes):
-		_time_shift(10)
-		_observer_wait_idle()
-		self.assertLogged(
-			"stdout: '[test-jail1] test-action1: -- unban 192.0.2.11",
-			"stdout: '[test-jail1] test-action2: -- unban 192.0.2.11",
-			"0 ticket(s) in 'test-jail1'",
-			all=True, wait=MID_WAITTIME)
-		_observer_wait_idle()
-
-		self.pruneLog("[test-phase 2) time+10m]")
-		# following tests are time-related - observer can prolong ticket (increase ban-time) 
-		# before banning, so block it here before banFound called, prolong case later:
-		wakeObs = False
-		_observer_wait_before_incrban(lambda: wakeObs)
-		# write again (IP already bad):
-		_write_file(test1log, "w+", *(
-		  (str(int(MyTime.time())) + " failure 401 from 192.0.2.11: I'm very bad \"hacker\" `` $(echo test)",) * 2
-		))
-		# wait for ban:
-		self.assertLogged(
-			"stdout: '[test-jail1] test-action1: ++ ban 192.0.2.11 -c 2 -t 300 : ",
-			"stdout: '[test-jail1] test-action2: ++ ban 192.0.2.11 -c 2 -t 300 : ",
-			all=True, wait=MID_WAITTIME)
-		# unblock observer here and wait it is done:
-		wakeObs = True
-		_observer_wait_idle()
-
-		self.pruneLog("[test-phase 2) time+11m]")
-		# jump to the future (+1 minute):
-		_time_shift(1)
-		# wait for observer idle (write all tickets to db):
-		_observer_wait_idle()
-		# wait for prolong:
-		self.assertLogged(
-			"stdout: '[test-jail1] test-action2: ++ prolong 192.0.2.11 -c 2 -t 600 : ",
-			all=True, wait=MID_WAITTIME)
-=======
 	# test action.d/nginx-block-map.conf --
 	@with_foreground_server_thread(startextra={
 		# create log-file (avoid "not found" errors):
@@ -1383,4 +1279,106 @@
 		_out_file(mpfn)
 		mp = _read_file(mpfn)
 		self.assertEqual(mp, '')
->>>>>>> fbf89e8c
+
+	@with_foreground_server_thread()
+	def testServerObserver(self, tmp, startparams):
+		cfg = pjoin(tmp, "config")
+		test1log = pjoin(tmp, "test1.log")
+
+		os.mkdir(pjoin(cfg, "action.d"))
+		def _write_action_cfg(actname="test-action1", prolong=True):
+			fn = pjoin(cfg, "action.d", "%s.conf" % actname)
+			_write_file(fn, "w",
+				"[DEFAULT]",
+				"",
+				"[Definition]",
+				"actionban =     printf %%s \"[%(name)s] %(actname)s: ++ ban <ip> -c <bancount> -t <bantime> : <F-MSG>\"", \
+				"actionprolong = printf %%s \"[%(name)s] %(actname)s: ++ prolong <ip> -c <bancount> -t <bantime> : <F-MSG>\"" \
+					if prolong else "",
+				"actionunban =   printf %%b '[%(name)s] %(actname)s: -- unban <ip>'",
+			)
+			if unittest.F2B.log_level <= logging.DEBUG: # pragma: no cover
+				_out_file(fn)
+
+		def _write_jail_cfg(backend="polling"):
+			_write_file(pjoin(cfg, "jail.conf"), "w",
+				"[INCLUDES]", "",
+				"[DEFAULT]", "",
+				"usedns = no",
+				"maxretry = 3",
+				"findtime = 1m",
+				"bantime = 5m",
+				"bantime.increment = true",
+				"datepattern = {^LN-BEG}EPOCH",
+				"",
+				"[test-jail1]", "backend = " + backend, "filter =", 
+				"action = test-action1[name='%(__name__)s']",
+				"         test-action2[name='%(__name__)s']",
+				"logpath = " + test1log,
+				"failregex = ^\s*failure <F-ERRCODE>401|403</F-ERRCODE> from <HOST>:\s*<F-MSG>.*</F-MSG>$",
+				"enabled = true",
+				"",
+			)
+			if unittest.F2B.log_level <= logging.DEBUG: # pragma: no cover
+				_out_file(pjoin(cfg, "jail.conf"))
+
+		# create test config:
+		_write_action_cfg(actname="test-action1", prolong=False)
+		_write_action_cfg(actname="test-action2", prolong=True)
+		_write_jail_cfg()
+
+		_write_file(test1log, "w")
+		# initial start:
+		self.pruneLog("[test-phase 0) time-0]")
+		self.execSuccess(startparams, "reload")
+		# generate bad ip:
+		_write_file(test1log, "w+", *(
+		  (str(int(MyTime.time())) + " failure 401 from 192.0.2.11: I'm bad \"hacker\" `` $(echo test)",) * 3
+		))
+		# wait for ban:
+		_observer_wait_idle()
+		self.assertLogged(
+			"stdout: '[test-jail1] test-action1: ++ ban 192.0.2.11 -c 1 -t 300 : ",
+			"stdout: '[test-jail1] test-action2: ++ ban 192.0.2.11 -c 1 -t 300 : ",
+			all=True, wait=MID_WAITTIME)
+		# wait for observer idle (write all tickets to db):
+		_observer_wait_idle()
+
+		self.pruneLog("[test-phase 1) time+10m]")
+		# jump to the future (+10 minutes):
+		_time_shift(10)
+		_observer_wait_idle()
+		self.assertLogged(
+			"stdout: '[test-jail1] test-action1: -- unban 192.0.2.11",
+			"stdout: '[test-jail1] test-action2: -- unban 192.0.2.11",
+			"0 ticket(s) in 'test-jail1'",
+			all=True, wait=MID_WAITTIME)
+		_observer_wait_idle()
+
+		self.pruneLog("[test-phase 2) time+10m]")
+		# following tests are time-related - observer can prolong ticket (increase ban-time) 
+		# before banning, so block it here before banFound called, prolong case later:
+		wakeObs = False
+		_observer_wait_before_incrban(lambda: wakeObs)
+		# write again (IP already bad):
+		_write_file(test1log, "w+", *(
+		  (str(int(MyTime.time())) + " failure 401 from 192.0.2.11: I'm very bad \"hacker\" `` $(echo test)",) * 2
+		))
+		# wait for ban:
+		self.assertLogged(
+			"stdout: '[test-jail1] test-action1: ++ ban 192.0.2.11 -c 2 -t 300 : ",
+			"stdout: '[test-jail1] test-action2: ++ ban 192.0.2.11 -c 2 -t 300 : ",
+			all=True, wait=MID_WAITTIME)
+		# unblock observer here and wait it is done:
+		wakeObs = True
+		_observer_wait_idle()
+
+		self.pruneLog("[test-phase 2) time+11m]")
+		# jump to the future (+1 minute):
+		_time_shift(1)
+		# wait for observer idle (write all tickets to db):
+		_observer_wait_idle()
+		# wait for prolong:
+		self.assertLogged(
+			"stdout: '[test-jail1] test-action2: ++ prolong 192.0.2.11 -c 2 -t 600 : ",
+			all=True, wait=MID_WAITTIME)
