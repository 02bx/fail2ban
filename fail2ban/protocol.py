--- conflicted
+++ resolved
@@ -27,12 +27,9 @@
 import textwrap
 
 def output(s):
-<<<<<<< HEAD
-=======
 	"""Default output handler for printing protocol. 
   Used to ease mocking in the test cases.
 	"""
->>>>>>> 9b03a6d4
 	print(s)
 
 ##
