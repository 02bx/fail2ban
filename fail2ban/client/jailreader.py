--- conflicted
+++ resolved
@@ -106,9 +106,6 @@
 				["int",    "maxretry", None],
 				["string", "findtime", None],
 				["string", "bantime", None],
-<<<<<<< HEAD
-				["string", "usedns", None], # be sure usedns is before all regex(s) in stream
-=======
 				["bool",   "bantime.increment", None],
 				["string", "bantime.factor", None],
 				["string", "bantime.formula", None],
@@ -116,8 +113,7 @@
 				["string", "bantime.maxtime", None],
 				["string", "bantime.rndtime", None],
 				["bool",   "bantime.overalljails", None],
-				["string", "usedns", None],
->>>>>>> 18ebd9ac
+				["string", "usedns", None], # be sure usedns is before all regex(s) in stream
 				["string", "failregex", None],
 				["string", "ignoreregex", None],
 				["string", "ignorecommand", None],
