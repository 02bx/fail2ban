# emacs: -*- mode: python; py-indent-offset: 4; indent-tabs-mode: t -*-
# vi: set ft=python sts=4 ts=4 sw=4 noet :

# This file is part of Fail2Ban.
#
# Fail2Ban is free software; you can redistribute it and/or modify
# it under the terms of the GNU General Public License as published by
# the Free Software Foundation; either version 2 of the License, or
# (at your option) any later version.
#
# Fail2Ban is distributed in the hope that it will be useful,
# but WITHOUT ANY WARRANTY; without even the implied warranty of
# MERCHANTABILITY or FITNESS FOR A PARTICULAR PURPOSE.  See the
# GNU General Public License for more details.
#
# You should have received a copy of the GNU General Public License
# along with Fail2Ban; if not, write to the Free Software
# Foundation, Inc., 51 Franklin Street, Fifth Floor, Boston, MA  02110-1301, USA.

# Author: Cyril Jaquier
# 

__author__ = "Cyril Jaquier"
__copyright__ = "Copyright (c) 2004 Cyril Jaquier"
__license__ = "GPL"

import glob
import json
import os.path
import re

from .configreader import ConfigReaderUnshared, ConfigReader
from .filterreader import FilterReader
from .actionreader import ActionReader
from ..version import version
from ..helpers import getLogger
from ..helpers import splitwords

# Gets the instance of the logger.
logSys = getLogger(__name__)


class JailReader(ConfigReader):
	
	# regex, to extract list of options:
	optionCRE = re.compile(r"^([\w\-_\.]+)(?:\[(.*)\])?\s*$", re.DOTALL)
	# regex, to iterate over single option in option list, syntax:
	# `action = act[p1="...", p2='...', p3=...]`, where the p3=... not contains `,` or ']'
	# since v0.10 separator extended with `]\s*[` for support of multiple option groups, syntax 
	# `action = act[p1=...][p2=...]`
	optionExtractRE = re.compile(
		r'([\w\-_\.]+)=(?:"([^"]*)"|\'([^\']*)\'|([^,\]]*))(?:,|\]\s*\[|$)', re.DOTALL)
	
	def __init__(self, name, force_enable=False, **kwargs):
		ConfigReader.__init__(self, **kwargs)
		self.__name = name
		self.__filter = None
		self.__force_enable = force_enable
		self.__actions = list()
		self.__opts = None
	
	@property
	def options(self):
		return self.__opts

	def setName(self, value):
		self.__name = value
	
	def getName(self):
		return self.__name
	
	def read(self):
		out = ConfigReader.read(self, "jail")
		# Before returning -- verify that requested section
		# exists at all
		if not (self.__name in self.sections()):
			raise ValueError("Jail %r was not found among available"
							 % self.__name)
		return out
	
	def isEnabled(self):
		return self.__force_enable or (
			self.__opts and self.__opts.get("enabled", False))

	@staticmethod
	def _glob(path):
		"""Given a path for glob return list of files to be passed to server.

		Dangling symlinks are warned about and not returned
		"""
		pathList = []
		for p in glob.glob(path):
			if os.path.exists(p):
				pathList.append(p)
			else:
				logSys.warning("File %s is a dangling link, thus cannot be monitored" % p)
		return pathList

	def getOptions(self):
		opts1st = [["bool", "enabled", False],
				["string", "filter", ""]]
		opts = [["bool", "enabled", False],
				["string", "logpath", None],
				["string", "logencoding", None],
				["string", "backend", "auto"],
				["int",    "maxretry", None],
				["string", "findtime", None],
				["string", "bantime", None],
				["string", "usedns", None], # be sure usedns is before all regex(s) in stream
				["string", "failregex", None],
				["string", "ignoreregex", None],
				["string", "ignorecommand", None],
				["string", "ignoreip", None],
				["string", "filter", ""],
				["string", "datepattern", None],
				["string", "action", ""]]

		# Before interpolation (substitution) add static options always available as default:
		defsec = self._cfg.get_defaults()
		defsec["fail2ban_version"] = version

		try:

			# Read first options only needed for merge defaults ('known/...' from filter):
			self.__opts = ConfigReader.getOptions(self, self.__name, opts1st, shouldExist=True)
			if not self.__opts: # pragma: no cover
				raise JailDefError("Init jail options failed")
			
			if self.isEnabled():
				# Read filter
				flt = self.__opts["filter"]
				if flt:
					filterName, filterOpt = JailReader.extractOptions(flt)
					if not filterName:
						raise JailDefError("Invalid filter definition %r" % flt)
					self.__filter = FilterReader(
						filterName, self.__name, filterOpt, share_config=self.share_config, basedir=self.getBaseDir())
					ret = self.__filter.read()
					# merge options from filter as 'known/...':
					self.__filter.getOptions(self.__opts)
					ConfigReader.merge_section(self, self.__name, self.__filter.getCombined(), 'known/')
					if not ret:
						raise JailDefError("Unable to read the filter %r" % filterName)
				else:
					self.__filter = None
					logSys.warning("No filter set for jail %s" % self.__name)

				# Read second all options (so variables like %(known/param) can be interpolated):
				self.__opts = ConfigReader.getOptions(self, self.__name, opts)
				if not self.__opts: # pragma: no cover
					raise JailDefError("Read jail options failed")
			
				# cumulate filter options again (ignore given in jail):
				if self.__filter:
					self.__filter.getOptions(self.__opts)
			
				# Read action
				for act in self.__opts["action"].split('\n'):
					try:
						if not act:			  # skip empty actions
							continue
						actName, actOpt = JailReader.extractOptions(act)
						if not actName:
							raise JailDefError("Invalid action definition %r" % act)
						if actName.endswith(".py"):
							self.__actions.append([
								"set",
								self.__name,
								"addaction",
								actOpt.pop("actname", os.path.splitext(actName)[0]),
								os.path.join(
									self.getBaseDir(), "action.d", actName),
								json.dumps(actOpt),
								])
						else:
							action = ActionReader(
								actName, self.__name, actOpt,
								share_config=self.share_config, basedir=self.getBaseDir())
							ret = action.read()
							if ret:
								action.getOptions(self.__opts)
								self.__actions.append(action)
							else:
								raise JailDefError("Unable to read action %r" % actName)
					except JailDefError:
						raise
					except Exception as e:
						logSys.debug("Caught exception: %s", e, exc_info=True)
						raise ValueError("Error in action definition %r: %r" % (act, e))
				if not len(self.__actions):
					logSys.warning("No actions were defined for %s" % self.__name)
			
		except JailDefError as e:
			e = str(e)
			logSys.error(e)
			if not self.__opts:
				self.__opts = dict()
			self.__opts['config-error'] = e
			return False
		return True
	
	def convert(self, allow_no_files=False):
		"""Convert read before __opts to the commands stream

		Parameters
		----------
		allow_missing : bool
		  Either to allow log files to be missing entirely.  Primarily is
		  used for testing
		 """

		stream = []
<<<<<<< HEAD
		if self.__filter:
			stream.extend(self.__filter.convert())
=======
		e = self.__opts.get('config-error')
		if e:
			stream.extend([['config-error', "Jail '%s' skipped, because of wrong configuration: %s" % (self.__name, e)]])
			return stream
>>>>>>> 389ad103
		for opt, value in self.__opts.iteritems():
			if opt == "logpath" and	\
					not self.__opts.get('backend', None).startswith("systemd"):
				found_files = 0
				for path in value.split("\n"):
					path = path.rsplit(" ", 1)
					path, tail = path if len(path) > 1 else (path[0], "head")
					pathList = JailReader._glob(path)
					if len(pathList) == 0:
						logSys.error("No file(s) found for glob %s" % path)
					for p in pathList:
						found_files += 1
						stream.append(
							["set", self.__name, "addlogpath", p, tail])
				if not (found_files or allow_no_files):
					raise ValueError(
						"Have not found any log file for %s jail" % self.__name)
			elif opt == "logencoding":
				stream.append(["set", self.__name, "logencoding", value])
			elif opt == "backend":
				backend = value
			elif opt == "ignoreip":
				for ip in splitwords(value):
					stream.append(["set", self.__name, "addignoreip", ip])
			elif opt in ("failregex", "ignoreregex"):
				multi = []
				for regex in value.split('\n'):
					# Do not send a command if the rule is empty.
					if regex != '':
						multi.append(regex)
				if len(multi) > 1:
					stream.append(["multi-set", self.__name, "add" + opt, multi])
				elif len(multi):
					stream.append(["set", self.__name, "add" + opt, multi[0]])
			elif opt not in ('action', 'filter', 'enabled'):
				stream.append(["set", self.__name, opt, value])
		for action in self.__actions:
			if isinstance(action, (ConfigReaderUnshared, ConfigReader)):
				stream.extend(action.convert())
			else:
				stream.append(action)
		stream.insert(0, ["add", self.__name, backend])
		return stream
	
	@staticmethod
	def extractOptions(option):
		match = JailReader.optionCRE.match(option)
		if not match:
			# TODO proper error handling
			return None, None
		option_name, optstr = match.groups()
		option_opts = dict()
		if optstr:
			for optmatch in JailReader.optionExtractRE.finditer(optstr):
				opt = optmatch.group(1)
				value = [
					val for val in optmatch.group(2,3,4) if val is not None][0]
				option_opts[opt.strip()] = value.strip()
		return option_name, option_opts


class JailDefError(Exception):
	pass<|MERGE_RESOLUTION|>--- conflicted
+++ resolved
@@ -125,70 +125,72 @@
 			self.__opts = ConfigReader.getOptions(self, self.__name, opts1st, shouldExist=True)
 			if not self.__opts: # pragma: no cover
 				raise JailDefError("Init jail options failed")
-			
-			if self.isEnabled():
-				# Read filter
-				flt = self.__opts["filter"]
-				if flt:
-					filterName, filterOpt = JailReader.extractOptions(flt)
-					if not filterName:
-						raise JailDefError("Invalid filter definition %r" % flt)
-					self.__filter = FilterReader(
-						filterName, self.__name, filterOpt, share_config=self.share_config, basedir=self.getBaseDir())
-					ret = self.__filter.read()
-					# merge options from filter as 'known/...':
-					self.__filter.getOptions(self.__opts)
-					ConfigReader.merge_section(self, self.__name, self.__filter.getCombined(), 'known/')
-					if not ret:
-						raise JailDefError("Unable to read the filter %r" % filterName)
-				else:
-					self.__filter = None
-					logSys.warning("No filter set for jail %s" % self.__name)
-
-				# Read second all options (so variables like %(known/param) can be interpolated):
-				self.__opts = ConfigReader.getOptions(self, self.__name, opts)
-				if not self.__opts: # pragma: no cover
-					raise JailDefError("Read jail options failed")
-			
-				# cumulate filter options again (ignore given in jail):
-				if self.__filter:
-					self.__filter.getOptions(self.__opts)
-			
-				# Read action
-				for act in self.__opts["action"].split('\n'):
-					try:
-						if not act:			  # skip empty actions
-							continue
-						actName, actOpt = JailReader.extractOptions(act)
-						if not actName:
-							raise JailDefError("Invalid action definition %r" % act)
-						if actName.endswith(".py"):
-							self.__actions.append([
-								"set",
-								self.__name,
-								"addaction",
-								actOpt.pop("actname", os.path.splitext(actName)[0]),
-								os.path.join(
-									self.getBaseDir(), "action.d", actName),
-								json.dumps(actOpt),
-								])
+		
+			if not self.isEnabled():
+				return True
+				
+			# Read filter
+			flt = self.__opts["filter"]
+			if flt:
+				filterName, filterOpt = JailReader.extractOptions(flt)
+				if not filterName:
+					raise JailDefError("Invalid filter definition %r" % flt)
+				self.__filter = FilterReader(
+					filterName, self.__name, filterOpt, share_config=self.share_config, basedir=self.getBaseDir())
+				ret = self.__filter.read()
+				# merge options from filter as 'known/...':
+				self.__filter.getOptions(self.__opts)
+				ConfigReader.merge_section(self, self.__name, self.__filter.getCombined(), 'known/')
+				if not ret:
+					raise JailDefError("Unable to read the filter %r" % filterName)
+			else:
+				self.__filter = None
+				logSys.warning("No filter set for jail %s" % self.__name)
+
+			# Read second all options (so variables like %(known/param) can be interpolated):
+			self.__opts = ConfigReader.getOptions(self, self.__name, opts)
+			if not self.__opts: # pragma: no cover
+				raise JailDefError("Read jail options failed")
+		
+			# cumulate filter options again (ignore given in jail):
+			if self.__filter:
+				self.__filter.getOptions(self.__opts)
+		
+			# Read action
+			for act in self.__opts["action"].split('\n'):
+				try:
+					if not act:			  # skip empty actions
+						continue
+					actName, actOpt = JailReader.extractOptions(act)
+					if not actName:
+						raise JailDefError("Invalid action definition %r" % act)
+					if actName.endswith(".py"):
+						self.__actions.append([
+							"set",
+							self.__name,
+							"addaction",
+							actOpt.pop("actname", os.path.splitext(actName)[0]),
+							os.path.join(
+								self.getBaseDir(), "action.d", actName),
+							json.dumps(actOpt),
+							])
+					else:
+						action = ActionReader(
+							actName, self.__name, actOpt,
+							share_config=self.share_config, basedir=self.getBaseDir())
+						ret = action.read()
+						if ret:
+							action.getOptions(self.__opts)
+							self.__actions.append(action)
 						else:
-							action = ActionReader(
-								actName, self.__name, actOpt,
-								share_config=self.share_config, basedir=self.getBaseDir())
-							ret = action.read()
-							if ret:
-								action.getOptions(self.__opts)
-								self.__actions.append(action)
-							else:
-								raise JailDefError("Unable to read action %r" % actName)
-					except JailDefError:
-						raise
-					except Exception as e:
-						logSys.debug("Caught exception: %s", e, exc_info=True)
-						raise ValueError("Error in action definition %r: %r" % (act, e))
-				if not len(self.__actions):
-					logSys.warning("No actions were defined for %s" % self.__name)
+							raise JailDefError("Unable to read action %r" % actName)
+				except JailDefError:
+					raise
+				except Exception as e:
+					logSys.debug("Caught exception: %s", e, exc_info=True)
+					raise ValueError("Error in action definition %r: %r" % (act, e))
+			if not len(self.__actions):
+				logSys.warning("No actions were defined for %s" % self.__name)
 			
 		except JailDefError as e:
 			e = str(e)
@@ -210,15 +212,12 @@
 		 """
 
 		stream = []
-<<<<<<< HEAD
-		if self.__filter:
-			stream.extend(self.__filter.convert())
-=======
 		e = self.__opts.get('config-error')
 		if e:
 			stream.extend([['config-error', "Jail '%s' skipped, because of wrong configuration: %s" % (self.__name, e)]])
 			return stream
->>>>>>> 389ad103
+		if self.__filter:
+			stream.extend(self.__filter.convert())
 		for opt, value in self.__opts.iteritems():
 			if opt == "logpath" and	\
 					not self.__opts.get('backend', None).startswith("systemd"):
