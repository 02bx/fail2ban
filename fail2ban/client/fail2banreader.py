# emacs: -*- mode: python; py-indent-offset: 4; indent-tabs-mode: t -*-
# vi: set ft=python sts=4 ts=4 sw=4 noet :

# This file is part of Fail2Ban.
#
# Fail2Ban is free software; you can redistribute it and/or modify
# it under the terms of the GNU General Public License as published by
# the Free Software Foundation; either version 2 of the License, or
# (at your option) any later version.
#
# Fail2Ban is distributed in the hope that it will be useful,
# but WITHOUT ANY WARRANTY; without even the implied warranty of
# MERCHANTABILITY or FITNESS FOR A PARTICULAR PURPOSE.  See the
# GNU General Public License for more details.
#
# You should have received a copy of the GNU General Public License
# along with Fail2Ban; if not, write to the Free Software
# Foundation, Inc., 51 Franklin Street, Fifth Floor, Boston, MA  02110-1301, USA.

# Author: Cyril Jaquier
# 

__author__ = "Cyril Jaquier"
__copyright__ = "Copyright (c) 2004 Cyril Jaquier"
__license__ = "GPL"

from .configreader import ConfigReader
from ..helpers import getLogger

# Gets the instance of the logger.
logSys = getLogger(__name__)


class Fail2banReader(ConfigReader):
	
	def __init__(self, **kwargs):
		ConfigReader.__init__(self, **kwargs)
	
	def read(self):
		ConfigReader.read(self, "fail2ban")
	
	def getEarlyOptions(self):
		opts = [["string", "socket", "/var/run/fail2ban/fail2ban.sock"],
				["string", "pidfile", "/var/run/fail2ban/fail2ban.pid"]]
		return ConfigReader.getOptions(self, "Definition", opts)
	
	def getOptions(self):
		opts = [["string", "loglevel", "INFO" ],
				["string", "logtarget", "STDERR"],
				["string", "syslogsocket", "auto"],
				["string", "dbfile", "/var/lib/fail2ban/fail2ban.sqlite3"],
				["string", "dbpurgeage", "1d"]]
		self.__opts = ConfigReader.getOptions(self, "Definition", opts)
	
	def convert(self):
		order = {"loglevel":0, "logtarget":1, "dbfile":2, "dbpurgeage":3}
		stream = list()
		for opt in self.__opts:
<<<<<<< HEAD
			if opt in order:
				stream.append((order[opt], ["set", opt, self.__opts[opt]]))
=======
			if opt == "loglevel":
				stream.append(["set", "loglevel", self.__opts[opt]])
			elif opt == "logtarget":
				stream.append(["set", "logtarget", self.__opts[opt]])
			elif opt == "syslogsocket":
				stream.append(["set", "syslogsocket", self.__opts[opt]])
			elif opt == "dbfile":
				stream.append(["set", "dbfile", self.__opts[opt]])
			elif opt == "dbpurgeage":
				stream.append(["set", "dbpurgeage", self.__opts[opt]])
>>>>>>> 95c2a297
		# Ensure logtarget/level set first so any db errors are captured
		# and dbfile set before all other database options
		return [opt[1] for opt in sorted(stream)]
	<|MERGE_RESOLUTION|>--- conflicted
+++ resolved
@@ -53,24 +53,11 @@
 		self.__opts = ConfigReader.getOptions(self, "Definition", opts)
 	
 	def convert(self):
-		order = {"loglevel":0, "logtarget":1, "dbfile":2, "dbpurgeage":3}
+		order = {"loglevel":0, "logtarget":1, "syslogsocket":2, "dbfile":50, "dbpurgeage":51}
 		stream = list()
 		for opt in self.__opts:
-<<<<<<< HEAD
 			if opt in order:
 				stream.append((order[opt], ["set", opt, self.__opts[opt]]))
-=======
-			if opt == "loglevel":
-				stream.append(["set", "loglevel", self.__opts[opt]])
-			elif opt == "logtarget":
-				stream.append(["set", "logtarget", self.__opts[opt]])
-			elif opt == "syslogsocket":
-				stream.append(["set", "syslogsocket", self.__opts[opt]])
-			elif opt == "dbfile":
-				stream.append(["set", "dbfile", self.__opts[opt]])
-			elif opt == "dbpurgeage":
-				stream.append(["set", "dbpurgeage", self.__opts[opt]])
->>>>>>> 95c2a297
 		# Ensure logtarget/level set first so any db errors are captured
 		# and dbfile set before all other database options
 		return [opt[1] for opt in sorted(stream)]
