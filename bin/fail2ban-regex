--- conflicted
+++ resolved
@@ -88,6 +88,8 @@
 				version="%prog " + version)
 
 	p.add_options([
+		Option("-d", "--datepattern",
+			   help="set custom pattern used to match date/times"),
 		Option("-e", "--encoding",
 			   help="File encoding. Default: system locale"),
 		Option("-L", "--maxlines", type=int, default=0,
@@ -159,7 +161,6 @@
 	def ignored(self):
 		return len(self.ignored_lines)
 
-<<<<<<< HEAD
 	@property
 	def missed(self):
 		return len(self.missed_lines)
@@ -167,82 +168,8 @@
 	# just for convenient str
 	def __getitem__(self, key):
 		return getattr(self, key)
-=======
-	#@staticmethod
-	def dispUsage():
-		print "Usage: "+sys.argv[0]+" [OPTIONS] <LOG> <REGEX> [IGNOREREGEX]"
-		print
-		print "Fail2Ban v" + version + " reads log file that contains password failure report"
-		print "and bans the corresponding IP addresses using firewall rules."
-		print
-		print "This tools can test regular expressions for \"fail2ban\"."
-		print
-		print "Options:"
-		print "    -e ENCODING, --encoding=ENCODING"
-		print "                            set the file encoding. default:system locale"
-		print "    -h, --help              display this help message"
-		print "    -V, --version           print the version"
-		print "    -v, --verbose           verbose output"
-		print "    -l INT, --maxlines=INT  set maxlines for multi-line regex default: 1"
-		print "    -d PATTERN --datepattern=PATTERN"
-		print "                            set a custom pattern used to match date/times"
-		print
-		print "Log:"
-		print "    string                  a string representing a log line"
-		print "    filename                path to a log file (/var/log/auth.log)"
-		print
-		print "Regex:"
-		print "    string                  a string representing a 'failregex'"
-		print "    filename                path to a filter file (filter.d/sshd.conf)"
-		print
-		print "IgnoreRegex:"
-		print "    string                  a string representing an 'ignoreregex'"
-		print "    filename                path to a filter file (filter.d/sshd.conf)"
-		print
-		print "Report bugs to https://github.com/fail2ban/fail2ban/issues"
-	dispUsage = staticmethod(dispUsage)
-
-	def setMaxLines(self, v):
-		if not self.__maxlines_set:
-			self.__filter.setMaxLines(int(v))
-			self.__maxlines_set = True
-
-	def setDatePattern(self, pattern):
-		self.__filter.setDatePattern(pattern)
-
-	def getCmdLineOptions(self, optList):
-		""" Gets the command line options
-		"""
-		for opt in optList:
-			if opt[0] in ["-h", "--help"]:
-				self.dispUsage()
-				sys.exit(0)
-			elif opt[0] in ["-V", "--version"]:
-				self.dispVersion()
-				sys.exit(0)
-			elif opt[0] in ["-v", "--verbose"]:
-				self.__verbose = True
-			elif opt[0] in ["-e", "--encoding"]:
-				self.encoding = opt[1]
-			elif opt[0] in ["-l", "--maxlines"]:
-				try:
-					self.setMaxLines(opt[1])
-				except ValueError:
-					print "Invlaid value for maxlines: %s" % (
-                        opt[1])
-					fail2banRegex.dispUsage()
-					sys.exit(-1)
-			elif opt[0] in ["-d", "--datepattern"]:
-				try:
-					self.setDatePattern(opt[1])
-				except (TypeError, ValueError), e:
-					print "Invalid date pattern: '%s': %s" % (opt[1], e)
-					fail2banRegex.dispUsage()
-					sys.exit(1)
->>>>>>> 9b8eaa90
-
-
-<<<<<<< HEAD
+
+
 class Fail2banRegex(object):
 
 	CONFIG_DEFAULTS = {'configpath' : "/etc/fail2ban/"}
@@ -254,40 +181,13 @@
 		self._maxlines_set = False		  # so we allow to override maxlines in cmdline
 		self._journalmatch = None
 
+		if opts.datepattern:
+			self.setDatePattern(opts.datepattern)
+
 		if opts.encoding:
 			self.encoding = opts.encoding
 		else:
 			self.encoding = locale.getpreferredencoding()
-=======
-	def readIgnoreRegex(self, value):
-		if os.path.isfile(value):
-			reader = SafeConfigParserWithIncludes(defaults=self.CONFIG_DEFAULTS)
-			try:
-				reader.read(value)
-				print "Use ignoreregex file\t " + value
-				self.__ignoreregex = [RegexStat(m)
-									for m in reader.get("Definition", "ignoreregex").split('\n')]
-			except NoSectionError:
-				print "No [Definition] section in " + value
-				print
-				return False
-			except NoOptionError:
-				print "No failregex option in " + value
-				print
-				return False
-			except MissingSectionHeaderError:
-				print "No section headers in " + value
-				print
-				return False
-		else:
-			if len(value) > 53:
-				stripReg = value[0:50] + "..."
-			else:
-				stripReg = value
-			print "Use ignoreregex line\t: " + stripReg
-			self.__ignoreregex = [RegexStat(value)]
-		return True
->>>>>>> 9b8eaa90
 
 		self._filter = Filter(None)
 		self._ignoreregex = list()
@@ -299,6 +199,8 @@
 		if opts.journalmatch is not None:
 			self.setJournalMatch(opts.journalmatch.split())
 
+	def setDatePattern(self, pattern):
+		self._filter.setDatePattern(pattern)
 
 	def setMaxLines(self, v):
 		if not self._maxlines_set:
@@ -317,18 +219,12 @@
 			reader = SafeConfigParserWithIncludes(defaults=self.CONFIG_DEFAULTS)
 			try:
 				reader.read(value)
-<<<<<<< HEAD
 				print "Use %11s file : %s" % (regex, value)
 				# TODO: reuse functionality in client
 				regex_values = [
 					RegexStat(m)
 					for m in reader.get("Definition", regex).split('\n')
 					if m != ""]
-=======
-				print "Use regex file\t\t: " + value
-				self.__failregex = [RegexStat(m)
-									for m in reader.get("Definition", "failregex").split('\n')]
->>>>>>> 9b8eaa90
 			except NoSectionError:
 				print "No [Definition] section in %s" % value
 				return False
@@ -359,7 +255,6 @@
 				# No [Init].journalmatch found.
 				pass
 			else:
-<<<<<<< HEAD
 				self.setJournalMatch(shlex.split(journalmatch))
 		else:
 			print "Use %11s line : %s" % (regex, shortstr(value))
@@ -370,16 +265,6 @@
 			getattr(
 				self._filter,
 				'add%sRegex' % regextype.title())(regex.getFailRegex())
-=======
-				stripReg = value
-			print "Use regex line\t\t: " + stripReg
-			self.__failregex = [RegexStat(value)]
-
-		print "Use maxlines\t\t: %d" % self.__filter.getMaxLines()
-		datepattern = self.__filter.getDatePattern()
-		if datepattern:
-			print "Use date pattern\t: %s (%s)" % self.__filter.getDatePattern()
->>>>>>> 9b8eaa90
 		return True
 
 	def testIgnoreRegex(self, line):
@@ -514,26 +399,11 @@
 
 
 if __name__ == "__main__":
-<<<<<<< HEAD
 
 	parser = get_opt_parser()
 	(opts, args) = parser.parse_args()
 
 	fail2banRegex = Fail2banRegex(opts)
-=======
-	fail2banRegex = Fail2banRegex()
-	# Reads the command line options.
-	try:
-		cmdOpts = 'hVcvl:e:d:'
-		cmdLongOpts = ['help', 'version', 'verbose', 'maxlines=', 'encoding=',
-			'datepattern=']
-		optList, args = getopt.getopt(sys.argv[1:], cmdOpts, cmdLongOpts)
-	except getopt.GetoptError:
-		fail2banRegex.dispUsage()
-		sys.exit(-1)
-	# Process command line
-	fail2banRegex.getCmdLineOptions(optList)
->>>>>>> 9b8eaa90
 
 	# We need 2 or 3 parameters
 	if not len(args) in (2, 3):
@@ -606,7 +476,6 @@
 		journalmatch = fail2banRegex._journalmatch
 		if journalmatch:
 			try:
-<<<<<<< HEAD
 				for element in journalmatch:
 					if element == "+":
 						myjournal.add_disjunction()
@@ -631,32 +500,5 @@
 	print
 
 	fail2banRegex.process(test_lines)
-=======
-				hdlr = open(cmd_log, 'rb')
-				print "Use log file\t\t: " + cmd_log
-				print "Use encoding\t\t: " + fail2banRegex.encoding
-				print
-				for line in hdlr:
-					try:
-						line = line.decode(fail2banRegex.encoding, 'strict')
-					except UnicodeDecodeError:
-						if sys.version_info >= (3,): # Python 3 must be decoded
-							line = line.decode(fail2banRegex.encoding, 'ignore')
-					fail2banRegex.testIgnoreRegex(line)
-					fail2banRegex.testRegex(line)
-			except IOError, e:
-				print e
-				print
-				sys.exit(-1)
-		else:
-			if len(sys.argv[1]) > 53:
-				stripLog = cmd_log[0:50] + "..."
-			else:
-				stripLog = cmd_log
-			print "Use single line\t\t: " + stripLog
-			print
-			fail2banRegex.testIgnoreRegex(cmd_log)
-			fail2banRegex.testRegex(cmd_log)
->>>>>>> 9b8eaa90
 
 	fail2banRegex.printStats() or sys.exit(-1)