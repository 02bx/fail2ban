#!/usr/bin/env python
# emacs: -*- mode: python; py-indent-offset: 4; indent-tabs-mode: t -*-
# vi: set ft=python sts=4 ts=4 sw=4 noet :
"""Script to run Fail2Ban tests battery
"""

# This file is part of Fail2Ban.
#
# Fail2Ban is free software; you can redistribute it and/or modify
# it under the terms of the GNU General Public License as published by
# the Free Software Foundation; either version 2 of the License, or
# (at your option) any later version.
#
# Fail2Ban is distributed in the hope that it will be useful,
# but WITHOUT ANY WARRANTY; without even the implied warranty of
# MERCHANTABILITY or FITNESS FOR A PARTICULAR PURPOSE.  See the
# GNU General Public License for more details.
#
# You should have received a copy of the GNU General Public License
# along with Fail2Ban; if not, write to the Free Software
# Foundation, Inc., 51 Franklin Street, Fifth Floor, Boston, MA  02110-1301, USA.

__author__ = "Cyril Jaquier"
__copyright__ = "Copyright (c) 2004 Cyril Jaquier, 2012- Yaroslav Halchenko"
__license__ = "GPL"

import logging
import os
import sys
import time
import unittest

# Check if local fail2ban module exists, and use if it exists by
# modifying the path. This is such that tests can be used in dev
# environment.
if os.path.exists("fail2ban/__init__.py"):
	sys.path.insert(0, ".")
from fail2ban.version import version

from fail2ban.tests.utils import gatherTests
from fail2ban.helpers import FormatterWithTraceBack, getLogger
from fail2ban.server.mytime import MyTime

from optparse import OptionParser, Option

def get_opt_parser():
	# use module docstring for help output
	p = OptionParser(
				usage="%s [OPTIONS] [regexps]\n" % sys.argv[0] + __doc__,
				version="%prog " + version)

	p.add_options([
		Option('-l', "--log-level", type="choice",
			   dest="log_level",
			   choices=('heavydebug', 'debug', 'info', 'notice', 'warning', 'error', 'critical'),
			   default=None,
			   help="Log level for the logger to use during running tests"),
		Option('-n', "--no-network", action="store_true",
			   dest="no_network",
			   help="Do not run tests that require the network"),
		Option('-g', "--no-gamin", action="store_true",
			   dest="no_gamin",
			   help="Do not run tests that require the gamin"),
		Option('-m', "--memory-db", action="store_true",
			   dest="memory_db",
			   help="Run database tests using memory instead of file"),
		Option('-f', "--fast", action="store_true",
			   dest="fast",
			   help="Try to increase speed of the tests, decreasing of wait intervals, memory database"),
		Option('-i', "--ignore", action="store_true",
			   dest="negate_re",
			   help="negate [regexps] filter to ignore tests matched specified regexps"),
		Option("-t", "--log-traceback", action='store_true',
			   help="Enrich log-messages with compressed tracebacks"),
		Option("--full-traceback", action='store_true',
			   help="Either to make the tracebacks full, not compressed (as by default)"),

		])

	return p

parser = get_opt_parser()
(opts, regexps) = parser.parse_args()

#
# Logging
#
logSys = getLogger("fail2ban")

# Numerical level of verbosity corresponding to a log "level"
verbosity = {'heavydebug': 4,
			 'debug': 3,
			 'info': 2,
			 'notice': 2,
			 'warning': 1,
			 'error': 1,
			 'critical': 0,
			 None: 1}[opts.log_level]

if opts.log_level is not None: # pragma: no cover
	# so we had explicit settings
	logSys.setLevel(getattr(logging, opts.log_level.upper()))
else: # pragma: no cover
	# suppress the logging but it would leave unittests' progress dots
	# ticking, unless like with '-l critical' which would be silent
	# unless error occurs
	logSys.setLevel(getattr(logging, 'CRITICAL'))

# Add the default logging handler
stdout = logging.StreamHandler(sys.stdout)

fmt = ' %(message)s'

if opts.log_traceback:
	Formatter = FormatterWithTraceBack
	fmt = (opts.full_traceback and ' %(tb)s' or ' %(tbc)s') + fmt
else:
	Formatter = logging.Formatter

# Custom log format for the verbose tests runs
if verbosity > 1: # pragma: no cover
	if verbosity > 3:
		fmt = ' | %(module)15.15s-%(levelno)-2d: %(funcName)-20.20s |' + fmt
	if verbosity > 2:
<<<<<<< HEAD
		fmt = ' +%(relativeCreated)5d %(thread)X %(levelname)-5.5s' + fmt
=======
		fmt = ' +%(relativeCreated)5d %(thread)X %(name)-25.25s %(levelname)-5.5s' + fmt
>>>>>>> 9b03a6d4
	else:
		fmt = ' %(asctime)-15s %(thread)X %(levelname)-5.5s' + fmt
#
stdout.setFormatter(Formatter(fmt))
logSys.addHandler(stdout)

#
# Let know the version
#
if not opts.log_level or opts.log_level != 'critical': # pragma: no cover
	print("Fail2ban %s test suite. Python %s. Please wait..." \
			% (version, str(sys.version).replace('\n', '')))

tests = gatherTests(regexps, opts)
#
# Run the tests
#
testRunner = unittest.TextTestRunner(verbosity=verbosity)

tests_results = testRunner.run(tests)

if not tests_results.wasSuccessful(): # pragma: no cover
	sys.exit(1)<|MERGE_RESOLUTION|>--- conflicted
+++ resolved
@@ -122,11 +122,7 @@
 	if verbosity > 3:
 		fmt = ' | %(module)15.15s-%(levelno)-2d: %(funcName)-20.20s |' + fmt
 	if verbosity > 2:
-<<<<<<< HEAD
-		fmt = ' +%(relativeCreated)5d %(thread)X %(levelname)-5.5s' + fmt
-=======
 		fmt = ' +%(relativeCreated)5d %(thread)X %(name)-25.25s %(levelname)-5.5s' + fmt
->>>>>>> 9b03a6d4
 	else:
 		fmt = ' %(asctime)-15s %(thread)X %(levelname)-5.5s' + fmt
 #
