# emacs: -*- mode: python; py-indent-offset: 4; indent-tabs-mode: t -*-
# vi: set ft=python sts=4 ts=4 sw=4 noet :

# This file is part of Fail2Ban.
#
# Fail2Ban is free software; you can redistribute it and/or modify
# it under the terms of the GNU General Public License as published by
# the Free Software Foundation; either version 2 of the License, or
# (at your option) any later version.
#
# Fail2Ban is distributed in the hope that it will be useful,
# but WITHOUT ANY WARRANTY; without even the implied warranty of
# MERCHANTABILITY or FITNESS FOR A PARTICULAR PURPOSE.  See the
# GNU General Public License for more details.
#
# You should have received a copy of the GNU General Public License
# along with Fail2Ban; if not, write to the Free Software
# Foundation, Inc., 51 Franklin Street, Fifth Floor, Boston, MA  02110-1301, USA.

# Author: Cyril Jaquier
# 
# $Revision$

__author__ = "Cyril Jaquier"
__version__ = "$Revision$"
__date__ = "$Date$"
__copyright__ = "Copyright (c) 2004 Cyril Jaquier"
__license__ = "GPL"

from threading import Lock, RLock
from jails import Jails
from transmitter import Transmitter
from asyncserver import AsyncServer
from asyncserver import AsyncServerException
from common import version
import logging, logging.handlers, sys, os, signal

# Gets the instance of the logger.
logSys = logging.getLogger("fail2ban.server")

class Server:
	
	def __init__(self, daemon = False):
		self.__loggingLock = Lock()
		self.__lock = RLock()
		self.__jails = Jails()
		self.__daemon = daemon
		self.__transm = Transmitter(self)
		self.__asyncServer = AsyncServer(self.__transm)
		self.__logLevel = None
		self.__logTarget = None
		# Set logging level
		self.setLogLevel(3)
		self.setLogTarget("STDOUT")
	
	def __sigTERMhandler(self, signum, frame):
		logSys.debug("Caught signal %d. Exiting" % signum)
		self.quit()
	
	def start(self, sock, pidfile, force = False):
		logSys.info("Starting Fail2ban v" + version.version)
		
		# Install signal handlers
		signal.signal(signal.SIGTERM, self.__sigTERMhandler)
		signal.signal(signal.SIGINT, self.__sigTERMhandler)
		
		# First set the mask to only allow access to owner
		os.umask(0077)
		if self.__daemon:
			logSys.info("Starting in daemon mode")
			ret = self.__createDaemon()
			if ret:
				logSys.info("Daemon started")
			else:
				logSys.error("Could not create daemon")
				raise ServerInitializationError("Could not create daemon")
		
		# Creates a PID file.
		try:
			logSys.debug("Creating PID file %s" % pidfile)
			pidFile = open(pidfile, 'w')
			pidFile.write("%s\n" % os.getpid())
			pidFile.close()
		except IOError, e:
			logSys.error("Unable to create PID file: %s" % e)
		
		# Start the communication
		logSys.debug("Starting communication")
		try:
			self.__asyncServer.start(sock, force)
		except AsyncServerException, e:
			logSys.error("Could not start server: %s", e)
		# Removes the PID file.
		try:
			logSys.debug("Remove PID file %s" % pidfile)
			os.remove(pidfile)
		except OSError, e:
			logSys.error("Unable to remove PID file: %s" % e)
		logSys.info("Exiting Fail2ban")
	
	def quit(self):
		# Stop communication first because if jail's unban action
		# tries to communicate via fail2ban-client we get a lockup
		# among threads.  So the simplest resolution is to stop all
		# communications first (which should be ok anyways since we
		# are exiting)
		# See https://github.com/fail2ban/fail2ban/issues/7
		self.__asyncServer.stop()

		# Now stop all the jails
		self.stopAllJail()

		# Only now shutdown the logging.
		try:
			self.__loggingLock.acquire()
			logging.shutdown()
		finally:
			self.__loggingLock.release()

	
	def addJail(self, name, backend):
		self.__jails.add(name, backend)
		
	def delJail(self, name):
		self.__jails.remove(name)
	
	def startJail(self, name):
		try:
			self.__lock.acquire()
			if not self.isAlive(name):
				self.__jails.get(name).start()
		finally:
			self.__lock.release()
	
	def stopJail(self, name):
		logSys.debug("Stopping jail %s" % name)
		try:
			self.__lock.acquire()
			if self.isAlive(name):
				self.__jails.get(name).stop()
				self.delJail(name)
		finally:
			self.__lock.release()
	
	def stopAllJail(self):
		logSys.info("Stopping all jails")
		try:
			self.__lock.acquire()
			for jail in self.__jails.getAll():
				self.stopJail(jail)
		finally:
			self.__lock.release()
	
	def isAlive(self, name):
		return self.__jails.get(name).isAlive()
	
	def setIdleJail(self, name, value):
		self.__jails.get(name).setIdle(value)
		return True

	def getIdleJail(self, name):
		return self.__jails.get(name).getIdle()
	
	# Filter
	def addIgnoreIP(self, name, ip):
		self.__jails.getFilter(name).addIgnoreIP(ip)
	
	def delIgnoreIP(self, name, ip):
		self.__jails.getFilter(name).delIgnoreIP(ip)
	
	def getIgnoreIP(self, name):
		return self.__jails.getFilter(name).getIgnoreIP()
	
	def addLogPath(self, name, fileName):
		self.__jails.getFilter(name).addLogPath(fileName)
	
	def delLogPath(self, name, fileName):
		self.__jails.getFilter(name).delLogPath(fileName)
	
	def getLogPath(self, name):
		return [m.getFileName()
				for m in self.__jails.getFilter(name).getLogPath()]
	
	def setLogEncoding(self, name, encoding):
		return self.__jails.getFilter(name).setLogEncoding(encoding)
	
	def getLogEncoding(self, name):
		return self.__jails.getFilter(name).getLogEncoding()
	
	def setFindTime(self, name, value):
		self.__jails.getFilter(name).setFindTime(value)
	
	def getFindTime(self, name):
		return self.__jails.getFilter(name).getFindTime()

	def addFailRegex(self, name, value):
		self.__jails.getFilter(name).addFailRegex(value)
	
	def delFailRegex(self, name, index):
		self.__jails.getFilter(name).delFailRegex(index)
	
	def getFailRegex(self, name):
		return self.__jails.getFilter(name).getFailRegex()
	
	def addIgnoreRegex(self, name, value):
		self.__jails.getFilter(name).addIgnoreRegex(value)
	
	def delIgnoreRegex(self, name, index):
		self.__jails.getFilter(name).delIgnoreRegex(index)
	
	def getIgnoreRegex(self, name):
		return self.__jails.getFilter(name).getIgnoreRegex()
	
	def setUseDns(self, name, value):
		self.__jails.getFilter(name).setUseDns(value)
	
	def getUseDns(self, name):
		return self.__jails.getFilter(name).getUseDns()
	
	def setMaxRetry(self, name, value):
		self.__jails.getFilter(name).setMaxRetry(value)
	
	def getMaxRetry(self, name):
		return self.__jails.getFilter(name).getMaxRetry()
	
	# Action
	def addAction(self, name, value):
		self.__jails.getAction(name).addAction(value)
	
	def getLastAction(self, name):
		return self.__jails.getAction(name).getLastAction()
	
	def delAction(self, name, value):
		self.__jails.getAction(name).delAction(value)
	
	def setCInfo(self, name, action, key, value):
		self.__jails.getAction(name).getAction(action).setCInfo(key, value)
	
	def getCInfo(self, name, action, key):
		return self.__jails.getAction(name).getAction(action).getCInfo(key)
	
	def delCInfo(self, name, action, key):
		self.__jails.getAction(name).getAction(action).delCInfo(key)
	
	def setBanTime(self, name, value):
		self.__jails.getAction(name).setBanTime(value)
	
	def setBanIP(self, name, value):
		return self.__jails.getFilter(name).addBannedIP(value)
		
	def setUnbanIP(self, name, value):
		return self.__jails.getAction(name).removeBannedIP(value)
		
	def getBanTime(self, name):
		return self.__jails.getAction(name).getBanTime()
	
	def setActionStart(self, name, action, value):
		self.__jails.getAction(name).getAction(action).setActionStart(value)
	
	def getActionStart(self, name, action):
		return self.__jails.getAction(name).getAction(action).getActionStart()
		
	def setActionStop(self, name, action, value):
		self.__jails.getAction(name).getAction(action).setActionStop(value)
	
	def getActionStop(self, name, action):
		return self.__jails.getAction(name).getAction(action).getActionStop()
	
	def setActionCheck(self, name, action, value):
		self.__jails.getAction(name).getAction(action).setActionCheck(value)
	
	def getActionCheck(self, name, action):
		return self.__jails.getAction(name).getAction(action).getActionCheck()
	
	def setActionBan(self, name, action, value):
		self.__jails.getAction(name).getAction(action).setActionBan(value)
	
	def getActionBan(self, name, action):
		return self.__jails.getAction(name).getAction(action).getActionBan()
	
	def setActionUnban(self, name, action, value):
		self.__jails.getAction(name).getAction(action).setActionUnban(value)
	
	def getActionUnban(self, name, action):
		return self.__jails.getAction(name).getAction(action).getActionUnban()
		
	# Status
	def status(self):
		try:
			self.__lock.acquire()
			jails = list(self.__jails.getAll())
			jails.sort()
			jailList = ", ".join(jails)
			ret = [("Number of jail", self.__jails.size()), 
				   ("Jail list", jailList)]
			return ret
		finally:
			self.__lock.release()
	
	def statusJail(self, name):
		return self.__jails.get(name).getStatus()
	
	# Logging
	
	##
	# Set the logging level.
	#
	# Incrementing the value gives more messages.
	# 0 = FATAL
	# 1 = ERROR
	# 2 = WARNING
	# 3 = INFO
	# 4 = DEBUG
	# @param value the level
	
	def setLogLevel(self, value):
		try:
			self.__loggingLock.acquire()
			self.__logLevel = value
			logLevel = logging.DEBUG
			if value == 0:
				logLevel = logging.FATAL
			elif value == 1:
				logLevel = logging.ERROR
			elif value == 2:
				logLevel = logging.WARNING
			elif value == 3:
				logLevel = logging.INFO
			logging.getLogger("fail2ban").setLevel(logLevel)
		finally:
			self.__loggingLock.release()
	
	##
	# Get the logging level.
	#
	# @see setLogLevel
	# @return the log level
	
	def getLogLevel(self):
		try:
			self.__loggingLock.acquire()
			return self.__logLevel
		finally:
			self.__loggingLock.release()
	
	##
	# Sets the logging target.
	#
	# target can be a file, SYSLOG, STDOUT or STDERR.
	# @param target the logging target
	
	def setLogTarget(self, target):
		try:
			self.__loggingLock.acquire()
			# set a format which is simpler for console use
			formatter = logging.Formatter("%(asctime)s %(name)-16s: %(levelname)-6s %(message)s")
			if target == "SYSLOG":
				# Syslog daemons already add date to the message.
				formatter = logging.Formatter("%(name)-16s: %(levelname)-6s %(message)s")
				facility = logging.handlers.SysLogHandler.LOG_DAEMON
				hdlr = logging.handlers.SysLogHandler("/dev/log", 
													  facility = facility)
			elif target == "STDOUT":
				hdlr = logging.StreamHandler(sys.stdout)
			elif target == "STDERR":
				hdlr = logging.StreamHandler(sys.stderr)
			else:
				# Target should be a file
				try:
					open(target, "a").close()
					hdlr = logging.FileHandler(target)
				except IOError:
					logSys.error("Unable to log to " + target)
					logSys.info("Logging to previous target " + self.__logTarget)
					return False
			# Removes previous handlers -- in reverse order since removeHandler
			# alter the list in-place and that can confuses the iterable
			for handler in logging.getLogger("fail2ban").handlers[::-1]:
				# Remove the handler.
				logging.getLogger("fail2ban").removeHandler(handler)
				# And try to close -- it might be closed already
				try:
					handler.flush()
					handler.close()
<<<<<<< HEAD
				except ValueError:
					if (2,6) <= sys.version_info < (3,) or \
							(3,2) <= sys.version_info:
=======
				except (ValueError, KeyError):
					if sys.version_info >= (2,6):
>>>>>>> 74e76e06
						raise
					# is known to be thrown after logging was shutdown once
					# with older Pythons -- seems to be safe to ignore there
			# tell the handler to use this format
			hdlr.setFormatter(formatter)
			logging.getLogger("fail2ban").addHandler(hdlr)
			# Does not display this message at startup.
			if not self.__logTarget == None:
				logSys.info("Changed logging target to %s for Fail2ban v%s" %
						(target, version.version))
			# Sets the logging target.
			self.__logTarget = target
			return True
		finally:
			self.__loggingLock.release()
	
	def getLogTarget(self):
		try:
			self.__loggingLock.acquire()
			return self.__logTarget
		finally:
			self.__loggingLock.release()
	
	def __createDaemon(self):
		""" Detach a process from the controlling terminal and run it in the
			background as a daemon.
		
			http://aspn.activestate.com/ASPN/Cookbook/Python/Recipe/278731
		"""
	
		try:
			# Fork a child process so the parent can exit.  This will return control
			# to the command line or shell.  This is required so that the new process
			# is guaranteed not to be a process group leader.  We have this guarantee
			# because the process GID of the parent is inherited by the child, but
			# the child gets a new PID, making it impossible for its PID to equal its
			# PGID.
			pid = os.fork()
		except OSError, e:
			return((e.errno, e.strerror))	 # ERROR (return a tuple)
		
		if pid == 0:	   # The first child.
	
			# Next we call os.setsid() to become the session leader of this new
			# session.  The process also becomes the process group leader of the
			# new process group.  Since a controlling terminal is associated with a
			# session, and this new session has not yet acquired a controlling
			# terminal our process now has no controlling terminal.  This shouldn't
			# fail, since we're guaranteed that the child is not a process group
			# leader.
			os.setsid()
		
			# When the first child terminates, all processes in the second child
			# are sent a SIGHUP, so it's ignored.
			signal.signal(signal.SIGHUP, signal.SIG_IGN)
		
			try:
				# Fork a second child to prevent zombies.  Since the first child is
				# a session leader without a controlling terminal, it's possible for
				# it to acquire one by opening a terminal in the future.  This second
				# fork guarantees that the child is no longer a session leader, thus
				# preventing the daemon from ever acquiring a controlling terminal.
				pid = os.fork()		# Fork a second child.
			except OSError, e:
				return((e.errno, e.strerror))  # ERROR (return a tuple)
		
			if (pid == 0):	  # The second child.
				# Ensure that the daemon doesn't keep any directory in use.  Failure
				# to do this could make a filesystem unmountable.
				os.chdir("/")
			else:
				os._exit(0)	  # Exit parent (the first child) of the second child.
		else:
			os._exit(0)		 # Exit parent of the first child.
		
		# Close all open files.  Try the system configuration variable, SC_OPEN_MAX,
		# for the maximum number of open files to close.  If it doesn't exist, use
		# the default value (configurable).
		try:
			maxfd = os.sysconf("SC_OPEN_MAX")
		except (AttributeError, ValueError):
			maxfd = 256	   # default maximum
	
		for fd in range(0, maxfd):
			try:
				os.close(fd)
			except OSError:   # ERROR (ignore)
				pass
	
		# Redirect the standard file descriptors to /dev/null.
		os.open("/dev/null", os.O_RDONLY)	# standard input (0)
		os.open("/dev/null", os.O_RDWR)		# standard output (1)
		os.open("/dev/null", os.O_RDWR)		# standard error (2)
		return True


class ServerInitializationError(Exception):
	pass<|MERGE_RESOLUTION|>--- conflicted
+++ resolved
@@ -382,14 +382,9 @@
 				try:
 					handler.flush()
 					handler.close()
-<<<<<<< HEAD
-				except ValueError:
+				except (ValueError, KeyError):
 					if (2,6) <= sys.version_info < (3,) or \
 							(3,2) <= sys.version_info:
-=======
-				except (ValueError, KeyError):
-					if sys.version_info >= (2,6):
->>>>>>> 74e76e06
 						raise
 					# is known to be thrown after logging was shutdown once
 					# with older Pythons -- seems to be safe to ignore there
