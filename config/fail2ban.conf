# Fail2Ban configuration file
#
# Author: Cyril Jaquier
#
# $Revision: 629 $
#

[Definition]

# Option:  loglevel
# Notes.:  Set the log level output.
#          1 = ERROR
#          2 = WARN
#          3 = INFO
#          4 = DEBUG
# Values:  NUM  Default:  3
#
loglevel = 3

# Option:  logtarget
# Notes.:  Set the log target. This could be a file, SYSLOG, STDERR or STDOUT.
#          Only one log target can be specified.
# Values:  STDOUT STDERR SYSLOG file  Default:  /var/log/fail2ban.log
#
logtarget = /var/log/fail2ban.log

# Option: socket
# Notes.: Set the socket file. This is used to communicate with the daemon. Do
#         not remove this file when Fail2ban runs. It will not be possible to
#         communicate with the server afterwards.
<<<<<<< HEAD
# Values: FILE  Default:  /var/run/fail2ban.sock
#
socket = /var/run/fail2ban.sock
=======
# Values: FILE  Default:  /var/run/fail2ban/fail2ban.sock
#
socket = /var/run/fail2ban/fail2ban.sock
>>>>>>> e574f019
<|MERGE_RESOLUTION|>--- conflicted
+++ resolved
@@ -28,12 +28,6 @@
 # Notes.: Set the socket file. This is used to communicate with the daemon. Do
 #         not remove this file when Fail2ban runs. It will not be possible to
 #         communicate with the server afterwards.
-<<<<<<< HEAD
-# Values: FILE  Default:  /var/run/fail2ban.sock
-#
-socket = /var/run/fail2ban.sock
-=======
 # Values: FILE  Default:  /var/run/fail2ban/fail2ban.sock
 #
 socket = /var/run/fail2ban/fail2ban.sock
->>>>>>> e574f019
