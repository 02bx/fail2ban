#
# WARNING: heavily refactored in 0.9.0 release.  Please review and
#          customize settings for your setup.
#
# Changes:  in most of the cases you should not modify this
#           file, but provide customizations in jail.local file,
#           or separate .conf files under jail.d/ directory, e.g.:
#
# HOW TO ACTIVATE JAILS:
#
# YOU SHOULD NOT MODIFY THIS FILE.
#
# It will probably be overwritten or improved in a distribution update.
#
# Provide customizations in a jail.local file or a jail.d/customisation.local.
# For example to change the default bantime for all jails and to enable the
# ssh-iptables jail the following (uncommented) would appear in the .local file.
# See man 5 jail.conf for details.
#
# [DEFAULT]
# bantime = 1h
#
# [sshd]
# enabled = true
#
# See jail.conf(5) man page for more information



# Comments: use '#' for comment lines and ';' (following a space) for inline comments


[INCLUDES]

#before = paths-distro.conf
before = paths-debian.conf

# The DEFAULT allows a global definition of the options. They can be overridden
# in each jail afterwards.

[DEFAULT]

#
# MISCELLANEOUS OPTIONS
#

# "bantime.increment" allows to use database for searching of previously banned ip's to increase a 
# default ban time using special formula, default it is banTime * 1, 2, 4, 8, 16, 32...
#bantime.increment = true

# "bantime.rndtime" is the max number of seconds using for mixing with random time 
# to prevent "clever" botnets calculate exact time IP can be unbanned again:
#bantime.rndtime = 

# "bantime.maxtime" is the max number of seconds using the ban time can reach (doesn't grow further)
#bantime.maxtime = 

# "bantime.factor" is a coefficient to calculate exponent growing of the formula or common multiplier,
# default value of factor is 1 and with default value of formula, the ban time 
# grows by 1, 2, 4, 8, 16 ...
#bantime.factor = 1

# "bantime.formula" used by default to calculate next value of ban time, default value below,
# the same ban time growing will be reached by multipliers 1, 2, 4, 8, 16, 32...
#bantime.formula = ban.Time * (1<<(ban.Count if ban.Count<20 else 20)) * banFactor
#
# more aggressive example of formula has the same values only for factor "2.0 / 2.885385" :
#bantime.formula = ban.Time * math.exp(float(ban.Count+1)*banFactor)/math.exp(1*banFactor)

# "bantime.multipliers" used to calculate next value of ban time instead of formula, coresponding 
# previously ban count and given "bantime.factor" (for multipliers default is 1);
# following example grows ban time by 1, 2, 4, 8, 16 ... and if last ban count greater as multipliers count, 
# always used last multiplier (64 in example), for factor '1' and original ban time 600 - 10.6 hours
#bantime.multipliers = 1 2 4 8 16 32 64
# following example can be used for small initial ban time (bantime=60) - it grows more aggressive at begin,
# for bantime=60 the multipliers are minutes and equal: 1 min, 5 min, 30 min, 1 hour, 5 hour, 12 hour, 1 day, 2 day
#bantime.multipliers = 1 5 30 60 300 720 1440 2880

# "bantime.overalljails" (if true) specifies the search of IP in the database will be executed 
# cross over all jails, if false (dafault), only current jail of the ban IP will be searched
#bantime.overalljails = false

# --------------------

# "ignoreself" specifies whether the local resp. own IP addresses should be ignored
# (default is true). Fail2ban will not ban a host which matches such addresses.
#ignoreself = true

# "ignoreip" can be a list of IP addresses, CIDR masks or DNS hosts. Fail2ban
# will not ban a host which matches an address in this list. Several addresses
# can be defined using space (and/or comma) separator.
#ignoreip = 127.0.0.1/8 ::1

# External command that will take an tagged arguments to ignore, e.g. <ip>,
# and return true if the IP is to be ignored. False otherwise.
#
# ignorecommand = /path/to/command <ip>
ignorecommand =

# "bantime" is the number of seconds that a host is banned.
bantime  = 10m

# A host is banned if it has generated "maxretry" during the last "findtime"
# seconds.
findtime  = 10m

# "maxretry" is the number of failures before a host get banned.
maxretry = 5

# "maxmatches" is the number of matches stored in ticket (resolvable via tag <matches> in actions).
maxmatches = %(maxretry)s

# "backend" specifies the backend used to get files modification.
# Available options are "pyinotify", "gamin", "polling", "systemd" and "auto".
# This option can be overridden in each jail as well.
#
# pyinotify: requires pyinotify (a file alteration monitor) to be installed.
#              If pyinotify is not installed, Fail2ban will use auto.
# gamin:     requires Gamin (a file alteration monitor) to be installed.
#              If Gamin is not installed, Fail2ban will use auto.
# polling:   uses a polling algorithm which does not require external libraries.
# systemd:   uses systemd python library to access the systemd journal.
#              Specifying "logpath" is not valid for this backend.
#              See "journalmatch" in the jails associated filter config
# auto:      will try to use the following backends, in order:
#              pyinotify, gamin, polling.
#
# Note: if systemd backend is chosen as the default but you enable a jail
#       for which logs are present only in its own log files, specify some other
#       backend for that jail (e.g. polling) and provide empty value for
#       journalmatch. See https://github.com/fail2ban/fail2ban/issues/959#issuecomment-74901200
backend = auto

# "usedns" specifies if jails should trust hostnames in logs,
#   warn when DNS lookups are performed, or ignore all hostnames in logs
#
# yes:   if a hostname is encountered, a DNS lookup will be performed.
# warn:  if a hostname is encountered, a DNS lookup will be performed,
#        but it will be logged as a warning.
# no:    if a hostname is encountered, will not be used for banning,
#        but it will be logged as info.
# raw:   use raw value (no hostname), allow use it for no-host filters/actions (example user)
usedns = warn

# "logencoding" specifies the encoding of the log files handled by the jail
#   This is used to decode the lines from the log file.
#   Typical examples:  "ascii", "utf-8"
#
#   auto:   will use the system locale setting
logencoding = auto

# "enabled" enables the jails.
#  By default all jails are disabled, and it should stay this way.
#  Enable only relevant to your setup jails in your .local or jail.d/*.conf
#
# true:  jail will be enabled and log files will get monitored for changes
# false: jail is not enabled
enabled = false


# "mode" defines the mode of the filter (see corresponding filter implementation for more info).
mode = normal

# "filter" defines the filter to use by the jail.
#  By default jails have names matching their filter name
#
filter = %(__name__)s[mode=%(mode)s]


#
# ACTIONS
#

# Some options used for actions

# Destination email address used solely for the interpolations in
# jail.{conf,local,d/*} configuration files.
destemail = root@localhost

# Sender email address used solely for some actions
sender = root@<fq-hostname>

# E-mail action. Since 0.8.1 Fail2Ban uses sendmail MTA for the
# mailing. Change mta configuration parameter to mail if you want to
# revert to conventional 'mail'.
mta = sendmail

# Default protocol
protocol = tcp

# Specify chain where jumps would need to be added in ban-actions expecting parameter chain
chain = <known/chain>

# Ports to be banned
# Usually should be overridden in a particular jail
port = 0:65535

# Format of user-agent https://tools.ietf.org/html/rfc7231#section-5.5.3
fail2ban_agent = Fail2Ban/%(fail2ban_version)s

#
# Action shortcuts. To be used to define action parameter

# Default banning action (e.g. iptables, iptables-new,
# iptables-multiport, shorewall, etc) It is used to define
# action_* variables. Can be overridden globally or per
# section within jail.local file
banaction = iptables-multiport
banaction_allports = iptables-allports

# The simplest action to take: ban only
action_ = %(banaction)s[name=%(__name__)s, port="%(port)s", protocol="%(protocol)s", chain="%(chain)s"]

# ban & send an e-mail with whois report to the destemail.
<<<<<<< HEAD
action_mw = %(banaction)s[name=%(__name__)s, port="%(port)s", protocol="%(protocol)s", chain="%(chain)s"]
=======
action_mw = %(action_)s
>>>>>>> b8e2b772
            %(mta)s-whois[name=%(__name__)s, sender="%(sender)s", dest="%(destemail)s", protocol="%(protocol)s", chain="%(chain)s"]

# ban & send an e-mail with whois report and relevant log lines
# to the destemail.
<<<<<<< HEAD
action_mwl = %(banaction)s[name=%(__name__)s, port="%(port)s", protocol="%(protocol)s", chain="%(chain)s"]
=======
action_mwl = %(action_)s
>>>>>>> b8e2b772
             %(mta)s-whois-lines[name=%(__name__)s, sender="%(sender)s", dest="%(destemail)s", logpath="%(logpath)s", chain="%(chain)s"]

# See the IMPORTANT note in action.d/xarf-login-attack for when to use this action
#
# ban & send a xarf e-mail to abuse contact of IP address and include relevant log lines
# to the destemail.
<<<<<<< HEAD
action_xarf = %(banaction)s[name=%(__name__)s, port="%(port)s", protocol="%(protocol)s", chain="%(chain)s"]
=======
action_xarf = %(action_)s
>>>>>>> b8e2b772
             xarf-login-attack[service=%(__name__)s, sender="%(sender)s", logpath="%(logpath)s", port="%(port)s"]

# ban IP on CloudFlare & send an e-mail with whois report and relevant log lines
# to the destemail.
action_cf_mwl = cloudflare[cfuser="%(cfemail)s", cftoken="%(cfapikey)s"]
                %(mta)s-whois-lines[name=%(__name__)s, sender="%(sender)s", dest="%(destemail)s", logpath="%(logpath)s", chain="%(chain)s"]

# Report block via blocklist.de fail2ban reporting service API
# 
# See the IMPORTANT note in action.d/blocklist_de.conf for when to use this action.
# Specify expected parameters in file action.d/blocklist_de.local or if the interpolation
# `action_blocklist_de` used for the action, set value of `blocklist_de_apikey`
# in your `jail.local` globally (section [DEFAULT]) or per specific jail section (resp. in 
# corresponding jail.d/my-jail.local file).
#
action_blocklist_de  = blocklist_de[email="%(sender)s", service="%(__name__)s", apikey="%(blocklist_de_apikey)s", agent="%(fail2ban_agent)s"]

# Report ban via badips.com, and use as blacklist
#
# See BadIPsAction docstring in config/action.d/badips.py for
# documentation for this action.
#
# NOTE: This action relies on banaction being present on start and therefore
# should be last action defined for a jail.
#
action_badips = badips.py[category="%(__name__)s", banaction="%(banaction)s", agent="%(fail2ban_agent)s"]
#
# Report ban via badips.com (uses action.d/badips.conf for reporting only)
#
action_badips_report = badips[category="%(__name__)s", agent="%(fail2ban_agent)s"]

# Report ban via abuseipdb.com.
#
# See action.d/abuseipdb.conf for usage example and details.
#
action_abuseipdb = abuseipdb

# Choose default action.  To change, just override value of 'action' with the
# interpolation to the chosen action shortcut (e.g.  action_mw, action_mwl, etc) in jail.local
# globally (section [DEFAULT]) or per specific section
action = %(action_)s


#
# JAILS
#

#
# SSH servers
#

[sshd]

# To use more aggressive sshd modes set filter parameter "mode" in jail.local:
# normal (default), ddos, extra or aggressive (combines all).
# See "tests/files/logs/sshd" or "filter.d/sshd.conf" for usage example and details.
#mode   = normal
port    = ssh
logpath = %(sshd_log)s
backend = %(sshd_backend)s


[dropbear]

port     = ssh
logpath  = %(dropbear_log)s
backend  = %(dropbear_backend)s


[selinux-ssh]

port     = ssh
logpath  = %(auditd_log)s


#
# HTTP servers
#

[apache-auth]

port     = http,https
logpath  = %(apache_error_log)s


[apache-badbots]
# Ban hosts which agent identifies spammer robots crawling the web
# for email addresses. The mail outputs are buffered.
port     = http,https
logpath  = %(apache_access_log)s
bantime  = 48h
maxretry = 1


[apache-noscript]

port     = http,https
logpath  = %(apache_error_log)s


[apache-overflows]

port     = http,https
logpath  = %(apache_error_log)s
maxretry = 2


[apache-nohome]

port     = http,https
logpath  = %(apache_error_log)s
maxretry = 2


[apache-botsearch]

port     = http,https
logpath  = %(apache_error_log)s
maxretry = 2


[apache-fakegooglebot]

port     = http,https
logpath  = %(apache_access_log)s
maxretry = 1
ignorecommand = %(ignorecommands_dir)s/apache-fakegooglebot <ip>


[apache-modsecurity]

port     = http,https
logpath  = %(apache_error_log)s
maxretry = 2


[apache-shellshock]

port    = http,https
logpath = %(apache_error_log)s
maxretry = 1


[openhab-auth]

filter = openhab
banaction = %(banaction_allports)s
logpath = /opt/openhab/logs/request.log


[nginx-http-auth]

port    = http,https
logpath = %(nginx_error_log)s

# To use 'nginx-limit-req' jail you should have `ngx_http_limit_req_module` 
# and define `limit_req` and `limit_req_zone` as described in nginx documentation
# http://nginx.org/en/docs/http/ngx_http_limit_req_module.html
# or for example see in 'config/filter.d/nginx-limit-req.conf'
[nginx-limit-req]
port    = http,https
logpath = %(nginx_error_log)s

[nginx-botsearch]

port     = http,https
logpath  = %(nginx_error_log)s
maxretry = 2


# Ban attackers that try to use PHP's URL-fopen() functionality
# through GET/POST variables. - Experimental, with more than a year
# of usage in production environments.

[php-url-fopen]

port    = http,https
logpath = %(nginx_access_log)s
          %(apache_access_log)s


[suhosin]

port    = http,https
logpath = %(suhosin_log)s


[lighttpd-auth]
# Same as above for Apache's mod_auth
# It catches wrong authentifications
port    = http,https
logpath = %(lighttpd_error_log)s


#
# Webmail and groupware servers
#

[roundcube-auth]

port     = http,https
logpath  = %(roundcube_errors_log)s
# Use following line in your jail.local if roundcube logs to journal.
#backend = %(syslog_backend)s


[openwebmail]

port     = http,https
logpath  = /var/log/openwebmail.log


[horde]

port     = http,https
logpath  = /var/log/horde/horde.log


[groupoffice]

port     = http,https
logpath  = /home/groupoffice/log/info.log


[sogo-auth]
# Monitor SOGo groupware server
# without proxy this would be:
# port    = 20000
port     = http,https
logpath  = /var/log/sogo/sogo.log


[tine20]

logpath  = /var/log/tine20/tine20.log
port     = http,https


#
# Web Applications
#
#

[drupal-auth]

port     = http,https
logpath  = %(syslog_daemon)s
backend  = %(syslog_backend)s

[guacamole]

port     = http,https
logpath  = /var/log/tomcat*/catalina.out

[monit]
#Ban clients brute-forcing the monit gui login
port = 2812
logpath  = /var/log/monit
           /var/log/monit.log


[webmin-auth]

port    = 10000
logpath = %(syslog_authpriv)s
backend = %(syslog_backend)s


[froxlor-auth]

port    = http,https
logpath  = %(syslog_authpriv)s
backend  = %(syslog_backend)s


#
# HTTP Proxy servers
#
#

[squid]

port     =  80,443,3128,8080
logpath = /var/log/squid/access.log


[3proxy]

port    = 3128
logpath = /var/log/3proxy.log


#
# FTP servers
#


[proftpd]

port     = ftp,ftp-data,ftps,ftps-data
logpath  = %(proftpd_log)s
backend  = %(proftpd_backend)s


[pure-ftpd]

port     = ftp,ftp-data,ftps,ftps-data
logpath  = %(pureftpd_log)s
backend  = %(pureftpd_backend)s


[gssftpd]

port     = ftp,ftp-data,ftps,ftps-data
logpath  = %(syslog_daemon)s
backend  = %(syslog_backend)s


[wuftpd]

port     = ftp,ftp-data,ftps,ftps-data
logpath  = %(wuftpd_log)s
backend  = %(wuftpd_backend)s


[vsftpd]
# or overwrite it in jails.local to be
# logpath = %(syslog_authpriv)s
# if you want to rely on PAM failed login attempts
# vsftpd's failregex should match both of those formats
port     = ftp,ftp-data,ftps,ftps-data
logpath  = %(vsftpd_log)s


#
# Mail servers
#

# ASSP SMTP Proxy Jail
[assp]

port     = smtp,465,submission
logpath  = /root/path/to/assp/logs/maillog.txt


[courier-smtp]

port     = smtp,465,submission
logpath  = %(syslog_mail)s
backend  = %(syslog_backend)s


[postfix]
# To use another modes set filter parameter "mode" in jail.local:
mode    = more
port    = smtp,465,submission
logpath = %(postfix_log)s
backend = %(postfix_backend)s


[postfix-rbl]

filter   = postfix[mode=rbl]
port     = smtp,465,submission
logpath  = %(postfix_log)s
backend  = %(postfix_backend)s
maxretry = 1


[sendmail-auth]

port    = submission,465,smtp
logpath = %(syslog_mail)s
backend = %(syslog_backend)s


[sendmail-reject]
# To use more aggressive modes set filter parameter "mode" in jail.local:
# normal (default), extra or aggressive
# See "tests/files/logs/sendmail-reject" or "filter.d/sendmail-reject.conf" for usage example and details.
#mode    = normal
port     = smtp,465,submission
logpath  = %(syslog_mail)s
backend  = %(syslog_backend)s


[qmail-rbl]

filter  = qmail
port    = smtp,465,submission
logpath = /service/qmail/log/main/current


# dovecot defaults to logging to the mail syslog facility
# but can be set by syslog_facility in the dovecot configuration.
[dovecot]

port    = pop3,pop3s,imap,imaps,submission,465,sieve
logpath = %(dovecot_log)s
backend = %(dovecot_backend)s


[sieve]

port   = smtp,465,submission
logpath = %(dovecot_log)s
backend = %(dovecot_backend)s


[solid-pop3d]

port    = pop3,pop3s
logpath = %(solidpop3d_log)s


[exim]
# see filter.d/exim.conf for further modes supported from filter:
#mode = normal
port   = smtp,465,submission
logpath = %(exim_main_log)s


[exim-spam]

port   = smtp,465,submission
logpath = %(exim_main_log)s


[kerio]

port    = imap,smtp,imaps,465
logpath = /opt/kerio/mailserver/store/logs/security.log


#
# Mail servers authenticators: might be used for smtp,ftp,imap servers, so
# all relevant ports get banned
#

[courier-auth]

port     = smtp,465,submission,imap,imaps,pop3,pop3s
logpath  = %(syslog_mail)s
backend  = %(syslog_backend)s


[postfix-sasl]

filter   = postfix[mode=auth]
port     = smtp,465,submission,imap,imaps,pop3,pop3s
# You might consider monitoring /var/log/mail.warn instead if you are
# running postfix since it would provide the same log lines at the
# "warn" level but overall at the smaller filesize.
logpath  = %(postfix_log)s
backend  = %(postfix_backend)s


[perdition]

port   = imap,imaps,pop3,pop3s
logpath = %(syslog_mail)s
backend = %(syslog_backend)s


[squirrelmail]

port = smtp,465,submission,imap,imap2,imaps,pop3,pop3s,http,https,socks
logpath = /var/lib/squirrelmail/prefs/squirrelmail_access_log


[cyrus-imap]

port   = imap,imaps
logpath = %(syslog_mail)s
backend = %(syslog_backend)s


[uwimap-auth]

port   = imap,imaps
logpath = %(syslog_mail)s
backend = %(syslog_backend)s


#
#
# DNS servers
#


# !!! WARNING !!!
#   Since UDP is connection-less protocol, spoofing of IP and imitation
#   of illegal actions is way too simple.  Thus enabling of this filter
#   might provide an easy way for implementing a DoS against a chosen
#   victim. See
#    http://nion.modprobe.de/blog/archives/690-fail2ban-+-dns-fail.html
#   Please DO NOT USE this jail unless you know what you are doing.
#
# IMPORTANT: see filter.d/named-refused for instructions to enable logging
# This jail blocks UDP traffic for DNS requests.
# [named-refused-udp]
#
# filter   = named-refused
# port     = domain,953
# protocol = udp
# logpath  = /var/log/named/security.log

# IMPORTANT: see filter.d/named-refused for instructions to enable logging
# This jail blocks TCP traffic for DNS requests.

[named-refused]

port     = domain,953
logpath  = /var/log/named/security.log


[nsd]

port     = 53
action_  = %(default/action_)s[name=%(__name__)s-tcp, protocol="tcp"]
           %(default/action_)s[name=%(__name__)s-udp, protocol="udp"]
logpath = /var/log/nsd.log


#
# Miscellaneous
#

[asterisk]

port     = 5060,5061
action_  = %(default/action_)s[name=%(__name__)s-tcp, protocol="tcp"]
           %(default/action_)s[name=%(__name__)s-udp, protocol="udp"]
logpath  = /var/log/asterisk/messages
maxretry = 10


[freeswitch]

port     = 5060,5061
action_  = %(default/action_)s[name=%(__name__)s-tcp, protocol="tcp"]
           %(default/action_)s[name=%(__name__)s-udp, protocol="udp"]
logpath  = /var/log/freeswitch.log
maxretry = 10


# enable adminlog; it will log to a file inside znc's directory by default.
[znc-adminlog]

port     = 6667
logpath  = /var/lib/znc/moddata/adminlog/znc.log


# To log wrong MySQL access attempts add to /etc/my.cnf in [mysqld] or
# equivalent section:
# log-warnings = 2
#
# for syslog (daemon facility)
# [mysqld_safe]
# syslog
#
# for own logfile
# [mysqld]
# log-error=/var/log/mysqld.log
[mysqld-auth]

port     = 3306
logpath  = %(mysql_log)s
backend  = %(mysql_backend)s


# Log wrong MongoDB auth (for details see filter 'filter.d/mongodb-auth.conf')
[mongodb-auth]
# change port when running with "--shardsvr" or "--configsvr" runtime operation
port     = 27017
logpath  = /var/log/mongodb/mongodb.log


# Jail for more extended banning of persistent abusers
# !!! WARNINGS !!!
# 1. Make sure that your loglevel specified in fail2ban.conf/.local
#    is not at DEBUG level -- which might then cause fail2ban to fall into
#    an infinite loop constantly feeding itself with non-informative lines
# 2. Increase dbpurgeage defined in fail2ban.conf to e.g. 648000 (7.5 days)
#    to maintain entries for failed logins for sufficient amount of time
[recidive]

logpath  = /var/log/fail2ban.log
banaction = %(banaction_allports)s
bantime  = 1w
findtime = 1d


# Generic filter for PAM. Has to be used with action which bans all
# ports such as iptables-allports, shorewall

[pam-generic]
# pam-generic filter can be customized to monitor specific subset of 'tty's
banaction = %(banaction_allports)s
logpath  = %(syslog_authpriv)s
backend  = %(syslog_backend)s


[xinetd-fail]

banaction = iptables-multiport-log
logpath   = %(syslog_daemon)s
backend   = %(syslog_backend)s
maxretry  = 2


# stunnel - need to set port for this
[stunnel]

logpath = /var/log/stunnel4/stunnel.log


[ejabberd-auth]

port    = 5222
logpath = /var/log/ejabberd/ejabberd.log


[counter-strike]

logpath = /opt/cstrike/logs/L[0-9]*.log
# Firewall: http://www.cstrike-planet.com/faq/6
tcpport = 27030,27031,27032,27033,27034,27035,27036,27037,27038,27039
udpport = 1200,27000,27001,27002,27003,27004,27005,27006,27007,27008,27009,27010,27011,27012,27013,27014,27015
action_  = %(default/action_)s[name=%(__name__)s-tcp, port="%(tcpport)s", protocol="tcp"]
           %(default/action_)s[name=%(__name__)s-udp, port="%(udpport)s", protocol="udp"]

[gitlab]
port    = http,https
logpath = /var/log/gitlab/gitlab-rails/application.log

[bitwarden]
port    = http,https
logpath = /home/*/bwdata/logs/identity/Identity/log.txt

[centreon]
port    = http,https
logpath = /var/log/centreon/login.log

# consider low maxretry and a long bantime
# nobody except your own Nagios server should ever probe nrpe
[nagios]

logpath  = %(syslog_daemon)s     ; nrpe.cfg may define a different log_facility
backend  = %(syslog_backend)s
maxretry = 1


[oracleims]
# see "oracleims" filter file for configuration requirement for Oracle IMS v6 and above
logpath = /opt/sun/comms/messaging64/log/mail.log_current
banaction = %(banaction_allports)s

[directadmin]
logpath = /var/log/directadmin/login.log
port = 2222

[portsentry]
logpath  = /var/lib/portsentry/portsentry.history
maxretry = 1

[pass2allow-ftp]
# this pass2allow example allows FTP traffic after successful HTTP authentication
port         = ftp,ftp-data,ftps,ftps-data
# knocking_url variable must be overridden to some secret value in jail.local
knocking_url = /knocking/
filter       = apache-pass[knocking_url="%(knocking_url)s"]
# access log of the website with HTTP auth
logpath      = %(apache_access_log)s
blocktype    = RETURN
returntype   = DROP
action       = %(action_)s[blocktype=%(blocktype)s, returntype=%(returntype)s,
                        actionstart_on_demand=false, actionrepair_on_unban=true]
bantime      = 1h
maxretry     = 1
findtime     = 1


[murmur]
# AKA mumble-server
port     = 64738
action_  = %(default/action_)s[name=%(__name__)s-tcp, protocol="tcp"]
           %(default/action_)s[name=%(__name__)s-udp, protocol="udp"]
logpath  = /var/log/mumble-server/mumble-server.log


[screensharingd]
# For Mac OS Screen Sharing Service (VNC)
logpath  = /var/log/system.log
logencoding = utf-8

[haproxy-http-auth]
# HAProxy by default doesn't log to file you'll need to set it up to forward
# logs to a syslog server which would then write them to disk.
# See "haproxy-http-auth" filter for a brief cautionary note when setting
# maxretry and findtime.
logpath  = /var/log/haproxy.log

[slapd]
port    = ldap,ldaps
logpath = /var/log/slapd.log

[domino-smtp]
port    = smtp,ssmtp
logpath = /home/domino01/data/IBM_TECHNICAL_SUPPORT/console.log

[phpmyadmin-syslog]
port    = http,https
logpath = %(syslog_authpriv)s
backend = %(syslog_backend)s


[zoneminder]
# Zoneminder HTTP/HTTPS web interface auth
# Logs auth failures to apache2 error log
port    = http,https
logpath = %(apache_error_log)s

[traefik-auth]
# to use 'traefik-auth' filter you have to configure your Traefik instance,
# see `filter.d/traefik-auth.conf` for details and service example.
port    = http,https
logpath = /var/log/traefik/access.log<|MERGE_RESOLUTION|>--- conflicted
+++ resolved
@@ -212,31 +212,19 @@
 action_ = %(banaction)s[name=%(__name__)s, port="%(port)s", protocol="%(protocol)s", chain="%(chain)s"]
 
 # ban & send an e-mail with whois report to the destemail.
-<<<<<<< HEAD
-action_mw = %(banaction)s[name=%(__name__)s, port="%(port)s", protocol="%(protocol)s", chain="%(chain)s"]
-=======
 action_mw = %(action_)s
->>>>>>> b8e2b772
             %(mta)s-whois[name=%(__name__)s, sender="%(sender)s", dest="%(destemail)s", protocol="%(protocol)s", chain="%(chain)s"]
 
 # ban & send an e-mail with whois report and relevant log lines
 # to the destemail.
-<<<<<<< HEAD
-action_mwl = %(banaction)s[name=%(__name__)s, port="%(port)s", protocol="%(protocol)s", chain="%(chain)s"]
-=======
 action_mwl = %(action_)s
->>>>>>> b8e2b772
              %(mta)s-whois-lines[name=%(__name__)s, sender="%(sender)s", dest="%(destemail)s", logpath="%(logpath)s", chain="%(chain)s"]
 
 # See the IMPORTANT note in action.d/xarf-login-attack for when to use this action
 #
 # ban & send a xarf e-mail to abuse contact of IP address and include relevant log lines
 # to the destemail.
-<<<<<<< HEAD
-action_xarf = %(banaction)s[name=%(__name__)s, port="%(port)s", protocol="%(protocol)s", chain="%(chain)s"]
-=======
 action_xarf = %(action_)s
->>>>>>> b8e2b772
              xarf-login-attack[service=%(__name__)s, sender="%(sender)s", logpath="%(logpath)s", port="%(port)s"]
 
 # ban IP on CloudFlare & send an e-mail with whois report and relevant log lines
