--- conflicted
+++ resolved
@@ -57,13 +57,8 @@
 # "usedns" specifies if jails should trust hostnames in logs,
 #   warn when DNS lookups are performed, or ignore all hostnames in logs
 #
-<<<<<<< HEAD
-# yes:   if a hostname is encountered, a reverse DNS lookup will be performed.
-# warn:  if a hostname is encountered, a reverse DNS lookup will be performed,
-=======
 # yes:   if a hostname is encountered, a DNS lookup will be performed.
 # warn:  if a hostname is encountered, a DNS lookup will be performed,
->>>>>>> 2a48b0ab
 #        but it will be logged as a warning.
 # no:    if a hostname is encountered, will not be used for banning,
 #        but it will be logged as info.
