# Fail2Ban jail base specification file
#
# WARNING: heavily refactored in 0.9.0 release.  Please review and
#          customize settings for your setup.
#
# Changes:  in most of the cases you should not modify this
#           file, but provide customizations in jail.local file,
#           or separate .conf files under jail.d/ directory, e.g.:
#
# HOW TO ACTIVATE JAILS:
#
# YOU SHOULD NOT MODIFY THIS FILE.
#
# It will probably be overwitten or improved in a distribution update.
#
# Provide customizations in a jail.local file or a jail.d/customisation.local.
# For example to change the default bantime for all jails and to enable the
# ssh-iptables jail the following (uncommented) would appear in the .local file.
# See man 5 jail.conf for details.
#
# [DEFAULT]
# bantime = 3600
#
# [sshd]
# enabled = true
#
# See jail.conf(5) man page for more information



# Comments: use '#' for comment lines and ';' (following a space) for inline comments

# The DEFAULT allows a global definition of the options. They can be overridden
# in each jail afterwards.

[DEFAULT]

#
# MISCELLANEOUS OPTIONS
#

# "ignoreip" can be an IP address, a CIDR mask or a DNS host. Fail2ban will not
# ban a host which matches an address in this list. Several addresses can be
# defined using space separator.
ignoreip = 127.0.0.1/8

# External command that will take an tagged arguments to ignore, e.g. <ip>,
# and return true if the IP is to be ignored. False otherwise.
#
# ignorecommand = /path/to/command <ip>
ignorecommand =

# "bantime" is the number of seconds that a host is banned.
bantime  = 600

# A host is banned if it has generated "maxretry" during the last "findtime"
# seconds.
findtime  = 600

# "maxretry" is the number of failures before a host get banned.
maxretry = 5

# "backend" specifies the backend used to get files modification.
# Available options are "pyinotify", "gamin", "polling", "systemd" and "auto".
# This option can be overridden in each jail as well.
#
# pyinotify: requires pyinotify (a file alteration monitor) to be installed.
#              If pyinotify is not installed, Fail2ban will use auto.
# gamin:     requires Gamin (a file alteration monitor) to be installed.
#              If Gamin is not installed, Fail2ban will use auto.
# polling:   uses a polling algorithm which does not require external libraries.
# systemd:   uses systemd python library to access the systemd journal.
#              Specifying "logpath" is not valid for this backend.
#              See "journalmatch" in the jails associated filter config
# auto:      will try to use the following backends, in order:
#              pyinotify, gamin, polling.
backend = auto

# "usedns" specifies if jails should trust hostnames in logs,
#   warn when DNS lookups are performed, or ignore all hostnames in logs
#
# yes:   if a hostname is encountered, a DNS lookup will be performed.
# warn:  if a hostname is encountered, a DNS lookup will be performed,
#        but it will be logged as a warning.
# no:    if a hostname is encountered, will not be used for banning,
#        but it will be logged as info.
usedns = warn

# "logencoding" specifies the encoding of the log files handled by the jail
#   This is used to decode the lines from the log file.
#   Typical examples:  "ascii", "utf-8"
#
#   auto:   will use the system locale setting
logencoding = auto

# "enabled" enables the jails.
#  By default all jails are disabled, and it should stay this way.
#  Enable only relevant to your setup jails in your .local or jail.d/*.conf
#
# true:  jail will be enabled and log files will get monitored for changes
# false: jail is not enabled
enabled = false


# "filter" defines the filter to use by the jail.
#  By default jails have names matching their filter name
#
filter = %(__name__)s


#
# ACTIONS
#

# Some options used for actions

# Destination email address used solely for the interpolations in
# jail.{conf,local} configuration files.
destemail = root@localhost

# E-mail action. Since 0.8.1 Fail2Ban uses sendmail MTA for the
# mailing. Change mta configuration parameter to mail if you want to
# revert to conventional 'mail'.
mta = sendmail

# Default protocol
protocol = tcp

# Specify chain where jumps would need to be added in iptables-* actions
chain = INPUT

# Ports to be banned
# Usually should be overridden in a particular jail
port = 0:65535

#
# Action shortcuts. To be used to define action parameter

# Default banning action (e.g. iptables, iptables-new,
# iptables-multiport, shorewall, etc) It is used to define
# action_* variables. Can be overridden globally or per
# section within jail.local file
banaction = iptables-multiport

# The simplest action to take: ban only
action_ = %(banaction)s[name=%(__name__)s, port="%(port)s", protocol="%(protocol)s", chain="%(chain)s"]

# ban & send an e-mail with whois report to the destemail.
action_mw = %(banaction)s[name=%(__name__)s, port="%(port)s", protocol="%(protocol)s", chain="%(chain)s"]
            %(mta)s-whois[name=%(__name__)s, dest="%(destemail)s", protocol="%(protocol)s", chain="%(chain)s"]

# ban & send an e-mail with whois report and relevant log lines
# to the destemail.
action_mwl = %(banaction)s[name=%(__name__)s, port="%(port)s", protocol="%(protocol)s", chain="%(chain)s"]
             %(mta)s-whois-lines[name=%(__name__)s, dest="%(destemail)s", logpath=%(logpath)s, chain="%(chain)s"]

# Choose default action.  To change, just override value of 'action' with the
# interpolation to the chosen action shortcut (e.g.  action_mw, action_mwl, etc) in jail.local
# globally (section [DEFAULT]) or per specific section
action = %(action_)s


#
# JAILS
#

#
# SSH servers
#

[sshd]

port    = ssh
logpath = /var/log/auth.log
          /var/log/sshd.log

[sshd-ddos]
# This jail corresponds to the standard configuration in Fail2ban.
# The mail-whois action send a notification e-mail with a whois request
# in the body.
port    = ssh
logpath = /var/log/auth.log
          /var/log/sshd.log

[dropbear]

port     = ssh
filter   = sshd
logpath  = /var/log/dropbear



[selinux-ssh]

port     = ssh
logpath  = /var/log/audit/audit.log
maxretry = 5


# Here we use TCP-Wrappers instead of Netfilter/Iptables. "ignoreregex" is
# used to avoid banning the user "myuser".
[ssh-tcpwrapper]

filter      = sshd
action      = hostsdeny[daemon_list=sshd]
              sendmail-whois[name=SSH, dest=you@example.com]
ignoreregex = for myuser from
logpath     = /var/log/sshd.log


# Here we use blackhole routes for not requiring any additional kernel support
# to store large volumes of banned IPs

[sshd-route]

filter = sshd
action = route
logpath = /var/log/sshd.log


# Here we use a combination of Netfilter/Iptables and IPsets
# for storing large volumes of banned IPs
#
# IPset comes in two versions. See ipset -V for which one to use
# requires the ipset package and kernel support.
[sshd-iptables-ipset4]

filter   = sshd
action   = iptables-ipset-proto4[name=SSH, port=ssh, protocol=tcp]
logpath  = /var/log/sshd.log


[sshd-iptables-ipset6]

filter   = sshd
action   = iptables-ipset-proto6[name=SSH, port=ssh, protocol=tcp, bantime=600]
logpath  = /var/log/sshd.log


[sshd-apf]

filter  = sshd
action  = apf[name=SSH]
logpath = /var/log/secure
maxretry = 5


# This jail uses ipfw, the standard firewall on FreeBSD. The "ignoreip"
# option is overridden in this jail. Moreover, the action "mail-whois" defines
# the variable "name" which contains a comma using "". The characters '' are
# valid too.
[sshd-ipfw]

filter   = sshd
action   = ipfw[localhost=192.168.0.1]
           sendmail-whois[name="SSH,IPFW", dest=you@example.com]
logpath  = /var/log/auth.log


# bsd-ipfw is ipfw used by BSD. It uses ipfw tables.
# table number must be unique.
#
# This will create a deny rule for that table ONLY if a rule
# for the table doesn't ready exist.
#
[sshd-bsd-ipfw]

filter   = sshd
action   = bsd-ipfw[port=ssh,table=1]
logpath  = /var/log/auth.log

# PF is a BSD based firewall
[sshd-pf]

filter  = sshd
action  = pf
logpath = /var/log/sshd.log
maxretry= 5


# ipfw for osx (less capabilities that BSD)
[osx-sshd-ipfw]

filter = sshd
action = osx-ipfw
logpath = /var/log/secure.log


[osx-sshd-afctl]

filter   = sshd
action   = osx-afctl[bantime=600]
logpath  = /var/log/secure.log
maxretry = 5
#
# HTTP servers
#

[apache-auth]

port     = http,https
logpath  = /var/log/apache*/*error.log

# Ban hosts which agent identifies spammer robots crawling the web
# for email addresses. The mail outputs are buffered.

[apache-badbots]

port     = http,https
logpath  = /var/log/apache*/*access.log
		   /var/www/*/logs/access_log
bantime  = 172800
maxretry = 1


[apache-noscript]

port     = http,https
logpath  = /var/log/apache*/*error.log
maxretry = 6


[apache-overflows]

port     = http,https
logpath  = /var/log/apache*/*error.log
maxretry = 2


[nginx-http-auth]

ports   = http,https
logpath = /var/log/nginx/error.log


# Ban attackers that try to use PHP's URL-fopen() functionality
# through GET/POST variables. - Experimental, with more than a year
# of usage in production environments.

[php-url-fopen]

port    = http,https
logpath = /var/www/*/logs/access_log

[suhosin]

filter  = suhosin
# Same as above for mod_auth
# It catches wrong authentifications
logpath = /var/log/lighttpd/error.log


[lighttpd-auth]

port    = http,https
logpath = /var/log/lighttpd/error.log


[roundcube-auth]

port     = http,https
logpath  = /var/log/roundcube/userlogins


[sogo-auth]
# Monitor SOGo groupware server
# without proxy this would be:
# port    = 20000

port     = http,https
logpath  = /var/log/sogo/sogo.log


[3proxy]

port    = 3128
logpath = /var/log/3proxy.log


[guacamole]

port     = http,https
logpath  = /var/log/tomcat*/catalina.out


[webmin-auth]

port    = 10000
logpath = /var/log/auth.log


# ... custom jails

# This jail demonstrates the use of wildcards in "logpath".
# Moreover, it is possible to give other files on a new line.
[apache-tcpwrapper]

filter	 = apache-auth
action   = hostsdeny
logpath  = /var/log/apache*/*error.log
maxretry = 6

<<<<<<< HEAD
#
# FTP servers
#
=======

[apache-modsecurity]

enabled  = false
filter	 = apache-modsecurity
action   = iptables-multiport[name=apache-modsecurity,port="80,443"]
logpath  = /var/log/apache*/*error.log
           /home/www/myhomepage/error.log
maxretry = 2


[nginx-http-auth]
[nginx-http-auth]

enabled = false
filter  = nginx-http-auth
action  = iptables-multiport[name=nginx-http-auth,port="80,443"]
logpath = /var/log/nginx/error.log
>>>>>>> 71869dd6


# The hosts.deny path can be defined with the "file" argument if it is
# not in /etc.
[proftpd]

port     = ftp,ftp-data,ftps,ftps-data
logpath  = /var/log/proftpd/proftpd.log

[pure-ftpd]

port     = ftp,ftp-data,ftps,ftps-data
logpath  = /var/log/auth.log
maxretry = 6

[vsftpd]

port     = ftp,ftp-data,ftps,ftps-data
logpath  = /var/log/vsftpd.log
# or overwrite it in jails.local to be
# logpath = /var/log/auth.log
# if you want to rely on PAM failed login attempts
# vsftpd's failregex should match both of those formats


# Do not ban anybody. Just report information about the remote host.
# A notification is sent at most every 600 seconds (bantime).
[vsftpd-notification]

filter   = vsftpd
action   = sendmail-whois[name=VSFTPD, dest=you@example.com]
logpath  = /var/log/vsftpd.log
maxretry = 5
bantime  = 1800


# Same as above but with banning the IP address.
[vsftpd-iptables]

filter   = vsftpd
port     = ftp,ftp-data,ftps,ftps-data
logpath  = /var/log/syslog
maxretry = 5
bantime  = 1800

#
# Mail servers
#

# ASSP SMTP Proxy Jail
[assp]

port     = smtp,ssmtp,submission
logpath  = /root/path/to/assp/logs/maillog.txt


[courier-smtp]

port     = smtp,ssmtp,submission
logpath  = /var/log/mail.log


[postfix]

port     = smtp,ssmtp,submission
logpath  = /var/log/mail.log


[postfix-tcpwrapper]

filter   = postfix
action   = hostsdeny[file=/not/a/standard/path/hosts.deny]
           sendmail[name=Postfix, dest=you@example.com]
logpath  = /var/log/postfix.log
bantime  = 300


[sendmail-spam]

logpath  = /var/log/mail.log

# dovecot defaults to logging to the mail syslog facility
# but can be set by syslog_facility in the dovecot configuration.
[dovecot]

port    = pop3,pop3s,imap,imaps,submission,465,sieve
logpath = /var/log/mail.log


[dovecot-auth]

<<<<<<< HEAD
filter  = dovecot
port    = pop3,pop3s,imap,imaps,submission,465,sieve
logpath = /var/log/secure
=======
[openwebmail]

enabled  = false
filter   = openwebmail
logpath  = /var/log/openwebmail.log
action   = ipfw
           sendmail-whois[name=openwebmail, dest=you@example.com]
maxretry = 5


# Ban attackers that try to use PHP's URL-fopen() functionality
# through GET/POST variables. - Experimental, with more than a year
# of usage in production environments.
[php-url-fopen]
>>>>>>> 71869dd6


[solid-pop3d]

port    = pop3,pop3s
logpath = /var/log/mail.log


[exim]

port   = smtp,ssmtp,submission
logpath = /var/log/exim/mainlog


[exim-spam]
port   = smtp,ssmtp,submission
logpath = /var/log/exim/mainlog


#
# Mail servers authenticators: might be used for smtp,ftp,imap servers, so
# all relevant ports get banned
#

[courier-auth]

port     = smtp,ssmtp,submission,imap2,imap3,imaps,pop3,pop3s
logpath  = /var/log/mail.log


[postfix-sasl]

port     = smtp,ssmtp,submission,imap2,imap3,imaps,pop3,pop3s
# You might consider monitoring /var/log/mail.warn instead if you are
# running postfix since it would provide the same log lines at the
# "warn" level but overall at the smaller filesize.
logpath  = /var/log/mail.log


[perdition]

port   = imap2,imap3,imaps,pop3,pop3s
logpath = /var/log/maillog

#
# DNS servers
#


# !!! WARNING !!!
#   Since UDP is connection-less protocol, spoofing of IP and imitation
#   of illegal actions is way too simple.  Thus enabling of this filter
#   might provide an easy way for implementing a DoS against a chosen
#   victim. See
#    http://nion.modprobe.de/blog/archives/690-fail2ban-+-dns-fail.html
#   Please DO NOT USE this jail unless you know what you are doing.
#
# IMPORTANT: see filter.d/named-refused for instructions to enable logging
# This jail blocks UDP traffic for DNS requests.
# [named-refused-udp]
#
# filter   = named-refused
# port     = domain,953
# protocol = udp
# logpath  = /var/log/named/security.log

# IMPORTANT: see filter.d/named-refused for instructions to enable logging
# This jail blocks TCP traffic for DNS requests.

[named-refused]

port     = domain,953
logpath  = /var/log/named/security.log

#
# Miscelaneous
#

[asterisk]

port     = 5060,5061
action   = %(banaction)s[name=%(__name__)s-tcp, port="%(port)s", protocol="tcp", chain="%(chain)s", actname=%(banaction)s-tcp]
           %(banaction)s[name=%(__name__)s-udp, port="%(port)s", protocol="udp", chain="%(chain)s", actname=%(banaction)s-udp]
           %(mta)s-whois[name=%(__name__)s, dest="%(destemail)s"]
logpath  = /var/log/asterisk/messages
maxretry = 10

#  Historical support (before https://github.com/fail2ban/fail2ban/issues/37 was fixed )
#  use [asterisk] for new jails
[asterisk-tcp]

filter   = asterisk
port     = 5060,5061
logpath  = /var/log/asterisk/messages
maxretry = 10


#  Historical support (before https://github.com/fail2ban/fail2ban/issues/37 was fixed )
#  use [asterisk] for new jails
[asterisk-udp]

filter   = asterisk
port     = 5060,5061
protocol = udp
logpath  = /var/log/asterisk/messages
maxretry = 10


# To log wrong MySQL access attempts add to /etc/my.cnf in [mysqld] or
# equivalent section:
# log-error=/var/log/mysqld.log
# log-warning = 2
[mysqld-auth]

port     = 3306
logpath  = /var/log/mysqld.log
maxretry = 5


<<<<<<< HEAD
# This requires my.cnf to contain (check the mysql version supports this)
# [mysqld_safe]
# syslog
=======
>>>>>>> 71869dd6
[mysqld-syslog]

port     = 3306
filter   = mysqld-auth
logpath  = /var/log/daemon.log
maxretry = 5


# Jail for more extended banning of persistent abusers
# !!! WARNING !!!
#   Make sure that your loglevel specified in fail2ban.conf/.local
#   is not at DEBUG level -- which might then cause fail2ban to fall into
#   an infinite loop constantly feeding itself with non-informative lines
[recidive]

logpath  = /var/log/fail2ban.log
<<<<<<< HEAD
port     = all
protocol = all
=======
action   = iptables-allports[name=recidive,protocol=all]
           sendmail-whois-lines[name=recidive, logpath=/var/log/fail2ban.log]
>>>>>>> 71869dd6
bantime  = 604800  ; 1 week
findtime = 86400   ; 1 day
maxretry = 5


# Generic filter for PAM. Has to be used with action which bans all
# ports such as iptables-allports, shorewall

<<<<<<< HEAD
[pam-generic]
# pam-generic filter can be customized to monitor specific subset of 'tty's
banaction = iptables-allports
logpath  = /var/log/auth.log
=======
enabled = false
filter  = sshd
action  = apf[name=SSH]
logpath = /var/log/secure
maxretry = 5


[osx-ssh-afctl]

enabled  = false
filter   = sshd
action   = osx-afctl[bantime=600]
logpath  = /var/log/secure.log
maxretry = 5


[webmin-auth]

enabled = false
filter  = webmin-auth
action  = iptables-multiport[name=webmin,port="10000"]
logpath = /var/log/auth.log


# dovecot defaults to logging to the mail syslog facility
# but can be set by syslog_facility in the dovecot configuration.
[dovecot]

enabled = false
filter  = dovecot
action  = iptables-multiport[name=dovecot, port="pop3,pop3s,imap,imaps,submission,465,sieve", protocol=tcp]
logpath = /var/log/mail.log


[dovecot-auth]

enabled = false
filter  = dovecot
action  = iptables-multiport[name=dovecot-auth, port="pop3,pop3s,imap,imaps,submission,465,sieve", protocol=tcp]
logpath = /var/log/secure


[solid-pop3d]
>>>>>>> 71869dd6


[xinetd-fail]

<<<<<<< HEAD
banaction = iptables-multiport-log
logpath   = /var/log/daemon.log
maxretry  = 2
=======
[selinux-ssh]
enabled = false
filter  = selinux-ssh
action  = iptables[name=SELINUX-SSH, port=ssh, protocol=tcp]
logpath  = /var/log/audit/audit.log
maxretry = 5

# See the IMPORTANT note in action.d/blocklist_de.conf for when to
# use this action
#
# Report block via blocklist.de fail2ban reporting service API
# See action.d/blocklist_de.conf for more information
[ssh-blocklist]

enabled  = false
filter   = sshd
action   = iptables[name=SSH, port=ssh, protocol=tcp]
           sendmail-whois[name=SSH, dest=you@example.com, sender=fail2ban@example.com, sendername="Fail2Ban"]
           blocklist_de[email="fail2ban@example.com", apikey="xxxxxx", service=%(filter)s]
logpath  = /var/log/sshd.log
maxretry = 20
>>>>>>> 71869dd6
<|MERGE_RESOLUTION|>--- conflicted
+++ resolved
@@ -115,8 +115,11 @@
 # Some options used for actions
 
 # Destination email address used solely for the interpolations in
-# jail.{conf,local} configuration files.
+# jail.{conf,local,d/*} configuration files.
 destemail = root@localhost
+
+# Sender email address used solely for some actions
+sender = root@localhost
 
 # E-mail action. Since 0.8.1 Fail2Ban uses sendmail MTA for the
 # mailing. Change mta configuration parameter to mail if you want to
@@ -153,6 +156,24 @@
 # to the destemail.
 action_mwl = %(banaction)s[name=%(__name__)s, port="%(port)s", protocol="%(protocol)s", chain="%(chain)s"]
              %(mta)s-whois-lines[name=%(__name__)s, dest="%(destemail)s", logpath=%(logpath)s, chain="%(chain)s"]
+
+# See the IMPORTANT note in action.d/xarf-login-attack for when to use this action
+#
+# ban & send a xarf e-mail to abuse contact of IP address and include relevant log lines
+# to the destemail.
+action_xarf = %(banaction)s[name=%(__name__)s, port="%(port)s", protocol="%(protocol)s", chain="%(chain)s"]
+             xarf-login-attack[service=%(__name__)s, sender="%(sender)s", logpath=%(logpath)s, port="%(port)s"]
+
+
+# Report block via blocklist.de fail2ban reporting service API
+# 
+# See the IMPORTANT note in action.d/blocklist_de.conf for when to
+# use this action. Create a file jail.d/blocklist_de.local containing
+# [Init]
+# blocklist_de_apikey = {api key from registration]
+#
+action_blocklist_de  = blocklist_de[email="%(sender)s", service=%(filter)s, apikey="%(blocklist_de_apikey)s"]
+
 
 # Choose default action.  To change, just override value of 'action' with the
 # interpolation to the chosen action shortcut (e.g.  action_mw, action_mwl, etc) in jail.local
@@ -327,6 +348,13 @@
 maxretry = 2
 
 
+[apache-modsecurity]
+
+port     = http,https
+logpath  = /var/log/apache*/*error.log
+maxretry = 2
+
+
 [nginx-http-auth]
 
 ports   = http,https
@@ -362,6 +390,11 @@
 logpath  = /var/log/roundcube/userlogins
 
 
+[openwebmail]
+
+port     = http,https
+logpath  = /var/log/openwebmail.log`
+
 [sogo-auth]
 # Monitor SOGo groupware server
 # without proxy this would be:
@@ -400,30 +433,9 @@
 logpath  = /var/log/apache*/*error.log
 maxretry = 6
 
-<<<<<<< HEAD
 #
 # FTP servers
 #
-=======
-
-[apache-modsecurity]
-
-enabled  = false
-filter	 = apache-modsecurity
-action   = iptables-multiport[name=apache-modsecurity,port="80,443"]
-logpath  = /var/log/apache*/*error.log
-           /home/www/myhomepage/error.log
-maxretry = 2
-
-
-[nginx-http-auth]
-[nginx-http-auth]
-
-enabled = false
-filter  = nginx-http-auth
-action  = iptables-multiport[name=nginx-http-auth,port="80,443"]
-logpath = /var/log/nginx/error.log
->>>>>>> 71869dd6
 
 
 # The hosts.deny path can be defined with the "file" argument if it is
@@ -515,26 +527,9 @@
 
 [dovecot-auth]
 
-<<<<<<< HEAD
 filter  = dovecot
 port    = pop3,pop3s,imap,imaps,submission,465,sieve
 logpath = /var/log/secure
-=======
-[openwebmail]
-
-enabled  = false
-filter   = openwebmail
-logpath  = /var/log/openwebmail.log
-action   = ipfw
-           sendmail-whois[name=openwebmail, dest=you@example.com]
-maxretry = 5
-
-
-# Ban attackers that try to use PHP's URL-fopen() functionality
-# through GET/POST variables. - Experimental, with more than a year
-# of usage in production environments.
-[php-url-fopen]
->>>>>>> 71869dd6
 
 
 [solid-pop3d]
@@ -654,12 +649,9 @@
 maxretry = 5
 
 
-<<<<<<< HEAD
 # This requires my.cnf to contain (check the mysql version supports this)
 # [mysqld_safe]
 # syslog
-=======
->>>>>>> 71869dd6
 [mysqld-syslog]
 
 port     = 3306
@@ -676,13 +668,8 @@
 [recidive]
 
 logpath  = /var/log/fail2ban.log
-<<<<<<< HEAD
 port     = all
 protocol = all
-=======
-action   = iptables-allports[name=recidive,protocol=all]
-           sendmail-whois-lines[name=recidive, logpath=/var/log/fail2ban.log]
->>>>>>> 71869dd6
 bantime  = 604800  ; 1 week
 findtime = 86400   ; 1 day
 maxretry = 5
@@ -691,84 +678,14 @@
 # Generic filter for PAM. Has to be used with action which bans all
 # ports such as iptables-allports, shorewall
 
-<<<<<<< HEAD
 [pam-generic]
 # pam-generic filter can be customized to monitor specific subset of 'tty's
 banaction = iptables-allports
 logpath  = /var/log/auth.log
-=======
-enabled = false
-filter  = sshd
-action  = apf[name=SSH]
-logpath = /var/log/secure
-maxretry = 5
-
-
-[osx-ssh-afctl]
-
-enabled  = false
-filter   = sshd
-action   = osx-afctl[bantime=600]
-logpath  = /var/log/secure.log
-maxretry = 5
-
-
-[webmin-auth]
-
-enabled = false
-filter  = webmin-auth
-action  = iptables-multiport[name=webmin,port="10000"]
-logpath = /var/log/auth.log
-
-
-# dovecot defaults to logging to the mail syslog facility
-# but can be set by syslog_facility in the dovecot configuration.
-[dovecot]
-
-enabled = false
-filter  = dovecot
-action  = iptables-multiport[name=dovecot, port="pop3,pop3s,imap,imaps,submission,465,sieve", protocol=tcp]
-logpath = /var/log/mail.log
-
-
-[dovecot-auth]
-
-enabled = false
-filter  = dovecot
-action  = iptables-multiport[name=dovecot-auth, port="pop3,pop3s,imap,imaps,submission,465,sieve", protocol=tcp]
-logpath = /var/log/secure
-
-
-[solid-pop3d]
->>>>>>> 71869dd6
 
 
 [xinetd-fail]
 
-<<<<<<< HEAD
 banaction = iptables-multiport-log
 logpath   = /var/log/daemon.log
-maxretry  = 2
-=======
-[selinux-ssh]
-enabled = false
-filter  = selinux-ssh
-action  = iptables[name=SELINUX-SSH, port=ssh, protocol=tcp]
-logpath  = /var/log/audit/audit.log
-maxretry = 5
-
-# See the IMPORTANT note in action.d/blocklist_de.conf for when to
-# use this action
-#
-# Report block via blocklist.de fail2ban reporting service API
-# See action.d/blocklist_de.conf for more information
-[ssh-blocklist]
-
-enabled  = false
-filter   = sshd
-action   = iptables[name=SSH, port=ssh, protocol=tcp]
-           sendmail-whois[name=SSH, dest=you@example.com, sender=fail2ban@example.com, sendername="Fail2Ban"]
-           blocklist_de[email="fail2ban@example.com", apikey="xxxxxx", service=%(filter)s]
-logpath  = /var/log/sshd.log
-maxretry = 20
->>>>>>> 71869dd6
+maxretry  = 2