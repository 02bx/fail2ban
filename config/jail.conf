--- conflicted
+++ resolved
@@ -44,7 +44,6 @@
 # MISCELLANEOUS OPTIONS
 #
 
-<<<<<<< HEAD
 # "bantime.increment" allows to use database for searching of previously banned ip's to increase a 
 # default ban time using special formula, default it is banTime * 1, 2, 4, 8, 16, 32...
 #bantime.increment = true
@@ -83,20 +82,13 @@
 
 # --------------------
 
-# "ignoreip" can be an IP address, a CIDR mask or a DNS host. Fail2ban will not
-# ban a host which matches an address in this list. Several addresses can be
-# defined using space (and/or comma) separator.
-ignoreip = 127.0.0.1/8 ::1
-=======
 # "ignorself" specifies whether the local resp. own IP addresses should be ignored
 # (default is true). Fail2ban will not ban a host which matches such addresses.
 #ignorself = true
-
 # "ignoreip" can be a list of IP addresses, CIDR masks or DNS hosts. Fail2ban
 # will not ban a host which matches an address in this list. Several addresses
 # can be defined using space (and/or comma) separator.
 #ignoreip = 127.0.0.1/8 ::1
->>>>>>> 17b0945a
 
 # External command that will take an tagged arguments to ignore, e.g. <ip>,
 # and return true if the IP is to be ignored. False otherwise.
