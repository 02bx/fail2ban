--- conflicted
+++ resolved
@@ -158,6 +158,17 @@
 action_xarf = %(banaction)s[name=%(__name__)s, port="%(port)s", protocol="%(protocol)s", chain="%(chain)s"]
              xarf-login-attack[service=%(__name__)s, sender="%(sender)s", logpath=%(logpath)s, port="%(port)s"]
 
+
+# Report block via blocklist.de fail2ban reporting service API
+# 
+# See the IMPORTANT note in action.d/blocklist_de.conf for when to
+# use this action. Create a file jail.d/blocklist_de.local containing
+# [Init]
+# blocklist_de_apikey = {api key from registration]
+#
+action_blocklist_de  = blocklist_de[email="%(sender)s", service=%(filter)s, apikey="%(blocklist_de_apikey)s"]
+
+
 # Choose default action.  To change, just override value of 'action' with the
 # interpolation to the chosen action shortcut (e.g.  action_mw, action_mwl, etc) in jail.local
 # globally (section [DEFAULT]) or per specific section
@@ -620,12 +631,9 @@
 maxretry = 5
 
 
-<<<<<<< HEAD
 # This requires my.cnf to contain (check the mysql version supports this)
 # [mysqld_safe]
 # syslog
-=======
->>>>>>> dd798899
 [mysqld-syslog]
 
 port     = 3306
@@ -642,124 +650,12 @@
 [recidive]
 
 logpath  = /var/log/fail2ban.log
-<<<<<<< HEAD
 port     = all
 protocol = all
-=======
-action   = iptables-allports[name=recidive,protocol=all]
-           sendmail-whois-lines[name=recidive, logpath=/var/log/fail2ban.log]
->>>>>>> dd798899
 bantime  = 604800  ; 1 week
 findtime = 86400   ; 1 day
 maxretry = 5
 
-
-<<<<<<< HEAD
-# Generic filter for PAM. Has to be used with action which bans all
-# ports such as iptables-allports, shorewall
-=======
-# PF is a BSD based firewall
-[ssh-pf]
-
-enabled  = false
-filter   = sshd
-action   = pf
-logpath  = /var/log/sshd.log
-maxretry = 5
-
-
-[3proxy]
-
-enabled = false
-filter  = 3proxy
-action  = iptables[name=3proxy, port=3128, protocol=tcp]
-logpath = /var/log/3proxy.log
-
-
-[exim]
-
-enabled = false
-filter  = exim
-action  = iptables-multiport[name=exim,port="25,465,587"]
-logpath = /var/log/exim/mainlog
-
-
-[exim-spam]
-
-enabled = false
-filter  = exim-spam
-action  = iptables-multiport[name=exim-spam,port="25,465,587"]
-logpath = /var/log/exim/mainlog
-
-
-[perdition]
-
-enabled = false
-filter  = perdition
-action  = iptables-multiport[name=perdition,port="110,143,993,995"]
-logpath = /var/log/maillog
-
-
-[uwimap-auth]
-
-enabled = false
-filter  = uwimap-auth
-action  = iptables-multiport[name=uwimap-auth,port="110,143,993,995"]
-logpath = /var/log/maillog
-
-
-[osx-ssh-ipfw]
-
-enabled  = false
-filter   = sshd
-action   = osx-ipfw
-logpath  = /var/log/secure.log
-maxretry = 5
-
-
-[ssh-apf]
-
-enabled = false
-filter  = sshd
-action  = apf[name=SSH]
-logpath = /var/log/secure
-maxretry = 5
-
-
-[osx-ssh-afctl]
-
-enabled  = false
-filter   = sshd
-action   = osx-afctl[bantime=600]
-logpath  = /var/log/secure.log
-maxretry = 5
-
-
-[webmin-auth]
-
-enabled = false
-filter  = webmin-auth
-action  = iptables-multiport[name=webmin,port="10000"]
-logpath = /var/log/auth.log
-
-
-# dovecot defaults to logging to the mail syslog facility
-# but can be set by syslog_facility in the dovecot configuration.
-[dovecot]
-
-enabled = false
-filter  = dovecot
-action  = iptables-multiport[name=dovecot, port="pop3,pop3s,imap,imaps,submission,465,sieve", protocol=tcp]
-logpath = /var/log/mail.log
-
-
-[dovecot-auth]
-
-enabled = false
-filter  = dovecot
-action  = iptables-multiport[name=dovecot-auth, port="pop3,pop3s,imap,imaps,submission,465,sieve", protocol=tcp]
-logpath = /var/log/secure
->>>>>>> dd798899
 
 [pam-generic]
 # pam-generic filter can be customized to monitor specific subset of 'tty's
@@ -769,30 +665,6 @@
 
 [xinetd-fail]
 
-<<<<<<< HEAD
 banaction = iptables-multiport-log
 logpath   = /var/log/daemon.log
-maxretry  = 2
-=======
-[selinux-ssh]
-enabled = false
-filter  = selinux-ssh
-action  = iptables[name=SELINUX-SSH, port=ssh, protocol=tcp]
-logpath  = /var/log/audit/audit.log
-maxretry = 5
-
-# See the IMPORTANT note in action.d/blocklist_de.conf for when to
-# use this action
-#
-# Report block via blocklist.de fail2ban reporting service API
-# See action.d/blocklist_de.conf for more information
-[ssh-blocklist]
-
-enabled  = false
-filter   = sshd
-action   = iptables[name=SSH, port=ssh, protocol=tcp]
-           sendmail-whois[name=SSH, dest=you@example.com, sender=fail2ban@example.com, sendername="Fail2Ban"]
-           blocklist_de[email="fail2ban@example.com", apikey="xxxxxx", service=%(filter)s]
-logpath  = /var/log/sshd.log
-maxretry = 20
->>>>>>> dd798899
+maxretry  = 2