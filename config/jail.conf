# Fail2Ban jail base specification file
#
# WARNING: heavily refactored in 0.9.0 release.  Please review and
#          customize settings for your setup.
#
# Changes:  in most of the cases you should not modify this
#           file, but provide customizations in jail.local file,
#           or separate .conf files under jail.d/ directory, e.g.:
#
# HOW TO ACTIVATE JAILS:
#
# YOU SHOULD NOT MODIFY THIS FILE.
#
# It will probably be overwitten or improved in a distribution update.
#
# Provide customizations in a jail.local file or a jail.d/customisation.local.
# For example to change the default bantime for all jails and to enable the
# ssh-iptables jail the following (uncommented) would appear in the .local file.
# See man 5 jail.conf for details.
#
# [DEFAULT]
# bantime = 3600
#
# [sshd]
# enabled = true
#
# See jail.conf(5) man page for more information



# Comments: use '#' for comment lines and ';' (following a space) for inline comments

# The DEFAULT allows a global definition of the options. They can be overridden
# in each jail afterwards.

[DEFAULT]

#
# MISCELLANEOUS OPTIONS
#

# "ignoreip" can be an IP address, a CIDR mask or a DNS host. Fail2ban will not
# ban a host which matches an address in this list. Several addresses can be
# defined using space separator.
ignoreip = 127.0.0.1/8

# External command that will take an tagged arguments to ignore, e.g. <ip>,
# and return true if the IP is to be ignored. False otherwise.
#
# ignorecommand = /path/to/command <ip>
ignorecommand =

# "bantime" is the number of seconds that a host is banned.
bantime  = 600

# A host is banned if it has generated "maxretry" during the last "findtime"
# seconds.
findtime  = 600

# "maxretry" is the number of failures before a host get banned.
maxretry = 5

# "backend" specifies the backend used to get files modification.
# Available options are "pyinotify", "gamin", "polling", "systemd" and "auto".
# This option can be overridden in each jail as well.
#
# pyinotify: requires pyinotify (a file alteration monitor) to be installed.
#              If pyinotify is not installed, Fail2ban will use auto.
# gamin:     requires Gamin (a file alteration monitor) to be installed.
#              If Gamin is not installed, Fail2ban will use auto.
# polling:   uses a polling algorithm which does not require external libraries.
# systemd:   uses systemd python library to access the systemd journal.
#              Specifying "logpath" is not valid for this backend.
#              See "journalmatch" in the jails associated filter config
# auto:      will try to use the following backends, in order:
#              pyinotify, gamin, polling.
backend = auto

# "usedns" specifies if jails should trust hostnames in logs,
#   warn when DNS lookups are performed, or ignore all hostnames in logs
#
# yes:   if a hostname is encountered, a DNS lookup will be performed.
# warn:  if a hostname is encountered, a DNS lookup will be performed,
#        but it will be logged as a warning.
# no:    if a hostname is encountered, will not be used for banning,
#        but it will be logged as info.
usedns = warn

# "logencoding" specifies the encoding of the log files handled by the jail
#   This is used to decode the lines from the log file.
#   Typical examples:  "ascii", "utf-8"
#
#   auto:   will use the system locale setting
logencoding = auto

# "enabled" enables the jails.
#  By default all jails are disabled, and it should stay this way.
#  Enable only relevant to your setup jails in your .local or jail.d/*.conf
#
# true:  jail will be enabled and log files will get monitored for changes
# false: jail is not enabled
enabled = false


# "filter" defines the filter to use by the jail.
#  By default jails have names matching their filter name
#
filter = %(__name__)s


#
# ACTIONS
#

# Some options used for actions

# Destination email address used solely for the interpolations in
# jail.{conf,local,d/*} configuration files.
destemail = root@localhost

# Sender email address used solely for some actions
sender = root@localhost

# E-mail action. Since 0.8.1 Fail2Ban uses sendmail MTA for the
# mailing. Change mta configuration parameter to mail if you want to
# revert to conventional 'mail'.
mta = sendmail

# Default protocol
protocol = tcp

# Specify chain where jumps would need to be added in iptables-* actions
chain = INPUT

# Ports to be banned
# Usually should be overridden in a particular jail
port = 0:65535

#
# Action shortcuts. To be used to define action parameter

# Default banning action (e.g. iptables, iptables-new,
# iptables-multiport, shorewall, etc) It is used to define
# action_* variables. Can be overridden globally or per
# section within jail.local file
banaction = iptables-multiport

# The simplest action to take: ban only
action_ = %(banaction)s[name=%(__name__)s, port="%(port)s", protocol="%(protocol)s", chain="%(chain)s"]

# ban & send an e-mail with whois report to the destemail.
action_mw = %(banaction)s[name=%(__name__)s, port="%(port)s", protocol="%(protocol)s", chain="%(chain)s"]
            %(mta)s-whois[name=%(__name__)s, dest="%(destemail)s", protocol="%(protocol)s", chain="%(chain)s"]

# ban & send an e-mail with whois report and relevant log lines
# to the destemail.
action_mwl = %(banaction)s[name=%(__name__)s, port="%(port)s", protocol="%(protocol)s", chain="%(chain)s"]
             %(mta)s-whois-lines[name=%(__name__)s, dest="%(destemail)s", logpath=%(logpath)s, chain="%(chain)s"]

# See the IMPORTANT note in action.d/xarf-login-attack for when to use this action
#
# ban & send a xarf e-mail to abuse contact of IP address and include relevant log lines
# to the destemail.
action_xarf = %(banaction)s[name=%(__name__)s, port="%(port)s", protocol="%(protocol)s", chain="%(chain)s"]
             xarf-login-attack[service=%(__name__)s, sender="%(sender)s", logpath=%(logpath)s, port="%(port)s"]


# Report block via blocklist.de fail2ban reporting service API
# 
# See the IMPORTANT note in action.d/blocklist_de.conf for when to
# use this action. Create a file jail.d/blocklist_de.local containing
# [Init]
# blocklist_de_apikey = {api key from registration]
#
action_blocklist_de  = blocklist_de[email="%(sender)s", service=%(filter)s, apikey="%(blocklist_de_apikey)s"]


# Choose default action.  To change, just override value of 'action' with the
# interpolation to the chosen action shortcut (e.g.  action_mw, action_mwl, etc) in jail.local
# globally (section [DEFAULT]) or per specific section
action = %(action_)s


#
# JAILS
#

#
# SSH servers
#

[sshd]

port    = ssh
logpath = /var/log/auth.log
          /var/log/sshd.log

[sshd-ddos]
# This jail corresponds to the standard configuration in Fail2ban.
# The mail-whois action send a notification e-mail with a whois request
# in the body.
port    = ssh
logpath = /var/log/auth.log
          /var/log/sshd.log

[dropbear]

port     = ssh
logpath  = /var/log/dropbear


[selinux-ssh]

port     = ssh
logpath  = /var/log/audit/audit.log
maxretry = 5


# Here we use TCP-Wrappers instead of Netfilter/Iptables. "ignoreregex" is
# used to avoid banning the user "myuser".
[ssh-tcpwrapper]

filter      = sshd
action      = hostsdeny[daemon_list=sshd]
              sendmail-whois[name=SSH, dest=you@example.com]
ignoreregex = for myuser from
logpath     = /var/log/sshd.log


# Here we use blackhole routes for not requiring any additional kernel support
# to store large volumes of banned IPs

[sshd-route]

filter = sshd
action = route
logpath = /var/log/sshd.log


# Here we use a combination of Netfilter/Iptables and IPsets
# for storing large volumes of banned IPs
#
# IPset comes in two versions. See ipset -V for which one to use
# requires the ipset package and kernel support.
[sshd-iptables-ipset4]

filter   = sshd
action   = iptables-ipset-proto4[name=SSH, port=ssh, protocol=tcp]
logpath  = /var/log/sshd.log


[sshd-iptables-ipset6]

filter   = sshd
action   = iptables-ipset-proto6[name=SSH, port=ssh, protocol=tcp, bantime=600]
logpath  = /var/log/sshd.log


[sshd-apf]

filter  = sshd
action  = apf[name=SSH]
logpath = /var/log/secure
maxretry = 5


# This jail uses ipfw, the standard firewall on FreeBSD. The "ignoreip"
# option is overridden in this jail. Moreover, the action "mail-whois" defines
# the variable "name" which contains a comma using "". The characters '' are
# valid too.
[sshd-ipfw]

filter   = sshd
action   = ipfw[localhost=192.168.0.1]
           sendmail-whois[name="SSH,IPFW", dest=you@example.com]
logpath  = /var/log/auth.log


# bsd-ipfw is ipfw used by BSD. It uses ipfw tables.
# table number must be unique.
#
# This will create a deny rule for that table ONLY if a rule
# for the table doesn't ready exist.
#
[sshd-bsd-ipfw]

filter   = sshd
action   = bsd-ipfw[port=ssh,table=1]
logpath  = /var/log/auth.log


[sshd-pf]
# PF is a BSD based firewall
filter  = sshd
action  = pf
logpath = /var/log/sshd.log
maxretry= 5


# ipfw for osx (less capabilities that BSD)
[osx-sshd-ipfw]

filter = sshd
action = osx-ipfw
logpath = /var/log/secure.log


[osx-sshd-afctl]

filter   = sshd
action   = osx-afctl[bantime=600]
logpath  = /var/log/secure.log
maxretry = 5

#
# HTTP servers
#

[apache-auth]

port     = http,https
logpath  = /var/log/apache*/*error.log


[apache-badbots]
# Ban hosts which agent identifies spammer robots crawling the web
# for email addresses. The mail outputs are buffered.
port     = http,https
logpath  = /var/log/apache*/*access.log
          /var/www/*/logs/access_log
bantime  = 172800
maxretry = 1


[apache-noscript]

port     = http,https
logpath  = /var/log/apache*/*error.log
maxretry = 6


[apache-overflows]

port     = http,https
logpath  = /var/log/apache*/*error.log
          /var/www/*/logs/error_log
maxretry = 2


[apache-nohome]

port     = http,https
logpath  = /var/log/apache*/*error.log
          /var/www/*/logs/error_log
maxretry = 2


[apache-botsearch]

port     = http,https
logpath  = /var/log/apache*/*error.log
maxretry = 2


[apache-modsecurity]

port     = http,https
logpath  = /var/log/apache*/*error.log
          /var/www/*/logs/error_log
maxretry = 2


[nginx-http-auth]

ports   = http,https
logpath = /var/log/nginx/error.log


# Ban attackers that try to use PHP's URL-fopen() functionality
# through GET/POST variables. - Experimental, with more than a year
# of usage in production environments.

[php-url-fopen]

port    = http,https
logpath = /var/www/*/logs/access_log


[suhosin]

port    = http,https
logpath = /var/log/lighttpd/error.log


[lighttpd-auth]
# Same as above for Apache's mod_auth
# It catches wrong authentifications
port    = http,https
logpath = /var/log/lighttpd/error.log


#
# Webmail and groupware servers
#

[roundcube-auth]

port     = http,https
logpath  = /var/log/roundcube/userlogins


[openwebmail]

port     = http,https
logpath  = /var/log/openwebmail.log


[horde]

port     = http,https
logpath  = /var/log/horde/horde.log


[groupoffice]

port     = http,https
logpath  = /home/groupoffice/log/info.log


[sogo-auth]
# Monitor SOGo groupware server
# without proxy this would be:
# port    = 20000
port     = http,https
logpath  = /var/log/sogo/sogo.log


[tine20]

logpath  = /var/log/tine20/tine20.log
port     = http,https
maxretry = 5


#
# Web Applications
#
#

[guacamole]

port     = http,https
logpath  = /var/log/tomcat*/catalina.out


[webmin-auth]

port    = 10000
logpath = /var/log/auth.log


#
# HTTP Proxy servers
#
#

[squid]

port     =  80,443,3128,8080
logpath = /var/log/squid/access.log


[3proxy]

port    = 3128
logpath = /var/log/3proxy.log

#
# FTP servers
#


[proftpd]

port     = ftp,ftp-data,ftps,ftps-data
logpath  = /var/log/proftpd/proftpd.log


[pure-ftpd]

port     = ftp,ftp-data,ftps,ftps-data
logpath  = /var/log/auth.log
maxretry = 6


[gssftpd]

port     = ftp,ftp-data,ftps,ftps-data
logpath  = /var/log/daemon.log
maxretry = 6


[wuftpd]

port     = ftp,ftp-data,ftps,ftps-data
logpath  = /var/log/daemon.log
maxretry = 6


[vsftpd]
# or overwrite it in jails.local to be
# logpath = /var/log/auth.log
# if you want to rely on PAM failed login attempts
# vsftpd's failregex should match both of those formats
port     = ftp,ftp-data,ftps,ftps-data
logpath  = /var/log/vsftpd.log


# Do not ban anybody. Just report information about the remote host.
# A notification is sent at most every 600 seconds (bantime).
[vsftpd-notification]

filter   = vsftpd
action   = sendmail-whois[name=VSFTPD, dest=you@example.com]
logpath  = /var/log/vsftpd.log
maxretry = 5
bantime  = 1800


# Same as above but with banning the IP address.
[vsftpd-iptables]

filter   = vsftpd
port     = ftp,ftp-data,ftps,ftps-data
logpath  = /var/log/syslog
maxretry = 5
bantime  = 1800

#
# Mail servers
#

# ASSP SMTP Proxy Jail
[assp]

port     = smtp,465,submission
logpath  = /root/path/to/assp/logs/maillog.txt


[courier-smtp]

port     = smtp,465,submission
logpath  = /var/log/mail.log


[postfix]

port     = smtp,465,submission
logpath  = /var/log/mail.log


[qmail-rbl]

filter  = qmail
port    = smtp,465,submission
logpath = /service/qmail/log/main/current


# The hosts.deny path can be defined with the "file" argument if it is
# not in /etc.
[postfix-tcpwrapper]

filter   = postfix
action   = hostsdeny[file=/not/a/standard/path/hosts.deny]
           sendmail[name=Postfix, dest=you@example.com]
logpath  = /var/log/postfix.log
bantime  = 300


[sendmail-spam]

logpath  = /var/log/mail.log


# dovecot defaults to logging to the mail syslog facility
# but can be set by syslog_facility in the dovecot configuration.
[dovecot]

port    = pop3,pop3s,imap,imaps,submission,465,sieve
logpath = /var/log/mail.log


[dovecot-auth]

filter  = dovecot
port    = pop3,pop3s,imap,imaps,submission,465,sieve
logpath = /var/log/secure


[sieve]

port   = smtp,465,submission
logpath = /var/log/mail*log


[solid-pop3d]

port    = pop3,pop3s
logpath = /var/log/mail.log


[exim]

<<<<<<< HEAD
port   = smtp,465,submission
logpath = /var/log/exim/mainlog

=======
enabled  = false
action   = iptables-multiport[name=php-url-open, port="http,https"]
filter   = php-url-fopen
logpath  = /var/www/*/logs/access_log
maxretry = 1
>>>>>>> 9bfc77c3

[exim-spam]
port   = smtp,465,submission
logpath = /var/log/exim/mainlog


[kerio]
port    = imap,smtp,imaps,465
logpath = /opt/kerio/mailserver/store/logs/security.log


#
# Mail servers authenticators: might be used for smtp,ftp,imap servers, so
# all relevant ports get banned
#

[courier-auth]

port     = smtp,465,submission,imap3,imaps,pop3,pop3s
logpath  = /var/log/mail.log


[postfix-sasl]

port     = smtp,465,submission,imap3,imaps,pop3,pop3s
# You might consider monitoring /var/log/mail.warn instead if you are
# running postfix since it would provide the same log lines at the
# "warn" level but overall at the smaller filesize.
logpath  = /var/log/mail.log


[perdition]

port   = imap3,imaps,pop3,pop3s
logpath = /var/log/maillog


[squirrelmail]

port = smtp,465,submission,imap2,imap3,imaps,pop3,pop3s,http,https,socks
logpath = /var/lib/squirrelmail/prefs/squirrelmail_access_log


[cyrus-imap]

port   = imap3,imaps
logpath = /var/log/mail*log


[uwimap-auth]

port   = imap3,imaps
logpath = /var/log/mail*log


#
#
# DNS servers
#


# !!! WARNING !!!
#   Since UDP is connection-less protocol, spoofing of IP and imitation
#   of illegal actions is way too simple.  Thus enabling of this filter
#   might provide an easy way for implementing a DoS against a chosen
#   victim. See
#    http://nion.modprobe.de/blog/archives/690-fail2ban-+-dns-fail.html
#   Please DO NOT USE this jail unless you know what you are doing.
#
# IMPORTANT: see filter.d/named-refused for instructions to enable logging
# This jail blocks UDP traffic for DNS requests.
# [named-refused-udp]
#
# filter   = named-refused
# port     = domain,953
# protocol = udp
# logpath  = /var/log/named/security.log

# IMPORTANT: see filter.d/named-refused for instructions to enable logging
# This jail blocks TCP traffic for DNS requests.

[named-refused]

port     = domain,953
logpath  = /var/log/named/security.log


[nsd]

port     = 53
action   = %(banaction)s[name=%(__name__)s-tcp, port="%(port)s", protocol="tcp", chain="%(chain)s", actname=%(banaction)s-tcp]
           %(banaction)s[name=%(__name__)s-udp, port="%(port)s", protocol="udp", chain="%(chain)s", actname=%(banaction)s-udp]
logpath = /var/log/nsd.log


#
# Miscelaneous
#

[asterisk]

port     = 5060,5061
action   = %(banaction)s[name=%(__name__)s-tcp, port="%(port)s", protocol="tcp", chain="%(chain)s", actname=%(banaction)s-tcp]
           %(banaction)s[name=%(__name__)s-udp, port="%(port)s", protocol="udp", chain="%(chain)s", actname=%(banaction)s-udp]
           %(mta)s-whois[name=%(__name__)s, dest="%(destemail)s"]
logpath  = /var/log/asterisk/messages
maxretry = 10


[freeswitch]

port     = 5060,5061
action   = %(banaction)s[name=%(__name__)s-tcp, port="%(port)s", protocol="tcp", chain="%(chain)s", actname=%(banaction)s-tcp]
           %(banaction)s[name=%(__name__)s-udp, port="%(port)s", protocol="udp", chain="%(chain)s", actname=%(banaction)s-udp]
           %(mta)s-whois[name=%(__name__)s, dest="%(destemail)s"]
logpath  = /var/log/freeswitch.log
maxretry = 10


#  Historical support (before https://github.com/fail2ban/fail2ban/issues/37 was fixed )
#  use [asterisk] for new jails
[asterisk-tcp]

filter   = asterisk
port     = 5060,5061
logpath  = /var/log/asterisk/messages
maxretry = 10


#  Historical support (before https://github.com/fail2ban/fail2ban/issues/37 was fixed )
#  use [asterisk] for new jails
[asterisk-udp]

filter   = asterisk
port     = 5060,5061
protocol = udp
logpath  = /var/log/asterisk/messages
maxretry = 10


# To log wrong MySQL access attempts add to /etc/my.cnf in [mysqld] or
# equivalent section:
# log-error=/var/log/mysqld.log
# log-warning = 2
[mysqld-auth]

port     = 3306
logpath  = /var/log/mysqld.log
maxretry = 5


# This requires my.cnf to contain (check the mysql version supports this)
# [mysqld_safe]
# syslog
[mysqld-syslog]

port     = 3306
filter   = mysqld-auth
logpath  = /var/log/daemon.log
maxretry = 5


# Jail for more extended banning of persistent abusers
# !!! WARNING !!!
#   Make sure that your loglevel specified in fail2ban.conf/.local
#   is not at DEBUG level -- which might then cause fail2ban to fall into
#   an infinite loop constantly feeding itself with non-informative lines
[recidive]

logpath  = /var/log/fail2ban.log
port     = all
protocol = all
bantime  = 604800  ; 1 week
findtime = 86400   ; 1 day
maxretry = 5


# Generic filter for PAM. Has to be used with action which bans all
# ports such as iptables-allports, shorewall

[pam-generic]
# pam-generic filter can be customized to monitor specific subset of 'tty's
banaction = iptables-allports
logpath  = /var/log/auth.log


[xinetd-fail]

banaction = iptables-multiport-log
logpath   = /var/log/daemon.log
maxretry  = 2


# stunnel - need to set port for this
[stunnel]

logpath = /var/log/stunnel4/stunnel.log


[ejabberd-auth]

port    = 5222
logpath = /var/log/ejabberd/ejabberd.log


[counter-strike]

<<<<<<< HEAD
logpath = /opt/cstrike/logs/L[0-9]*.log
# Firewall: http://www.cstrike-planet.com/faq/6
tcpport = 27030,27031,27032,27033,27034,27035,27036,27037,27038,27039
udpport = 1200,27000,27001,27002,27003,27004,27005,27006,27007,27008,27009,27010,27011,27012,27013,27014,27015
action  = %(banaction)s[name=%(__name__)s-tcp, port="%(tcpport)s", protocol="tcp", chain="%(chain)s", actname=%(banaction)s-tcp]
           %(banaction)s[name=%(__name__)s-udp, port="%(udpport)s", protocol="udp", chain="%(chain)s", actname=%(banaction)s-udp]
=======
enabled  = false
filter   = sshd
action   = iptables[name=SSH, port=ssh, protocol=tcp]
           sendmail-whois[name=SSH, dest=you@example.com, sender=fail2ban@example.com, sendername="Fail2Ban"]
           blocklist_de[email="fail2ban@example.com", apikey="xxxxxx", service=%(filter)s]
logpath  = /var/log/sshd.log
maxretry = 20


# consider low maxretry and a long bantime
# nobody except your own Nagios server should ever probe nrpe
[nagios]
enabled  = false
filter   = nagios
action   = iptables[name=Nagios, port=5666, protocol=tcp]
           sendmail-whois[name=Nagios, dest=you@example.com, sender=fail2ban@example.com, sendername="Fail2Ban"]
logpath  = /var/log/messages     ; nrpe.cfg may define a different log_facility
maxretry = 1
>>>>>>> 9bfc77c3
<|MERGE_RESOLUTION|>--- conflicted
+++ resolved
@@ -611,17 +611,8 @@
 
 [exim]
 
-<<<<<<< HEAD
 port   = smtp,465,submission
 logpath = /var/log/exim/mainlog
-
-=======
-enabled  = false
-action   = iptables-multiport[name=php-url-open, port="http,https"]
-filter   = php-url-fopen
-logpath  = /var/www/*/logs/access_log
-maxretry = 1
->>>>>>> 9bfc77c3
 
 [exim-spam]
 port   = smtp,465,submission
@@ -829,30 +820,17 @@
 
 [counter-strike]
 
-<<<<<<< HEAD
 logpath = /opt/cstrike/logs/L[0-9]*.log
 # Firewall: http://www.cstrike-planet.com/faq/6
 tcpport = 27030,27031,27032,27033,27034,27035,27036,27037,27038,27039
 udpport = 1200,27000,27001,27002,27003,27004,27005,27006,27007,27008,27009,27010,27011,27012,27013,27014,27015
 action  = %(banaction)s[name=%(__name__)s-tcp, port="%(tcpport)s", protocol="tcp", chain="%(chain)s", actname=%(banaction)s-tcp]
            %(banaction)s[name=%(__name__)s-udp, port="%(udpport)s", protocol="udp", chain="%(chain)s", actname=%(banaction)s-udp]
-=======
-enabled  = false
-filter   = sshd
-action   = iptables[name=SSH, port=ssh, protocol=tcp]
-           sendmail-whois[name=SSH, dest=you@example.com, sender=fail2ban@example.com, sendername="Fail2Ban"]
-           blocklist_de[email="fail2ban@example.com", apikey="xxxxxx", service=%(filter)s]
-logpath  = /var/log/sshd.log
-maxretry = 20
-
 
 # consider low maxretry and a long bantime
 # nobody except your own Nagios server should ever probe nrpe
 [nagios]
+
 enabled  = false
-filter   = nagios
-action   = iptables[name=Nagios, port=5666, protocol=tcp]
-           sendmail-whois[name=Nagios, dest=you@example.com, sender=fail2ban@example.com, sendername="Fail2Ban"]
 logpath  = /var/log/messages     ; nrpe.cfg may define a different log_facility
-maxretry = 1
->>>>>>> 9bfc77c3
+maxretry = 1