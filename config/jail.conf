# Fail2Ban jail base specification file
#
# WARNING: heavily refactored in 0.9.0 release.  Please review and
#          customize settings for your setup.
#
# Changes:  in most of the cases you should not modify this
#           file, but provide customizations in jail.local file,
#           or separate .conf files under jail.d/ directory, e.g.:
#
# HOW TO ACTIVATE JAILS:
#
# YOU SHOULD NOT MODIFY THIS FILE.
#
# It will probably be overwitten or improved in a distribution update.
#
# Provide customizations in a jail.local file or a jail.d/customisation.local.
# For example to change the default bantime for all jails and to enable the
# ssh-iptables jail the following (uncommented) would appear in the .local file.
# See man 5 jail.conf for details.
#
# [DEFAULT]
# bantime = 3600
#
# [sshd]
# enabled = true
#
# See jail.conf(5) man page for more information



# Comments: use '#' for comment lines and ';' (following a space) for inline comments

# The DEFAULT allows a global definition of the options. They can be overridden
# in each jail afterwards.

[DEFAULT]

#
# MISCELLANEOUS OPTIONS
#

# "ignoreip" can be an IP address, a CIDR mask or a DNS host. Fail2ban will not
# ban a host which matches an address in this list. Several addresses can be
# defined using space separator.
ignoreip = 127.0.0.1/8

# External command that will take an tagged arguments to ignore, e.g. <ip>,
# and return true if the IP is to be ignored. False otherwise.
#
# ignorecommand = /path/to/command <ip>
ignorecommand =

# "bantime" is the number of seconds that a host is banned.
bantime  = 600

# A host is banned if it has generated "maxretry" during the last "findtime"
# seconds.
findtime  = 600

# "maxretry" is the number of failures before a host get banned.
maxretry = 5

# "backend" specifies the backend used to get files modification.
# Available options are "pyinotify", "gamin", "polling", "systemd" and "auto".
# This option can be overridden in each jail as well.
#
# pyinotify: requires pyinotify (a file alteration monitor) to be installed.
#              If pyinotify is not installed, Fail2ban will use auto.
# gamin:     requires Gamin (a file alteration monitor) to be installed.
#              If Gamin is not installed, Fail2ban will use auto.
# polling:   uses a polling algorithm which does not require external libraries.
# systemd:   uses systemd python library to access the systemd journal.
#              Specifying "logpath" is not valid for this backend.
#              See "journalmatch" in the jails associated filter config
# auto:      will try to use the following backends, in order:
#              pyinotify, gamin, polling.
backend = auto

# "usedns" specifies if jails should trust hostnames in logs,
#   warn when DNS lookups are performed, or ignore all hostnames in logs
#
# yes:   if a hostname is encountered, a DNS lookup will be performed.
# warn:  if a hostname is encountered, a DNS lookup will be performed,
#        but it will be logged as a warning.
# no:    if a hostname is encountered, will not be used for banning,
#        but it will be logged as info.
usedns = warn

# "logencoding" specifies the encoding of the log files handled by the jail
#   This is used to decode the lines from the log file.
#   Typical examples:  "ascii", "utf-8"
#
#   auto:   will use the system locale setting
logencoding = auto

# "enabled" enables the jails.
#  By default all jails are disabled, and it should stay this way.
#  Enable only relevant to your setup jails in your .local or jail.d/*.conf
#
# true:  jail will be enabled and log files will get monitored for changes
# false: jail is not enabled
enabled = false


# "filter" defines the filter to use by the jail.
#  By default jails have names matching their filter name
#
filter = %(__name__)s


#
# ACTIONS
#

# Some options used for actions

# Destination email address used solely for the interpolations in
# jail.{conf,local,d/*} configuration files.
destemail = root@localhost

# Sender email address used solely for some actions
sender = root@localhost

# E-mail action. Since 0.8.1 Fail2Ban uses sendmail MTA for the
# mailing. Change mta configuration parameter to mail if you want to
# revert to conventional 'mail'.
mta = sendmail

# Default protocol
protocol = tcp

# Specify chain where jumps would need to be added in iptables-* actions
chain = INPUT

# Ports to be banned
# Usually should be overridden in a particular jail
port = 0:65535

#
# Action shortcuts. To be used to define action parameter

# Default banning action (e.g. iptables, iptables-new,
# iptables-multiport, shorewall, etc) It is used to define
# action_* variables. Can be overridden globally or per
# section within jail.local file
banaction = iptables-multiport

# The simplest action to take: ban only
action_ = %(banaction)s[name=%(__name__)s, port="%(port)s", protocol="%(protocol)s", chain="%(chain)s"]

# ban & send an e-mail with whois report to the destemail.
action_mw = %(banaction)s[name=%(__name__)s, port="%(port)s", protocol="%(protocol)s", chain="%(chain)s"]
            %(mta)s-whois[name=%(__name__)s, dest="%(destemail)s", protocol="%(protocol)s", chain="%(chain)s"]

# ban & send an e-mail with whois report and relevant log lines
# to the destemail.
action_mwl = %(banaction)s[name=%(__name__)s, port="%(port)s", protocol="%(protocol)s", chain="%(chain)s"]
             %(mta)s-whois-lines[name=%(__name__)s, dest="%(destemail)s", logpath=%(logpath)s, chain="%(chain)s"]

# See the IMPORTANT note in action.d/xarf-login-attack for when to use this action
#
# ban & send a xarf e-mail to abuse contact of IP address and include relevant log lines
# to the destemail.
action_xarf = %(banaction)s[name=%(__name__)s, port="%(port)s", protocol="%(protocol)s", chain="%(chain)s"]
             xarf-login-attack[service=%(__name__)s, sender="%(sender)s", logpath=%(logpath)s, port="%(port)s"]


# Report block via blocklist.de fail2ban reporting service API
# 
# See the IMPORTANT note in action.d/blocklist_de.conf for when to
# use this action. Create a file jail.d/blocklist_de.local containing
# [Init]
# blocklist_de_apikey = {api key from registration]
#
action_blocklist_de  = blocklist_de[email="%(sender)s", service=%(filter)s, apikey="%(blocklist_de_apikey)s"]


# Choose default action.  To change, just override value of 'action' with the
# interpolation to the chosen action shortcut (e.g.  action_mw, action_mwl, etc) in jail.local
# globally (section [DEFAULT]) or per specific section
action = %(action_)s


#
# JAILS
#

#
# SSH servers
#

[sshd]

port    = ssh
logpath = /var/log/auth.log
          /var/log/sshd.log

[sshd-ddos]
# This jail corresponds to the standard configuration in Fail2ban.
# The mail-whois action send a notification e-mail with a whois request
# in the body.
port    = ssh
logpath = /var/log/auth.log
          /var/log/sshd.log

[dropbear]

port     = ssh
filter   = sshd
logpath  = /var/log/dropbear



[selinux-ssh]

port     = ssh
logpath  = /var/log/audit/audit.log
maxretry = 5


# Here we use TCP-Wrappers instead of Netfilter/Iptables. "ignoreregex" is
# used to avoid banning the user "myuser".
[ssh-tcpwrapper]

filter      = sshd
action      = hostsdeny[daemon_list=sshd]
              sendmail-whois[name=SSH, dest=you@example.com]
ignoreregex = for myuser from
logpath     = /var/log/sshd.log


# Here we use blackhole routes for not requiring any additional kernel support
# to store large volumes of banned IPs

[sshd-route]

filter = sshd
action = route
logpath = /var/log/sshd.log


# Here we use a combination of Netfilter/Iptables and IPsets
# for storing large volumes of banned IPs
#
# IPset comes in two versions. See ipset -V for which one to use
# requires the ipset package and kernel support.
[sshd-iptables-ipset4]

filter   = sshd
action   = iptables-ipset-proto4[name=SSH, port=ssh, protocol=tcp]
logpath  = /var/log/sshd.log


[sshd-iptables-ipset6]

filter   = sshd
action   = iptables-ipset-proto6[name=SSH, port=ssh, protocol=tcp, bantime=600]
logpath  = /var/log/sshd.log


[sshd-apf]

filter  = sshd
action  = apf[name=SSH]
logpath = /var/log/secure
maxretry = 5


# This jail uses ipfw, the standard firewall on FreeBSD. The "ignoreip"
# option is overridden in this jail. Moreover, the action "mail-whois" defines
# the variable "name" which contains a comma using "". The characters '' are
# valid too.
[sshd-ipfw]

filter   = sshd
action   = ipfw[localhost=192.168.0.1]
           sendmail-whois[name="SSH,IPFW", dest=you@example.com]
logpath  = /var/log/auth.log


# bsd-ipfw is ipfw used by BSD. It uses ipfw tables.
# table number must be unique.
#
# This will create a deny rule for that table ONLY if a rule
# for the table doesn't ready exist.
#
[sshd-bsd-ipfw]

filter   = sshd
action   = bsd-ipfw[port=ssh,table=1]
logpath  = /var/log/auth.log

# PF is a BSD based firewall
[sshd-pf]

filter  = sshd
action  = pf
logpath = /var/log/sshd.log
maxretry= 5


# ipfw for osx (less capabilities that BSD)
[osx-sshd-ipfw]

filter = sshd
action = osx-ipfw
logpath = /var/log/secure.log


[osx-sshd-afctl]

filter   = sshd
action   = osx-afctl[bantime=600]
logpath  = /var/log/secure.log
maxretry = 5
#
# HTTP servers
#

[apache-auth]

port     = http,https
logpath  = /var/log/apache*/*error.log

# Ban hosts which agent identifies spammer robots crawling the web
# for email addresses. The mail outputs are buffered.

[apache-badbots]

port     = http,https
logpath  = /var/log/apache*/*access.log
		   /var/www/*/logs/access_log
bantime  = 172800
maxretry = 1


[apache-noscript]

port     = http,https
logpath  = /var/log/apache*/*error.log
maxretry = 6


[apache-overflows]

port     = http,https
logpath  = /var/log/apache*/*error.log
maxretry = 2


[apache-modsecurity]

port     = http,https
logpath  = /var/log/apache*/*error.log
maxretry = 2


[nginx-http-auth]

ports   = http,https
logpath = /var/log/nginx/error.log


# Ban attackers that try to use PHP's URL-fopen() functionality
# through GET/POST variables. - Experimental, with more than a year
# of usage in production environments.

[php-url-fopen]

port    = http,https
logpath = /var/www/*/logs/access_log

[suhosin]

filter  = suhosin
# Same as above for mod_auth
# It catches wrong authentifications
logpath = /var/log/lighttpd/error.log


[lighttpd-auth]

port    = http,https
logpath = /var/log/lighttpd/error.log
<<<<<<< HEAD


[roundcube-auth]

port     = http,https
logpath  = /var/log/roundcube/userlogins


[sogo-auth]
# Monitor SOGo groupware server
# without proxy this would be:
# port    = 20000

port     = http,https
logpath  = /var/log/sogo/sogo.log


=======


[roundcube-auth]

port     = http,https
logpath  = /var/log/roundcube/userlogins


[openwebmail]

port     = http,https
logpath  = /var/log/openwebmail.log`

[sogo-auth]
# Monitor SOGo groupware server
# without proxy this would be:
# port    = 20000

port     = http,https
logpath  = /var/log/sogo/sogo.log


>>>>>>> 391b5fc8
[3proxy]

port    = 3128
logpath = /var/log/3proxy.log


[guacamole]

port     = http,https
logpath  = /var/log/tomcat*/catalina.out


[webmin-auth]

port    = 10000
logpath = /var/log/auth.log


# ... custom jails

# This jail demonstrates the use of wildcards in "logpath".
# Moreover, it is possible to give other files on a new line.
[apache-tcpwrapper]

filter	 = apache-auth
action   = hostsdeny
logpath  = /var/log/apache*/*error.log
maxretry = 6

#
# FTP servers
#


# The hosts.deny path can be defined with the "file" argument if it is
# not in /etc.
[proftpd]

port     = ftp,ftp-data,ftps,ftps-data
logpath  = /var/log/proftpd/proftpd.log

[pure-ftpd]

port     = ftp,ftp-data,ftps,ftps-data
logpath  = /var/log/auth.log
maxretry = 6

[vsftpd]

port     = ftp,ftp-data,ftps,ftps-data
logpath  = /var/log/vsftpd.log
# or overwrite it in jails.local to be
# logpath = /var/log/auth.log
# if you want to rely on PAM failed login attempts
# vsftpd's failregex should match both of those formats


# Do not ban anybody. Just report information about the remote host.
# A notification is sent at most every 600 seconds (bantime).
[vsftpd-notification]

filter   = vsftpd
action   = sendmail-whois[name=VSFTPD, dest=you@example.com]
logpath  = /var/log/vsftpd.log
maxretry = 5
bantime  = 1800


# Same as above but with banning the IP address.
[vsftpd-iptables]

filter   = vsftpd
port     = ftp,ftp-data,ftps,ftps-data
logpath  = /var/log/syslog
maxretry = 5
bantime  = 1800

#
# Mail servers
#

# ASSP SMTP Proxy Jail
[assp]
<<<<<<< HEAD

port     = smtp,ssmtp,submission
logpath  = /root/path/to/assp/logs/maillog.txt

=======

port     = smtp,ssmtp,submission
logpath  = /root/path/to/assp/logs/maillog.txt
>>>>>>> 391b5fc8

[courier-smtp]

<<<<<<< HEAD
port     = smtp,ssmtp,submission
logpath  = /var/log/mail.log

=======
[courier-smtp]

port     = smtp,ssmtp,submission
logpath  = /var/log/mail.log

>>>>>>> 391b5fc8

[postfix]

port     = smtp,ssmtp,submission
logpath  = /var/log/mail.log


[postfix-tcpwrapper]

filter   = postfix
action   = hostsdeny[file=/not/a/standard/path/hosts.deny]
           sendmail[name=Postfix, dest=you@example.com]
logpath  = /var/log/postfix.log
bantime  = 300


[sendmail-spam]

logpath  = /var/log/mail.log

# dovecot defaults to logging to the mail syslog facility
# but can be set by syslog_facility in the dovecot configuration.
[dovecot]

port    = pop3,pop3s,imap,imaps,submission,465,sieve
logpath = /var/log/mail.log


[dovecot-auth]
<<<<<<< HEAD

filter  = dovecot
port    = pop3,pop3s,imap,imaps,submission,465,sieve
logpath = /var/log/secure


[solid-pop3d]

port    = pop3,pop3s
logpath = /var/log/mail.log


[exim]

port   = smtp,ssmtp,submission
logpath = /var/log/exim/mainlog

=======

filter  = dovecot
port    = pop3,pop3s,imap,imaps,submission,465,sieve
logpath = /var/log/secure


[solid-pop3d]

port    = pop3,pop3s
logpath = /var/log/mail.log


[exim]

port   = smtp,ssmtp,submission
logpath = /var/log/exim/mainlog


[exim-spam]
port   = smtp,ssmtp,submission
logpath = /var/log/exim/mainlog
>>>>>>> 391b5fc8

[exim-spam]
port   = smtp,ssmtp,submission
logpath = /var/log/exim/mainlog

<<<<<<< HEAD

#
# Mail servers authenticators: might be used for smtp,ftp,imap servers, so
# all relevant ports get banned
#

=======
#
# Mail servers authenticators: might be used for smtp,ftp,imap servers, so
# all relevant ports get banned
#

>>>>>>> 391b5fc8
[courier-auth]

port     = smtp,ssmtp,submission,imap2,imap3,imaps,pop3,pop3s
logpath  = /var/log/mail.log


[postfix-sasl]

port     = smtp,ssmtp,submission,imap2,imap3,imaps,pop3,pop3s
# You might consider monitoring /var/log/mail.warn instead if you are
# running postfix since it would provide the same log lines at the
# "warn" level but overall at the smaller filesize.
logpath  = /var/log/mail.log


[perdition]

port   = imap2,imap3,imaps,pop3,pop3s
logpath = /var/log/maillog

#
# DNS servers
#


# !!! WARNING !!!
#   Since UDP is connection-less protocol, spoofing of IP and imitation
#   of illegal actions is way too simple.  Thus enabling of this filter
#   might provide an easy way for implementing a DoS against a chosen
#   victim. See
#    http://nion.modprobe.de/blog/archives/690-fail2ban-+-dns-fail.html
#   Please DO NOT USE this jail unless you know what you are doing.
#
# IMPORTANT: see filter.d/named-refused for instructions to enable logging
# This jail blocks UDP traffic for DNS requests.
# [named-refused-udp]
#
# filter   = named-refused
# port     = domain,953
# protocol = udp
# logpath  = /var/log/named/security.log

# IMPORTANT: see filter.d/named-refused for instructions to enable logging
# This jail blocks TCP traffic for DNS requests.

[named-refused]

port     = domain,953
logpath  = /var/log/named/security.log

#
# Miscelaneous
#

[asterisk]

port     = 5060,5061
action   = %(banaction)s[name=%(__name__)s-tcp, port="%(port)s", protocol="tcp", chain="%(chain)s", actname=%(banaction)s-tcp]
           %(banaction)s[name=%(__name__)s-udp, port="%(port)s", protocol="udp", chain="%(chain)s", actname=%(banaction)s-udp]
           %(mta)s-whois[name=%(__name__)s, dest="%(destemail)s"]
logpath  = /var/log/asterisk/messages
maxretry = 10

#  Historical support (before https://github.com/fail2ban/fail2ban/issues/37 was fixed )
#  use [asterisk] for new jails
[asterisk-tcp]

filter   = asterisk
port     = 5060,5061
logpath  = /var/log/asterisk/messages
maxretry = 10


#  Historical support (before https://github.com/fail2ban/fail2ban/issues/37 was fixed )
#  use [asterisk] for new jails
[asterisk-udp]

filter   = asterisk
port     = 5060,5061
protocol = udp
logpath  = /var/log/asterisk/messages
maxretry = 10


# To log wrong MySQL access attempts add to /etc/my.cnf in [mysqld] or
# equivalent section:
# log-error=/var/log/mysqld.log
# log-warning = 2
[mysqld-auth]

port     = 3306
logpath  = /var/log/mysqld.log
maxretry = 5


# This requires my.cnf to contain (check the mysql version supports this)
# [mysqld_safe]
# syslog
[mysqld-syslog]

port     = 3306
filter   = mysqld-auth
logpath  = /var/log/daemon.log
maxretry = 5


# Jail for more extended banning of persistent abusers
# !!! WARNING !!!
#   Make sure that your loglevel specified in fail2ban.conf/.local
#   is not at DEBUG level -- which might then cause fail2ban to fall into
#   an infinite loop constantly feeding itself with non-informative lines
[recidive]

logpath  = /var/log/fail2ban.log
port     = all
protocol = all
bantime  = 604800  ; 1 week
findtime = 86400   ; 1 day
maxretry = 5


# Generic filter for PAM. Has to be used with action which bans all
# ports such as iptables-allports, shorewall

[pam-generic]
# pam-generic filter can be customized to monitor specific subset of 'tty's
banaction = iptables-allports
logpath  = /var/log/auth.log


[xinetd-fail]

banaction = iptables-multiport-log
logpath   = /var/log/daemon.log
maxretry  = 2<|MERGE_RESOLUTION|>--- conflicted
+++ resolved
@@ -382,7 +382,6 @@
 
 port    = http,https
 logpath = /var/log/lighttpd/error.log
-<<<<<<< HEAD
 
 
 [roundcube-auth]
@@ -390,6 +389,11 @@
 port     = http,https
 logpath  = /var/log/roundcube/userlogins
 
+
+[openwebmail]
+
+port     = http,https
+logpath  = /var/log/openwebmail.log`
 
 [sogo-auth]
 # Monitor SOGo groupware server
@@ -400,30 +404,6 @@
 logpath  = /var/log/sogo/sogo.log
 
 
-=======
-
-
-[roundcube-auth]
-
-port     = http,https
-logpath  = /var/log/roundcube/userlogins
-
-
-[openwebmail]
-
-port     = http,https
-logpath  = /var/log/openwebmail.log`
-
-[sogo-auth]
-# Monitor SOGo groupware server
-# without proxy this would be:
-# port    = 20000
-
-port     = http,https
-logpath  = /var/log/sogo/sogo.log
-
-
->>>>>>> 391b5fc8
 [3proxy]
 
 port    = 3128
@@ -507,30 +487,16 @@
 
 # ASSP SMTP Proxy Jail
 [assp]
-<<<<<<< HEAD
 
 port     = smtp,ssmtp,submission
 logpath  = /root/path/to/assp/logs/maillog.txt
 
-=======
-
-port     = smtp,ssmtp,submission
-logpath  = /root/path/to/assp/logs/maillog.txt
->>>>>>> 391b5fc8
 
 [courier-smtp]
 
-<<<<<<< HEAD
 port     = smtp,ssmtp,submission
 logpath  = /var/log/mail.log
 
-=======
-[courier-smtp]
-
-port     = smtp,ssmtp,submission
-logpath  = /var/log/mail.log
-
->>>>>>> 391b5fc8
 
 [postfix]
 
@@ -560,7 +526,6 @@
 
 
 [dovecot-auth]
-<<<<<<< HEAD
 
 filter  = dovecot
 port    = pop3,pop3s,imap,imaps,submission,465,sieve
@@ -578,48 +543,17 @@
 port   = smtp,ssmtp,submission
 logpath = /var/log/exim/mainlog
 
-=======
-
-filter  = dovecot
-port    = pop3,pop3s,imap,imaps,submission,465,sieve
-logpath = /var/log/secure
-
-
-[solid-pop3d]
-
-port    = pop3,pop3s
-logpath = /var/log/mail.log
-
-
-[exim]
-
-port   = smtp,ssmtp,submission
-logpath = /var/log/exim/mainlog
-
 
 [exim-spam]
 port   = smtp,ssmtp,submission
 logpath = /var/log/exim/mainlog
->>>>>>> 391b5fc8
-
-[exim-spam]
-port   = smtp,ssmtp,submission
-logpath = /var/log/exim/mainlog
-
-<<<<<<< HEAD
+
 
 #
 # Mail servers authenticators: might be used for smtp,ftp,imap servers, so
 # all relevant ports get banned
 #
 
-=======
-#
-# Mail servers authenticators: might be used for smtp,ftp,imap servers, so
-# all relevant ports get banned
-#
-
->>>>>>> 391b5fc8
 [courier-auth]
 
 port     = smtp,ssmtp,submission,imap2,imap3,imaps,pop3,pop3s
