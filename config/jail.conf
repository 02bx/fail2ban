--- conflicted
+++ resolved
@@ -715,14 +715,12 @@
 maxretry = 6
 banaction = iptables-allports
 
-<<<<<<< HEAD
-[portsentry]
-enabled  = false
-logpath  = /var/lib/portsentry/portsentry.history
-maxretry = 1
-=======
 [directadmin]
 enabled = false
 logpath = /var/log/directadmin/login.log
 port = 2222
->>>>>>> 0b5413ec
+
+[portsentry]
+enabled  = false
+logpath  = /var/lib/portsentry/portsentry.history
+maxretry = 1