# Generic configuration items (to be used as interpolations) in other
# apache filters
#
# Author: Yaroslav Halchenko
#
#

[INCLUDES]

# Load customizations if any available
after = apache-common.local


[DEFAULT]

# Common prefix for [error] apache messages which also would include <HOST>
<<<<<<< HEAD
_apache_error_client = \[[^]]+\] \[(\w+:)?error\] (\[pid \d+:tid \d+\] )?\[client <HOST>(:\d+)?\]
=======
# Depending on the version it could be
# 2.2: [Sat Jun 01 11:23:08 2013] [error] [client 1.2.3.4]
# 2.4: [Thu Jun 27 11:55:44.569531 2013] [core:info] [pid 4101:tid 2992634688] [client 1.2.3.4:46652]
# Reference: https://github.com/fail2ban/fail2ban/issues/268
_apache_error_client = \[[^]]+\] \[(error|core:\S+)\]( \[pid \d+:\S+ \d+\])? \[client <HOST>(:\d{1,5})?\]( \S+:)?
>>>>>>> 4e5feed7
<|MERGE_RESOLUTION|>--- conflicted
+++ resolved
@@ -14,12 +14,8 @@
 [DEFAULT]
 
 # Common prefix for [error] apache messages which also would include <HOST>
-<<<<<<< HEAD
-_apache_error_client = \[[^]]+\] \[(\w+:)?error\] (\[pid \d+:tid \d+\] )?\[client <HOST>(:\d+)?\]
-=======
 # Depending on the version it could be
 # 2.2: [Sat Jun 01 11:23:08 2013] [error] [client 1.2.3.4]
 # 2.4: [Thu Jun 27 11:55:44.569531 2013] [core:info] [pid 4101:tid 2992634688] [client 1.2.3.4:46652]
 # Reference: https://github.com/fail2ban/fail2ban/issues/268
-_apache_error_client = \[[^]]+\] \[(error|core:\S+)\]( \[pid \d+:\S+ \d+\])? \[client <HOST>(:\d{1,5})?\]( \S+:)?
->>>>>>> 4e5feed7
+_apache_error_client = \[[^]]+\] \[(error|core:\S+)\]( \[pid \d+:\S+ \d+\])? \[client <HOST>(:\d{1,5})?\]( \S+:)?