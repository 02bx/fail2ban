# Fail2Ban filter file for named (bind9).
#

# This filter blocks attacks against named (bind9) however it requires special
# configuration on bind.
#
# By default, logging is off with bind9 installation.
#
# You will need something like this in your named.conf to provide proper logging.
#
# logging {
#     channel security_file {
#         file "/var/log/named/security.log" versions 3 size 30m;
#         severity dynamic;
#         print-time yes;
#     };
#     category security {
#         security_file;
#     };
# };

[Definition]

# Daemon name
_daemon=named

# Shortcuts for easier comprehension of the failregex

__pid_re=(?:\[\d+\])
__daemon_re=\(?%(_daemon)s(?:\(\S+\))?\)?:?
__daemon_combs_re=(?:%(__pid_re)s?:\s+%(__daemon_re)s|%(__daemon_re)s%(__pid_re)s?:)

#       hostname       daemon_id         spaces
# this can be optional (for instance if we match named native log files)
__line_prefix=(?:\s\S+ %(__daemon_combs_re)s\s+)?

<<<<<<< HEAD

failregex = ^%(__line_prefix)s( error:)?\s*client <HOST>#\S+( \([\S.]+\))?: (view (internal|external): )?query(?: \(cache\))? '.*' denied\s*$
            ^%(__line_prefix)s( error:)?\s*client <HOST>#\S+( \([\S.]+\))?: zone transfer '\S+/AXFR/\w+' denied\s*$
            ^%(__line_prefix)s( error:)?\s*client <HOST>#\S+( \([\S.]+\))?: bad zone transfer request: '\S+/IN': non-authoritative zone \(NOTAUTH\)\s*$
=======
failregex = ^%(__line_prefix)s(\.\d+)?( error:)?\s*client <HOST>#\S+( \([\S.]+\))?: (view (internal|external): )?query(?: \(cache\))? '.*' denied\s*$
            ^%(__line_prefix)s(\.\d+)?( error:)?\s*client <HOST>#\S+( \([\S.]+\))?: zone transfer '\S+/AXFR/\w+' denied\s*$
            ^%(__line_prefix)s(\.\d+)?( error:)?\s*client <HOST>#\S+( \([\S.]+\))?: bad zone transfer request: '\S+/IN': non-authoritative zone \(NOTAUTH\)\s*$

# DEV Notes:
# Trying to generalize the
#          structure which is general to capture general patterns in log
#          lines to cover different configurations/distributions
#          
# (\.\d+)? is a really ugly catch of the microseconds not captured in the date detector
#
# Author: Yaroslav Halchenko
>>>>>>> a9fe3d5d
<|MERGE_RESOLUTION|>--- conflicted
+++ resolved
@@ -34,22 +34,13 @@
 # this can be optional (for instance if we match named native log files)
 __line_prefix=(?:\s\S+ %(__daemon_combs_re)s\s+)?
 
-<<<<<<< HEAD
-
 failregex = ^%(__line_prefix)s( error:)?\s*client <HOST>#\S+( \([\S.]+\))?: (view (internal|external): )?query(?: \(cache\))? '.*' denied\s*$
             ^%(__line_prefix)s( error:)?\s*client <HOST>#\S+( \([\S.]+\))?: zone transfer '\S+/AXFR/\w+' denied\s*$
             ^%(__line_prefix)s( error:)?\s*client <HOST>#\S+( \([\S.]+\))?: bad zone transfer request: '\S+/IN': non-authoritative zone \(NOTAUTH\)\s*$
-=======
-failregex = ^%(__line_prefix)s(\.\d+)?( error:)?\s*client <HOST>#\S+( \([\S.]+\))?: (view (internal|external): )?query(?: \(cache\))? '.*' denied\s*$
-            ^%(__line_prefix)s(\.\d+)?( error:)?\s*client <HOST>#\S+( \([\S.]+\))?: zone transfer '\S+/AXFR/\w+' denied\s*$
-            ^%(__line_prefix)s(\.\d+)?( error:)?\s*client <HOST>#\S+( \([\S.]+\))?: bad zone transfer request: '\S+/IN': non-authoritative zone \(NOTAUTH\)\s*$
 
 # DEV Notes:
 # Trying to generalize the
 #          structure which is general to capture general patterns in log
 #          lines to cover different configurations/distributions
 #          
-# (\.\d+)? is a really ugly catch of the microseconds not captured in the date detector
-#
-# Author: Yaroslav Halchenko
->>>>>>> a9fe3d5d
+# Author: Yaroslav Halchenko