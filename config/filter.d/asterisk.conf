--- conflicted
+++ resolved
@@ -18,7 +18,6 @@
 # All Asterisk log messages begin like this:
 log_prefix= (?:NOTICE|SECURITY|WARNING)%(__pid_re)s:?(?:\[C-[\da-f]*\])? [^:]+:\d*(?:(?: in)? \w+:)?
 
-<<<<<<< HEAD
 prefregex = ^%(__prefix_line)s%(log_prefix)s <F-CONTENT>.+</F-CONTENT>$
 
 failregex = ^Registration from '[^']*' failed for '<HOST>(:\d+)?' - (?:Wrong password|Username/auth name mismatch|No matching peer found|Not a local domain|Device does not match ACL|Peer is not supposed to register|ACL error \(permit/deny\)|Not a local domain)$
@@ -28,17 +27,7 @@
             ^hacking attempt detected '<HOST>'$
             ^SecurityEvent="(?:FailedACL|InvalidAccountID|ChallengeResponseFailed|InvalidPassword)"(?:(?:,(?!RemoteAddress=)\w+="[^"]*")*|.*?),RemoteAddress="IPV[46]/(UDP|TCP|WS)/<HOST>/\d+"(?:,(?!RemoteAddress=)\w+="[^"]*")*$
             ^"Rejecting unknown SIP connection from <HOST>"$
-            ^Request (?:'[^']*' )?from '[^']*' failed for '<HOST>(?::\d+)?'\s\(callid: [^\)]*\) - (?:No matching endpoint found|Not match Endpoint(?: Contact)? ACL|(?:Failed|Error) to authenticate)\s*$
-=======
-failregex = ^%(__prefix_line)s%(log_prefix)s Registration from '[^']*' failed for '<HOST>(:\d+)?' - (?:Wrong password|Username/auth name mismatch|No matching peer found|Not a local domain|Device does not match ACL|Peer is not supposed to register|ACL error \(permit/deny\)|Not a local domain)$
-            ^%(__prefix_line)s%(log_prefix)s Call from '[^']*' \(<HOST>:\d+\) to extension '[^']*' rejected because extension not found in context
-            ^%(__prefix_line)s%(log_prefix)s (?:Host )?<HOST> (?:failed (?:to authenticate\b|MD5 authentication\b)|tried to authenticate with nonexistent user\b)
-            ^%(__prefix_line)s%(log_prefix)s No registration for peer '[^']*' \(from <HOST>\)$
-            ^%(__prefix_line)s%(log_prefix)s hacking attempt detected '<HOST>'$
-            ^%(__prefix_line)s%(log_prefix)s SecurityEvent="(?:FailedACL|InvalidAccountID|ChallengeResponseFailed|InvalidPassword)"(?:(?:,(?!RemoteAddress=)\w+="[^"]*")*|.*?),RemoteAddress="IPV[46]/(UDP|TCP|WS)/<HOST>/\d+"(?:,(?!RemoteAddress=)\w+="[^"]*")*$
-            ^%(__prefix_line)s%(log_prefix)s "Rejecting unknown SIP connection from <HOST>"$
-            ^%(__prefix_line)s%(log_prefix)s Request (?:'[^']*' )?from '(?:[^']*|.*?)' failed for '<HOST>(?::\d+)?'\s\(callid: [^\)]*\) - (?:No matching endpoint found|Not match Endpoint(?: Contact)? ACL|(?:Failed|Error) to authenticate)\s*$
->>>>>>> 029cd5aa
+            ^Request (?:'[^']*' )?from '(?:[^']*|.*?)' failed for '<HOST>(?::\d+)?'\s\(callid: [^\)]*\) - (?:No matching endpoint found|Not match Endpoint(?: Contact)? ACL|(?:Failed|Error) to authenticate)\s*$
 
 # FreePBX (todo: make optional in v.0.10):
 #            ^(%(__prefix_line)s|\[\]\s*WARNING%(__pid_re)s:?(?:\[C-[\da-f]*\])? )[^:]+: Friendly Scanner from <HOST>$
