# Fail2Ban action file for firewall-cmd/ipset
#
# This requires:
# ipset (package: ipset)
# firewall-cmd (package: firewalld)
#
# This is for ipset protocol 6 (and hopefully later) (ipset v6.14).
# Use ipset -V to see the protocol and version.
#
# IPset was a feature introduced in the linux kernel 2.6.39 and 3.0.0 kernels.
#
# If you are running on an older kernel you make need to patch in external
# modules.

[INCLUDES]

before = firewallcmd-common.conf

[Definition]

<<<<<<< HEAD
actionstart = ipset create <ipmset> hash:ip
=======
actionstart = ipset create <ipmset> hash:ip timeout <bantime><familyopt>
>>>>>>> 2712f726
              firewall-cmd --direct --add-rule <family> filter <chain> 0 -p <protocol> -m multiport --dports <port> -m set --match-set <ipmset> src -j <blocktype>

actionstop = firewall-cmd --direct --remove-rule <family> filter <chain> 0 -p <protocol> -m multiport --dports <port> -m set --match-set <ipmset> src -j <blocktype>
             ipset flush <ipmset>
             ipset destroy <ipmset>

actionban = ipset add <ipmset> <ip> timeout <bantime> -exist

actionprolong = %(actionban)s

actionunban = ipset del <ipmset> <ip> -exist

[Init]

# Option:  chain
# Notes    specifies the iptables chain to which the fail2ban rules should be
#          added
# Values:  [ STRING ]
#
chain = INPUT_direct

ipmset = f2b-<name>
familyopt =

[Init?family=inet6]

ipmset = f2b-<name>6
familyopt = <sp>family inet6


# DEV NOTES:
#
# Author: Edgar Hoch and Daniel Black
# firewallcmd-new / iptables-ipset-proto6 combined for maximium goodness<|MERGE_RESOLUTION|>--- conflicted
+++ resolved
@@ -18,11 +18,7 @@
 
 [Definition]
 
-<<<<<<< HEAD
-actionstart = ipset create <ipmset> hash:ip
-=======
-actionstart = ipset create <ipmset> hash:ip timeout <bantime><familyopt>
->>>>>>> 2712f726
+actionstart = ipset create <ipmset> hash:ip<familyopt>
               firewall-cmd --direct --add-rule <family> filter <chain> 0 -p <protocol> -m multiport --dports <port> -m set --match-set <ipmset> src -j <blocktype>
 
 actionstop = firewall-cmd --direct --remove-rule <family> filter <chain> 0 -p <protocol> -m multiport --dports <port> -m set --match-set <ipmset> src -j <blocktype>
