--- conflicted
+++ resolved
@@ -26,11 +26,7 @@
 # Notes.:  command executed on demand at the first ban (or at the start of Fail2Ban if actionstart_on_demand is set to false).
 # Values:  CMD
 #
-<<<<<<< HEAD
-actionstart = ipset create <ipmset> hash:ip timeout <default-timeout><familyopt>
-=======
 actionstart = ipset create <ipmset> hash:ip timeout <default-timeout> <familyopt>
->>>>>>> b8e2b772
               <iptables> -I <chain> -m set --match-set <ipmset> src -j <blocktype>
 
 # Option:  actionflush
@@ -55,7 +51,7 @@
 #
 actionban = ipset add <ipmset> <ip> timeout <timeout> -exist
 
-actionprolong = %(actionban)s
+# actionprolong = %(actionban)s
 
 # Option:  actionunban
 # Notes.:  command executed when unbanning an IP. Take care that the
@@ -69,11 +65,6 @@
 
 # Option: default-timeout
 # Notes:  specifies default timeout in seconds (handled default ipset timeout only)
-<<<<<<< HEAD
-# Values:  [ NUM ]  Default: 600
-
-default-timeout = 600
-=======
 # Values:  [ NUM ]  Default: 0 (no timeout, managed by fail2ban by unban)
 default-timeout = 0
 
@@ -85,7 +76,6 @@
 # expresion to caclulate timeout from bantime, example:
 # banaction = %(known/banaction)s[timeout='<timeout-bantime>']
 timeout-bantime = $([ "<bantime>" -le 2147483 ] && echo "<bantime>" || echo 0)
->>>>>>> b8e2b772
 
 ipmset = f2b-<name>
 familyopt =
